# Owner(s): ["module: functorch"]

# Copyright (c) Facebook, Inc. and its affiliates.
# All rights reserved.
#
# This source code is licensed under the BSD-style license found in the
# LICENSE file in the root directory of this source tree.

from typing import OrderedDict
from unittest.case import skipIf
from torch.testing._internal.common_utils import TestCase, run_tests
import torch
import torch.nn.functional as F
from torch import Tensor
import functools
import itertools
import warnings
import unittest
from torch.testing._internal.common_methods_invocations import op_db
from torch.testing._internal.common_device_type import instantiate_device_type_tests, \
    skipCUDAIfNoMagma
from torch.testing._internal.common_device_type import ops
from torch.testing._internal.common_utils import (
    parametrize,
    instantiate_parametrized_tests,
    subtest
)
from torch.testing._internal.common_device_type import \
    toleranceOverride, tol
from functorch_additional_op_db import additional_op_db
from common_utils import (
    get_fallback_and_vmap_exhaustive,
    xfail,
    skip,
    skipOps,
    check_vmap_fallback,
    tol1,
    opsToleranceOverride,
    is_batch_norm_training,
    generate_vmap_inputs,
    compute_quantities_for_vmap_test,
    is_valid_inplace_sample_input,
)
import types
from collections import namedtuple

import functorch
from functorch import vmap, grad, grad_and_value, jvp, vjp, jacfwd
from functorch.experimental import chunk_vmap
from torch._C._functorch import reshape_dim_into, reshape_dim_outof
from functorch._src.make_functional import functional_init_with_buffers

FALLBACK_REGEX = 'There is a performance drop'


class EnableVmapFallbackWarnings:
    def __enter__(self):
        self.prev_state = torch._C._debug_only_are_vmap_fallback_warnings_enabled()
        torch._C._debug_only_display_vmap_fallback_warnings(True)

    def __exit__(self, *ignored):
        torch._C._debug_only_display_vmap_fallback_warnings(self.prev_state)


class TestVmapAPI(TestCase):
    def test_non_tensor_output_raises(self):
        with self.assertRaisesRegex(ValueError, "got type <class 'float'> as a return"):
            vmap(lambda x: 3.14)(torch.ones(3))

        def multiple_outputs(x):
            return x, 3

        with self.assertRaisesRegex(ValueError, "got type <class 'int'> as a return"):
            vmap(multiple_outputs)(torch.ones(3))

    def test_different_map_dim_size_raises(self):
        x = torch.randn(2)
        y = torch.randn(3)
        expected_msg = 'Expected all tensors to have the same size in the mapped dimension'
        with self.assertRaisesRegex(ValueError, expected_msg):
            vmap(torch.mul)(x, y)
        with self.assertRaisesRegex(ValueError, expected_msg):
            vmap(lambda z: z[0] + z[1], in_dims=((0, 0),))((x, y))
        with self.assertRaisesRegex(ValueError, expected_msg):
            vmap(lambda z: z['x'] + z['y'], in_dims=({'x': 0, 'y': 0},))({'x': x, 'y': y})

    def test_func_with_no_inputs(self):
        expected_msg = 'got no inputs'

        def foo():
            return torch.randn(3)

        def bar(x):
            return torch.randn(3)

        with self.assertRaisesRegex(ValueError, expected_msg):
            vmap(foo)()

        with self.assertRaisesRegex(ValueError, expected_msg):
            vmap(bar)()

    def test_func_with_no_tensors(self):
        def foo(x):
            return torch.randn(3)

        with self.assertRaisesRegex(ValueError, 'at least one Tensor'):
            vmap(foo, (None,))(1)

    def test_constant_function(self):
        output = vmap(lambda x: torch.tensor(3.14))(torch.ones(3))
        self.assertEqual(output, torch.tensor([3.14, 3.14, 3.14]))

    def test_single_input(self):
        x = torch.randn(2, 3)

        def square(x):
            return x * x

        output = vmap(square)(x)
        self.assertEqual(output, x * x)

    def test_multiple_inputs(self):
        x = torch.randn(2, 3)
        y = torch.randn(2, 3)
        output = vmap(torch.mul)(x, y)
        self.assertEqual(output, x * y)

    def test_multiple_outputs(self):
        def foo(x):
            return x * x, x * x * x

        x = torch.randn(3)
        outputs = vmap(foo)(x)
        self.assertEqual(outputs[0], x * x)
        self.assertEqual(outputs[1], x * x * x)

    def test_multiple_outputs2(self):
        # This is the same thing as
        # def returns_tuple_of_tensors(x):
        #     return x, x
        def returns_tuple_of_tensors(x):
            return (x, x)

        def returns_list_of_two_tensors(x):
            return [x, x]

        def returns_list_of_one_tensor(x):
            return [x]

        x = torch.randn(3)

        # should not throw
        vmap(returns_tuple_of_tensors)(x)
        vmap(returns_list_of_two_tensors)(x)
        vmap(returns_list_of_one_tensor)(x)

    def test_nested_with_same_map_dim(self):
        x = torch.randn(2, 3, 5)
        y = torch.randn(2, 3, 5)
        output = vmap(vmap(torch.mul))(x, y)
        self.assertEqual(output, x * y)

        output = vmap(vmap(vmap(torch.mul)))(x, y)
        self.assertEqual(output, x * y)

    def test_nested_with_diag_embed(self):
        # diag_embed requires special testing because it is registered with conditional functionalization.
        x = torch.randn(3, 3, 5)
        output = vmap(vmap(torch.diag_embed))(x)
        self.assertEqual(output, torch.diag_embed(x))

    def test_nested_with_different_map_dim(self):
        x = torch.randn(2, 3)
        y = torch.randn(5, 3)
        output = vmap(lambda x: vmap(lambda y: x * y)(y))(x)
        self.assertEqual(output.shape, (2, 5, 3))
        self.assertEqual(output, x.view(2, 1, 3) * y)

        z = torch.randn(7, 3)
        output = vmap(lambda x: vmap(lambda y: vmap(lambda z: x * y * z)(z))(y))(x)
        self.assertEqual(output.shape, (2, 5, 7, 3))
        self.assertEqual(output, x.view(2, 1, 1, 3) * y.view(5, 1, 3) * z)

    def test_noop_in_inner_vmap(self):
        x = torch.randn(3)
        y = torch.randn(5)
        output = vmap(lambda x: vmap(lambda y: x)(y))(x)
        self.assertEqual(output, x.view(3, 1).expand(3, 5))

    def test_unsupported_op_err_msg(self):
        # Unsupported view op
        tensor = torch.randn(2, 3)
        msg = (
            r"Batching rule not implemented for aten::.+; the "
            r"fallback path doesn't work on out= or view ops"
        )
        # TODO: find a view op
        # with self.assertRaisesRegex(RuntimeError, msg):
        #     vmap(torch.ravel)(tensor)

        def out_op(x, y):
            return torch.abs(x, out=y)

        with self.assertRaisesRegex(RuntimeError, msg):
            vmap(out_op)(tensor, tensor)

        # Don't support non-tensor returns. This is a limitation of vmap;
        # functions that don't return tensors must be special cased
        with self.assertRaisesRegex(RuntimeError, 'Batching rule not implemented'):
            vmap(torch.equal)(tensor, tensor)

    def test_nonzero_out_dims(self):
        # Basic test
        tensor = torch.randn(2, 3)
        result = vmap(lambda x: x, out_dims=1)(tensor)
        self.assertEqual(result, tensor.permute(1, 0))
        self.assertEqual(result.data_ptr(), tensor.data_ptr())

        # Test that the batch dimension gets permuted to dim 2
        tensor = torch.randn(2, 3, 5, 7)
        result = vmap(lambda x: x, out_dims=2)(tensor)
        self.assertEqual(result, tensor.permute(1, 2, 0, 3))
        self.assertEqual(result.data_ptr(), tensor.data_ptr())

        # negative out_dim
        tensor = torch.randn(2, 3, 5, 7)
        result = vmap(lambda x: x, out_dims=-1)(tensor)
        self.assertEqual(result, tensor.permute(1, 2, 3, 0))
        self.assertEqual(result.data_ptr(), tensor.data_ptr())

        # check that out_dims works on ALL outputs
        tensor = torch.randn(2, 3, 5, 7)
        other = torch.randn(2, 3, 5, 7)
        result = vmap(lambda x, y: (x, y), out_dims=2)(tensor, other)
        self.assertEqual(result, (tensor.permute(1, 2, 0, 3), other.permute(1, 2, 0, 3)))

        # use out_dims with the maximum vmap-able tensor dims (64 dims)
        ndims = 64
        shape = [2] + [1] * (ndims - 1)
        expected_shape = [1, 1, 2] + [1] * (ndims - 3)
        tensor = torch.randn(shape)
        result = vmap(lambda x: x, out_dims=2)(tensor)
        self.assertEqual(result.shape, expected_shape)

        # test something that is not the identity function
        def foo(x, y):
            return x, x * y, x * y * y
        x = torch.randn(2, 3, 5)
        y = torch.randn(2, 3, 5)
        result = vmap(foo, out_dims=1)(x, y)
        self.assertEqual(
            result,
            (x.permute(1, 0, 2), (x * y).permute(1, 0, 2), (x * y * y).permute(1, 0, 2)))

    def test_multiple_out_dims(self):
        def foo(x):
            return x, x

        def bar(x, y):
            return x, x, x, x * y

        x = torch.randn(2, 3, 5)
        y = torch.randn(2, 3, 5)
        result = vmap(foo, out_dims=(0, 1))(x)
        self.assertEqual(result, (x, x.permute(1, 0, 2)))

        result = vmap(bar, out_dims=(-1, 0, 1, 2))(x, y)
        expected = (
            x.permute(1, 2, 0),
            x,
            x.permute(1, 0, 2),
            (x * y).permute(1, 2, 0),
        )
        self.assertEqual(result, expected)

    def test_nested_out_dims(self):
        y = torch.randn(2, 3, 5, 7)

        # Inner vmap has non-zero out_dim
        result = vmap(lambda y: vmap(lambda x: x, out_dims=1)(y))(y)
        self.assertEqual(result.shape, (2, 5, 3, 7))
        self.assertEqual(result, y.permute(0, 2, 1, 3))

        # all vmaps have non-zero out_dim
        result = vmap(lambda y: vmap(lambda x: x, out_dims=1)(y), out_dims=1)(y)
        self.assertEqual(result.shape, (5, 2, 3, 7))
        self.assertEqual(result, y.permute(2, 0, 1, 3))

        # throwing in some negative out_dims
        result = vmap(lambda y: vmap(lambda x: x, out_dims=-1)(y), out_dims=-1)(y)
        self.assertEqual(result.shape, (5, 7, 3, 2))
        self.assertEqual(result, y.permute(2, 3, 1, 0))

        # testing fn that isn't the identity
        x = torch.randn(2, 3)
        y = torch.randn(5, 3)
        result = vmap(lambda y: vmap(lambda x: x * y, out_dims=1)(x), out_dims=-1)(y)
        self.assertEqual(result.shape, (3, 2, 5))
        self.assertEqual(result, (y.view(5, 1, 3) * x).permute(2, 1, 0))

    def test_out_dims_edge_case(self):
        def foo(x):
            return x

        # Test that we accept out_dims=(1,) for a function with one output.
        tensor = torch.randn(2, 3)
        expected = vmap(foo, out_dims=1)(tensor)
        result = vmap(foo, out_dims=(1,))(tensor)
        self.assertEqual(result, expected)

    def test_pytree_returns(self):
        x = torch.randn(2, 3)

        def f(x):
            y = x.sin()
            return y, (y, y), [y, (y, y)]

        y0, (y1, y2), (y3, (y4, y5)) = vmap(f)(x)
        self.assertEqual(y0, x.sin())
        self.assertEqual(y0, y1)
        self.assertEqual(y2, y1)
        self.assertEqual(y2, y3)
        self.assertEqual(y4, y3)
        self.assertEqual(y5, y4)

    def test_pytree_odict_returns(self):
        x = torch.randn(2, 3)

        def f(t):
            y = t.sin()
            return OrderedDict([("sin", y), ("cos", t.cos())])

        out = vmap(f)(x)
        assert isinstance(out, OrderedDict)
        expected = f(x)
        self.assertEqual(out["sin"], expected["sin"])
        self.assertEqual(out["cos"], expected["cos"])

    def test_pytree_returns_outdims(self):
        x = torch.randn(2, 3)

        def f(x):
            y = x.sin()
            return y, (y, y)

        y0, (y1, y2) = vmap(f, out_dims=(0, (0, 1)))(x)
        self.assertEqual(y0, x.sin())
        self.assertEqual(y1, x.sin())
        self.assertEqual(y2, x.sin().t())

    def test_pytree_returns_broadcast_simple(self):
        x = torch.randn(2, 3)

        def f(x):
            y = x.sin()
            return y, (y, y)

        y0, (y1, y2) = vmap(f, out_dims=1)(x)
        self.assertEqual(y0, x.sin().t())
        self.assertEqual(y1, y0)
        self.assertEqual(y2, y0)

    def test_pytree_returns_broadcast_nested(self):
        x = torch.randn(2, 3)

        def f(x):
            y = x.sin()
            return y, (y, y)

        y0, (y1, y2) = vmap(f, out_dims=(0, 1))(x)
        self.assertEqual(y0, x.sin())
        self.assertEqual(y1, y0.t())
        self.assertEqual(y2, y0.t())

    def test_out_dims_must_be_int_or_collection_of_int_err_msg(self):
        msg = 'must be an int or a python collection of ints'
        tensor = torch.randn(2, 3)
        with self.assertRaisesRegex(ValueError, msg):
            vmap(lambda x: x, out_dims='lol')(tensor)
        with self.assertRaisesRegex(ValueError, msg):
            vmap(lambda x: x, out_dims=('lol',))(tensor)
        with self.assertRaisesRegex(ValueError, msg):
            vmap(lambda x: x, out_dims=None)(tensor)
        with self.assertRaisesRegex(ValueError, msg):
            vmap(lambda x: x, out_dims=(None,))(tensor)

    def test_out_dims_and_num_outputs_mismatch_err_msg(self):
        msg = 'not compatible'
        x = torch.randn(2, 3, 5)

        # Too many out_dims
        with self.assertRaisesRegex(ValueError, msg):
            vmap(lambda x: x, out_dims=(0, 0))(x)
        with self.assertRaisesRegex(ValueError, msg):
            vmap(lambda x: (x, x, x), out_dims=(0, 0, 0, 0))(x)

        # Too few out_dims
        with self.assertRaisesRegex(ValueError, msg):
            vmap(lambda x: (x, x), out_dims=(0,))(x)
        with self.assertRaisesRegex(ValueError, msg):
            vmap(lambda x: (x, x, x), out_dims=(0, 0))(x)

    def test_out_dim_out_of_bounds_err_msg(self):
        # TODO(rzou): This error message isn't that great. It comes straight
        # from maybe_wrap_dim. Consider doing a try-catch-(add some context) to
        # the error message in the future in C++
        msg = 'Dimension out of range'
        x = torch.randn(2, 3, 5)
        with self.assertRaisesRegex(IndexError, msg):
            vmap(lambda x: x, out_dims=3)(x)
        with self.assertRaisesRegex(IndexError, msg):
            vmap(lambda x: x, out_dims=-4)(x)

    def test_non_zero_in_dims(self):
        tensor = torch.randn(2, 3, 5)

        # Implicit out_dims = 0; vmap will move the batch dim to the front.
        output = vmap(lambda x: x, (1,))(tensor)
        self.assertEqual(output, tensor.permute(1, 0, 2))
        self.assertEqual(output.data_ptr(), tensor.data_ptr())

        x = torch.randn(2, 3)
        y = torch.randn(3, 2)
        output = vmap(torch.mul, (0, 1))(x, y)
        self.assertEqual(output, x * y.t())
        output = vmap(torch.mul, (1, 0))(x, y)
        self.assertEqual(output, x.t() * y)

    def test_none_in_dims(self):
        x = torch.randn(2, 3)
        y = torch.randn(2, 3)

        # None in_dim for a Tensor means we don't map over it
        output = vmap(torch.mul, (0, None))(x, y)
        self.assertEqual(output.shape, (2, 2, 3))
        self.assertEqual(output, x.view(2, 1, 3) * y)

        # None in_dim for non-tensor arguments
        output = vmap(torch.mul, (0, None))(x, 2)
        self.assertEqual(output, x * 2)

    def test_nested_non_default_in_dims(self):
        x = torch.rand(5, 2, 3)
        y = torch.rand(3, 5, 2)
        result = vmap(vmap(vmap(torch.mul), (1, 0)), (1, 2))(x, y)
        self.assertEqual(result, x.permute(1, 2, 0) * y.permute(2, 0, 1))

    def test_nested_negative_in_dims(self):
        x = torch.randn(2, 3)
        y = torch.randn(2, 3)
        output = vmap(torch.mul, (-1, -1))(x, y)
        self.assertEqual(output.shape, (3, 2))
        self.assertEqual(output, (x * y).permute(1, 0))

    def test_non_default_in_dims_out_dims(self):
        x = torch.randn(2, 3, 5)

        # Same in_dim as out_dim, vmap over identity
        result = vmap(lambda x: x, in_dims=1, out_dims=1)(x)
        self.assertEqual(result, x)
        self.assertEqual(result.data_ptr(), x.data_ptr())

        # Different in_dim from out_dim, vmap over identity
        result = vmap(lambda x: x, in_dims=2, out_dims=1)(x)
        self.assertEqual(result.shape, (2, 5, 3))
        self.assertEqual(result, x.transpose(1, 2))
        self.assertEqual(result.data_ptr(), x.data_ptr())

        def foo(x):
            return x * 2

        # Same in_dim as out_dim, vmap over operation
        result = vmap(foo, in_dims=1, out_dims=1)(x)
        self.assertEqual(result, x * 2)

        # Different in_dim as out_dim, vmap over operation
        result = vmap(foo, in_dims=2, out_dims=1)(x)
        self.assertEqual(result.shape, (2, 5, 3))
        self.assertEqual(result, (x * 2).transpose(1, 2))

        # Basic nested test.
        result = vmap(vmap(foo, 1, 1), 1, 1)(x)
        self.assertEqual(result, x * 2)

    def test_item_throws(self):
        def f(x):
            return x.item()

        with self.assertRaisesRegex(RuntimeError, r'item\(\) on a Tensor'):
            vmap(f)(torch.randn(3))

    def test_data_dependent_control_flow_throws(self):
        def f(x):
            if x:
                return x
            return 0

        with self.assertRaisesRegex(RuntimeError, r'data-dependent control flow'):
            vmap(f)(torch.randn(3))

    def test_accepts_nested_inputs(self):
        x = torch.randn(2, 3)
        y = torch.randn(2, 3)

        # Single layer of nesting
        out = vmap(lambda z: z[0] + z[1])((x, y))
        self.assertEqual(out, x + y)
        out = vmap(lambda z: z[0] + z[1], in_dims=(0,))((x, y))
        self.assertEqual(out, x + y)
        out = vmap(lambda z: z[0] + z[1], in_dims=((0, 0),))((x, y))
        self.assertEqual(out, x + y)

        out = vmap(lambda z: z[0] + z[1])([x, y])
        self.assertEqual(out, x + y)
        out = vmap(lambda z: z[0] + z[1], in_dims=(0,))([x, y])
        self.assertEqual(out, x + y)
        out = vmap(lambda z: z[0] + z[1], in_dims=([0, 0],))([x, y])
        self.assertEqual(out, x + y)

        out = vmap(lambda z: z['x'] + z['y'])({'x': x, 'y': y})
        self.assertEqual(out, x + y)
        out = vmap(lambda z: z['x'] + z['y'], in_dims=(0,))({'x': x, 'y': y})
        self.assertEqual(out, x + y)
        out = vmap(lambda z: z['x'] + z['y'], in_dims=({'x': 0, 'y': 0},))({'x': x, 'y': y})
        self.assertEqual(out, x + y)

        # Multiple layers of nesting
        out_fn = vmap(lambda z: z['x'][0] + z['x'][1][0] + z['y'][0] + z['y'][1])
        out = out_fn({'x': [x, (x,)], 'y': [y, y]})
        self.assertEqual(out, x + x + y + y)

    def test_in_dims_wrong_type_err_msg(self):
        x = torch.randn(3)
        y = torch.randn(3)
        msg = r'expected `in_dims` to be int or a \(potentially nested\) tuple'
        with self.assertRaisesRegex(ValueError, msg):
            vmap(torch.mul, [0, 0])(x, y)
        with self.assertRaisesRegex(ValueError, msg):
            vmap(torch.mul, set({0, 0}))(x, y)
        with self.assertRaisesRegex(ValueError, msg):
            vmap(torch.mul, 'lol')(x, y)
        with self.assertRaisesRegex(ValueError, msg):
            vmap(lambda z: z[0] + z[1], in_dims=[0, 0])([x, y])
        # The following should not throw
        vmap(torch.mul, (0, 0))(x, y)

    def test_not_enough_in_dims_err_msg(self):
        x = torch.randn(3)
        y = torch.randn(3)
        msg = r'in_dims is not compatible with the structure of `inputs`'

        with self.assertRaisesRegex(ValueError, msg):
            vmap(torch.mul, (0,))(x, y)
        with self.assertRaisesRegex(ValueError, msg):
            vmap(torch.mul, (0, 0, 0))(x, y)
        with self.assertRaisesRegex(ValueError, msg):
            vmap(lambda z: z[0] + z[1], in_dims=([0],))([x, y])
        with self.assertRaisesRegex(ValueError, msg):
            vmap(lambda z: z[0] + z[1], in_dims=((0, 0),))([x, y])
        # The following should not throw
        vmap(torch.mul, (0, 0))(x, y)

    def test_integer_in_dim_but_not_tensor_input_err_msg(self):
        def foo(xy):
            return xy[0] * xy[1]

        def bar(x, yz):
            return x * yz[0] * yz[1]

        x = torch.randn(2, 3)

        # the following are errors in jax (and will always be errors)
        msg = 'Got in_dim=0 for an input but the input is of type'
        with self.assertRaisesRegex(ValueError, msg):
            vmap(torch.sum)(x, 0)
        with self.assertRaisesRegex(ValueError, msg):
            vmap(torch.sum, (0, 0))(x, 0)
        with self.assertRaisesRegex(ValueError, msg):
            vmap(lambda z: z[0] + z[1], in_dims=([0, 0],))([x, 1])
        # The following should not throw
        vmap(torch.sum, (0, None))(x, 0)

    def test_in_dim_not_in_tensor_err_msg(self):
        def foo(x):
            return x * x

        x = torch.randn(2, 3)
        y = torch.randn(2, 3)

        msg = r'Got in_dim=-?\w for some input, but that input is a Tensor of dimensionality \w'
        with self.assertRaisesRegex(ValueError, msg):
            vmap(foo)(torch.randn([]))
        with self.assertRaisesRegex(ValueError, msg):
            vmap(foo, in_dims=(0,))(torch.randn([]))
        with self.assertRaisesRegex(ValueError, msg):
            vmap(foo, in_dims=(-3,))(x)
        with self.assertRaisesRegex(ValueError, msg):
            vmap(foo, in_dims=(2,))(y)
        with self.assertRaisesRegex(ValueError, msg):
            vmap(lambda z: z[0] + z[1], in_dims=([3, 0],))([x, y])
        # the following should not throw
        vmap(foo, in_dims=(0,))(torch.randn(2, 3))
        vmap(foo, in_dims=(1,))(torch.randn(2, 3))

    def test_fallback_does_not_warn_by_default(self):
        # NB: One day we will implement a batching rule for torch.atan2.
        # If/when we do, this test should be replaced to test the fallback
        # path on another operator to avoid bitrot.
        op = torch.copysign
        x = torch.randn(11)
        y = torch.randn(11)
        with warnings.catch_warnings(record=True) as wa:
            vmap(op)(x, y)
            # The single warning here is the "vmap is experimental"
            # warning, not a warning from the vmap fallback path.
            self.assertEqual(len(wa), 1)

    @unittest.expectedFailure
    def test_fallback_warns_when_warnings_are_enabled(self):
        # NB: One day we will implement a batching rule for torch.atan2.
        # If/when we do, this test should be replaced to test the fallback
        # path on another operator to avoid bitrot.
        op = torch.copysign
        x = torch.randn(11)
        y = torch.randn(11)
        with warnings.catch_warnings(record=True) as wa:
            with EnableVmapFallbackWarnings():
                vmap(op)(x, y)
            self.assertEqual(len(wa), 2)
            self.assertRegex(str(wa[-1].message), FALLBACK_REGEX)

    def _assert_uses_vmap_fallback(self, vmap_args, inputs):
        return
        # with warnings.catch_warnings(record=True) as wa:
        #     with EnableVmapFallbackWarnings():
        #         result = vmap(*vmap_args)(*inputs)
        #     self.assertEqual(len(wa), 2)
        #     self.assertRegex(str(wa[-1].message), FALLBACK_REGEX)

    def test_fallback_zero_dim(self):
        # NB: One day we will implement a batching rule for torch.atan2.
        # If/when we do, this test should be replaced to test the fallback
        # path on another operator to avoid bitrot.
        op = torch.copysign
        x = torch.randn(11)
        y = torch.randn(11)
        self._assert_uses_vmap_fallback((op,), (x, y))

        B0, B1 = 0, 3
        x = torch.randn(B0, 11)
        y = torch.randn(11)

        msg = 'The fallback path does not support vmap over dims of size 0'

        with self.assertRaisesRegex(RuntimeError, msg):
            vmap(op, (0, None))(x, y)
        with self.assertRaisesRegex(RuntimeError, msg):
            vmap(op, (None, 0))(y, x)
        with self.assertRaisesRegex(RuntimeError, msg):
            vmap(op)(x, x)

        x = torch.randn(B0, B1, 11)
        y = torch.randn(B1, 11)
        with self.assertRaisesRegex(RuntimeError, msg):
            vmap(op, (0, None))(x, y)
        with self.assertRaisesRegex(RuntimeError, msg):
            vmap(op, (None, 0))(y, x)
        with self.assertRaisesRegex(RuntimeError, msg):
            vmap(op)(x, x)

    def test_fallback_atan2(self):
        # NB: One day we will implement a batching rule for torch.atan2.
        # If/when we do, this test should be replaced to test the fallback
        # path on another operator to avoid bitrot.
        op = torch.copysign

        x = torch.randn(5, 7, 11)
        y = torch.randn(5, 7, 11)

        self._assert_uses_vmap_fallback((op,), (x, y))

        # fallback on torch.atan2
        x = torch.randn(7, 11, 5)
        y = torch.randn(5, 7, 11)
        result = vmap(op, (2, 0))(x, y)
        self.assertEqual(result, op(x.permute(2, 0, 1), y))

        # fallback on torch.atan2, nested vmap
        x = torch.randn(7, 11, 5)
        y = torch.randn(5, 7, 11)
        result = vmap(vmap(op), (2, 0))(x, y)
        self.assertEqual(result, op(x.permute(2, 0, 1), y))

        # big batch size (total 10000)
        x = torch.randn(100, 10, 10, 5)
        y = torch.randn(100, 10, 10)
        result = vmap(vmap(vmap(op)))(x, y)
        self.assertEqual(result, op(x, y.view(100, 10, 10, 1)))

    # TODO: No clue what is wrong here.
    @unittest.skip
    def test_fallback_masked_fill(self):
        # NB: One day we will implement a batching rule for masked_fill
        # If/when we do, this test should be replaced to test the fallback
        # path on another operator to avoid bitrot.
        def run_test(batch_size):
            B0 = batch_size
            x = torch.randn(B0, 7, 11, 13)
            dim = 0
            index = torch.tensor([0, 4, 2])
            values = torch.randn(B0, 3, 13)

            self._assert_uses_vmap_fallback((torch.index_add, (0, None, None, 0)), (x, dim, index, values))

            result = vmap(torch.index_add, (0, None, None, 0))(x, dim, index, values)
            expected = torch.index_add(
                x, dim + 1, index, values.view(B0, 3, 1, 13))
            self.assertEqual(result, expected)

        run_test(batch_size=5)
        run_test(batch_size=1237)

    def test_fallback_multiple_returns(self):
        # NB: One day we will implement a batching rule for torch.var_mean
        # If/when we do, this test should be replaced to test the fallback
        # path on another operator to avoid bitrot.
        B0, B1, B2 = 2, 3, 1237
        tensor = torch.randn(B0, 10)

        self._assert_uses_vmap_fallback((torch.var_mean,), (tensor,))

        # fallback correctness on torch.var_mean
        result = vmap(torch.var_mean)(tensor)
        expected = torch.var_mean(tensor, dim=1)
        self.assertEqual(result, expected)

        # nested vmap
        tensor = torch.randn(B0, B1, 10)
        result = vmap(vmap(torch.var_mean))(tensor)
        expected = torch.var_mean(tensor, dim=2)
        self.assertEqual(result, expected)

        # big batch size, nested vmap
        tensor = torch.randn(B0, B1, B2, 10)
        result = vmap(vmap(vmap(torch.var_mean)))(tensor)
        expected = torch.var_mean(tensor, dim=3)
        self.assertEqual(result, expected)

    def test_inplace_fallback_unary(self):
        # Test the in-place fallback on an in-place method that takes no
        # additional Tensor arguments. This is the simplest case of the fallback.
        # NB: One day we will implement a batching rule for acos_.
        # If/when we do, this test should be replaced to test the fallback
        # path on another operator to avoid bitrot.
        op = Tensor.acos_
        B0, B1, B2 = 2, 3, 10000

        x = torch.randn(B0, 5)
        self._assert_uses_vmap_fallback((op,), (x,))

        # Single vmap
        x_orig = torch.rand(B0, 5)
        x = x_orig.clone()
        result = vmap(op)(x)
        self.assertTrue(result is x)
        self.assertEqual(result, x_orig.acos())

        # Single vmap + different out_dim produces a view(!)
        x_orig = torch.rand(B0, 5)
        x = x_orig.clone()
        result = vmap(op, out_dims=(1,))(x)
        self.assertTrue(result._base is x)
        self.assertEqual(result, x_orig.t().acos())

        # Nested vmap
        x_orig = torch.randn(B0, B1, 5)
        x = x_orig.clone()
        result = vmap(vmap(op))(x)
        self.assertTrue(result is x)
        self.assertEqual(result, x_orig.acos())

        # Nested vmap, large batch size
        x_orig = torch.randn(B0, B1, B2, 5)
        x = x_orig.clone()
        result = vmap(vmap(vmap(op)))(x)
        self.assertTrue(result is x)
        self.assertEqual(result, x_orig.acos())

    def test_inplace_fallback_nary_same_levels(self):
        # NB: One day we will implement a batching rule for atan2_
        # If/when we do, this test should be replaced to test the fallback
        # path on another operator to avoid bitrot.
        op = Tensor.atan2_
        outplace_op = torch.atan2

        x = torch.randn(5, 7, 11)
        y = torch.randn(5, 7, 11)
        self._assert_uses_vmap_fallback((op,), (x, y))

        # Single vmap
        B0 = 5
        x_orig = torch.randn(7, 11, B0)
        x = x_orig.clone()
        y = torch.randn(B0, 7, 11)
        vmap(op, (2, 0))(x, y)
        self.assertEqual(x, outplace_op(x_orig, y.movedim(0, 2)))

        # Nested vmap
        B0, B1 = 5, 7
        x_orig = torch.randn(B1, 11, B0)
        x = x_orig.clone()
        y = torch.randn(B0, B1, 11)
        vmap(vmap(op), (2, 0))(x, y)
        self.assertEqual(x, outplace_op(x_orig, y.movedim([0, 1], [2, 0])))

        # big batch size (total 10000)
        B0, B1, B2 = 100, 10, 10
        x_orig = torch.randn(B0, B1, B2, 5)
        x = x_orig.clone()
        y = torch.randn(B0, B1, B2)
        vmap(vmap(vmap(op)))(x, y)
        self.assertEqual(x, outplace_op(x_orig, y.view(B0, B1, B2, 1)))

    # ("Fallback isInplaceVmapCompatible check is broken")
    @unittest.expectedFailure
    def test_inplace_fallback_nary_different_levels(self):
        # NB: One day we will implement a batching rule for atan2_
        # If/when we do, this test should be replaced to test the fallback
        # path on another operator to avoid bitrot.
        op = Tensor.atan2_
        outplace_op = torch.atan2
        B0, B1 = 2, 3

        x = torch.rand(B0, 7)
        y = torch.rand(7)
        self._assert_uses_vmap_fallback((op, (0, None)), (x, y))

        # op(left, right): All of the levels in right are found in left
        x_orig = torch.rand(B0, 7)
        x = x_orig.clone()
        y = torch.rand(7)
        vmap(op, in_dims=(0, None))(x, y)
        self.assertEqual(x, outplace_op(x_orig, y))

        x_orig = torch.rand(B0, B1, 7)
        x = x_orig.clone()
        y = torch.rand(B0, 7)
        vmap(vmap(op, in_dims=(0, None)))(x, y)
        self.assertEqual(x, outplace_op(x_orig, y.view(B0, 1, 7)))

        # op(left, right): Some of the levels in right are not found in left
        msg = r'vmap: aten::atan2_\(self, \*extra_args\) is not possible'
        x = torch.rand(7)
        y = torch.rand(B0, 7)
        with self.assertRaisesRegex(RuntimeError, msg):
            vmap(op, in_dims=(None, 0))(x, y)

        x = torch.rand(B1, 7)
        y = torch.rand(B0, 7)
        with self.assertRaisesRegex(RuntimeError, msg):
            vmap(vmap(op, in_dims=(0, None)), in_dims=(None, 0))(x, y)

        x = torch.rand(B1, 7)
        y = torch.rand(7, B0)
        with self.assertRaisesRegex(RuntimeError, msg):
            vmap(vmap(op, in_dims=(0, None)), in_dims=(None, 1))(x, y)

        x = torch.rand(B0, 7)
        y = torch.rand(B0, B1, 7)
        with self.assertRaisesRegex(RuntimeError, msg):
            vmap(vmap(op, in_dims=(None, 0)))(x, y)

    def test_backward_unsupported_interaction(self):
        x = torch.randn(3, requires_grad=True)
        y = torch.randn(5)
        grad = torch.randn_like(x)
        err_msg = r'backward\(\) called inside a functorch transform'

        def backward_on_vmapped_tensor(x):
            x.sum().backward()

        # FIXME
        return self.skipTest("error: element 0 of tensors does not require grad and does not have a grad_fn")
        with self.assertRaisesRegex(RuntimeError, err_msg):
            vmap(backward_on_vmapped_tensor)(x)

        def backward_with_vmapped_grad(x, grad):
            x.backward(grad)

        with self.assertRaisesRegex(RuntimeError, err_msg):
            vmap(backward_with_vmapped_grad)(x, grad)

        def completely_unrelated_backward(y):
            x.sum().backward()
            return y

        with self.assertRaisesRegex(RuntimeError, err_msg):
            vmap(completely_unrelated_backward)(y)

    @unittest.expectedFailure
    def test_grad_unsupported_interaction(self):
        input_tensor = torch.randn(3, requires_grad=True)
        err_msg = 'autograd.grad.* called inside torch.vmap'

        captured = torch.randn(3, requires_grad=True)

        def output_to_grad_is_vmapped(input_tensor):
            output = (captured * input_tensor).sum()
            return torch.autograd.grad([output], [captured])[0]

        with self.assertRaisesRegex(RuntimeError, err_msg):
            vmap(output_to_grad_is_vmapped)(input_tensor)

        output = (input_tensor ** 2).sum()

        def input_to_grad_is_vmapped(input_tensor):
            return torch.autograd.grad([output], [input_tensor])[0]

        with self.assertRaisesRegex(RuntimeError, err_msg):
            vmap(input_to_grad_is_vmapped)(input_tensor)

    def test_batched_gradient_basic(self):
        N = 3
        x = torch.randn(N, requires_grad=True)
        y = torch.randn(N)

        def vjp_mul(v):
            return torch.autograd.grad([x * y], [x], grad_outputs=[v])[0]

        batched_v = torch.eye(N)
        jacobian = vmap(vjp_mul)(batched_v)
        self.assertEqual(jacobian, torch.diagflat(y))

    def test_functools_partial(self):
        x = torch.randn(3)
        y = torch.randn(2, 3)
        result = vmap(functools.partial(torch.mul, x))(y)
        self.assertEqual(result, x * y)

    def test_nn_module(self):
        tensor = torch.randn(2, 3)
        model = torch.nn.Linear(3, 3, bias=False)
        result = vmap(model)(tensor)
        self.assertEqual(result, model(tensor))

    def test_fallback_with_undefined_grad(self):
        B0 = 7
        x = torch.randn(2, 3, 4, 5, requires_grad=True)
        weight = torch.randn(3, 3, 1, 1)
        v = torch.randn(B0, 2, 3, 4, 5)

        def get_vjp(v):
            result = torch.nn.functional.conv2d(x, weight)
            grad_x, = torch.autograd.grad(result, x, v)
            return grad_x

        # Runs vmap(get_vjp)(v), which should not error out.
        # The backward formula for convolution returns an undefined
        # Tensor for grad_bias because the original bias does not exist.
        #
        # In the future we'll probably add a batching rule for convolution
        # backward. When this happens, we should modify this test to use a
        # different op (and/or create and use a dummy operator) to avoid bitrot.
        self._assert_uses_vmap_fallback([get_vjp], [v])

    def test_reshape_dim_into(self):
        x = torch.randn(2, 3, 5, 7)

        y = reshape_dim_into(0, 0, x)
        self.assertEqual(y, x.reshape(6, 5, 7))

        y = reshape_dim_into(0, 1, x)
        self.assertEqual(y, x.movedim(0, 1).reshape(3, 2 * 5, 7))

        y = reshape_dim_into(0, 2, x)
        self.assertEqual(y, x.movedim(0, 2).reshape(3, 5, 2 * 7))

        y = reshape_dim_into(1, 2, x)
        self.assertEqual(y, x.movedim(1, 2).reshape(2, 5, 3 * 7))

        y = reshape_dim_into(0, -2, x)
        self.assertEqual(y, x.movedim(0, 1).reshape(3, 2 * 5, 7))

        y = reshape_dim_into(0, -1, x)
        self.assertEqual(y, x.movedim(0, 2).reshape(3, 5, 2 * 7))

        y = reshape_dim_into(-4, -1, x)
        self.assertEqual(y, x.movedim(0, 2).reshape(3, 5, 2 * 7))

    def test_reshape_dim_outof(self):
        x = torch.randn(12, 12, 12).permute(2, 1, 0)

        y = reshape_dim_outof(0, 2, x)
        self.assertEqual(y, x.reshape(2, 6, 12, 12))

        y = reshape_dim_outof(1, 4, x)
        self.assertEqual(y, x.reshape(12, 4, 3, 12))

        y = reshape_dim_outof(2, 6, x)
        self.assertEqual(y, x.reshape(12, 12, 6, 2))

        y = reshape_dim_outof(-1, 6, x)
        self.assertEqual(y, x.reshape(12, 12, 6, 2))

    def test_batch_rule_does_not_need_to_handle_no_batched_input(self):
        def f(x, y):
            res = torch.dot(y, torch.ones(2))
            return x + res

        x = torch.randn(7, 5)
        y = torch.randn(3, 2)
        out = vmap(vmap(f, in_dims=(0, None)), in_dims=(None, 0))(x, y)
        expected = torch.mv(y, torch.ones(2)).view(3, 1, 1) + x
        self.assertEqual(out, expected)

    def _test_vmap_autocast(self, device):

        if torch.device(device).type == "cpu":
            amp_dtype = torch.bfloat16
        else:
            amp_dtype = torch.float16

        a_float32 = torch.rand(4, 2, 3, device=device)
        b_float32 = torch.rand(4, 3, 2, device=device)
        c_float32 = torch.rand(4, 2, 2, device=device)
        d_float32 = torch.rand(4, 3, 2, device=device)

        # Case 1, autocast inside vmapped function
        def func1(x, y, z, w):
            with torch.autocast(dtype=amp_dtype, device_type=device):
                e_float16 = torch.matmul(x, y)
                assert e_float16.dtype == amp_dtype, e_float16.dtype
                f_float16 = torch.matmul(z, e_float16)
                assert f_float16.dtype == amp_dtype, f_float16.dtype
            return torch.matmul(w, f_float16.float())

        expected = func1(a_float32, b_float32, c_float32, d_float32)
        out = vmap(func1)(a_float32, b_float32, c_float32, d_float32)
        assert expected.allclose(out)

        # Case 2, autocast decorator inside vmapped function
        @torch.autocast(dtype=amp_dtype, device_type=device)
        def func2(x, y, z, w):
            e_float16 = torch.matmul(x, y)
            assert e_float16.dtype == amp_dtype, e_float16.dtype
            f_float16 = torch.matmul(z, e_float16)
            assert f_float16.dtype == amp_dtype, f_float16.dtype
            return torch.matmul(w, f_float16)

        expected = func2(a_float32, b_float32, c_float32, d_float32)
        out = vmap(func2)(a_float32, b_float32, c_float32, d_float32)
        assert expected.allclose(out)

        # Case 3, autocast is outside vmapped function
        def func3(x, y, z, w):
            e_float16 = torch.matmul(x, y)
            assert e_float16.dtype == amp_dtype, e_float16.dtype
            f_float16 = torch.matmul(z, e_float16)
            assert f_float16.dtype == amp_dtype, f_float16.dtype
            return torch.matmul(w, f_float16)

        with torch.autocast(dtype=amp_dtype, device_type=device):
            expected = func3(a_float32, b_float32, c_float32, d_float32)
            out = vmap(func3)(a_float32, b_float32, c_float32, d_float32)

        assert expected.allclose(out)

    @unittest.skip("Somehow, vmap and autocast do not work on CPU")
    def test_vmap_autocast_cpu(self):
        self._test_vmap_autocast("cpu")

    @skipIf(not torch.cuda.is_available(), "CUDA is unavailable")
    def test_vmap_autocast_cuda(self):
        self._test_vmap_autocast("cuda")


def slice_inputs(inputs, bdims, i):
    result = []
    for inp, bdim in zip(inputs, bdims):
        if bdim is None:
            result.append(inp)
        else:
            result.append(inp.select(bdim, i))
    return tuple(result)


def reference_vmap(op, inputs, in_dims=0, out_dims=0):
    if isinstance(in_dims, int):
        in_dims = (in_dims,) * len(inputs)
    bdim_sizes = [inp.size(dim) for inp, dim in zip(inputs, in_dims) if dim is not None]
    assert all(bdim_size == bdim_sizes[0] for bdim_size in bdim_sizes)
    bdim_size = bdim_sizes[0]
    results = tuple(op(*slice_inputs(inputs, in_dims, i)) for i in range(bdim_size))

    assert len(results) > 0
    op_has_single_return = not isinstance(results[0], tuple)
    if op_has_single_return:
        assert all(isinstance(result, torch.Tensor) for result in results)
        if isinstance(out_dims, int):
            out_dims = (out_dims,) * 1
        return torch.stack(results, dim=out_dims[0])

    assert all(isinstance(result, tuple) for result in results)
    num_returns = len(results[0])
    assert all(len(result) == num_returns for result in results)
    if isinstance(out_dims, int):
        out_dims = (out_dims,) * num_returns
    return tuple(torch.stack(result_shards, out_dim)
                 for result_shards, out_dim in zip(zip(*results), out_dims))


class TensorFactory:
    @staticmethod
    def rand(size, device='cpu', dtype=torch.float):
        return torch.rand(size, device=device, dtype=dtype)

    @staticmethod
    def randn(size, device='cpu', dtype=torch.float):
        return torch.randn(size, device=device, dtype=dtype)

    @staticmethod
    def randp1(size, device='cpu', dtype=torch.float):
        return torch.rand(size, device=device, dtype=dtype) + 1

# Tests vmap(op, in_dims, out_dims)(*inputs) by comparing the output to a
# (slow) sequential map+stack fallback.
#
# check_view: Test if the first returned output is a view of the first input
# check_propagates_grad: Test if the operation propagates gradients.


def _vmap_test(self, op, inputs, in_dims=0, out_dims=0,
               check_view=False, check_propagates_grad=True):
    result = vmap(op, in_dims, out_dims)(*inputs)
    reference_result = reference_vmap(op, inputs, in_dims, out_dims)
    self.assertEqual(result, reference_result)
    op_has_single_return = not isinstance(result, tuple)

    if check_view:
        result_as_tuple = (result,) if op_has_single_return else result
        for output in result_as_tuple:
            input0_base = inputs[0] if inputs[0]._base is None else inputs[0]._base
            self.assertTrue(output._base is input0_base,
                            msg="result was not a view of the first input!")

    if not check_propagates_grad:
        return
    # Assuming input[0] is a floating-point tensor. Check if the vmap
    # operation propagates the requires_grad flag to the zeroth output.
    # Some vmap operators are implemented in a way that assumes that
    # they are composite with respect to autograd. If the operator ever is
    # changed to not be composite with respect to autograd, then the
    # following check should fail.
    inputs_clone = list(inputs)
    inputs_clone[0] = inputs[0].clone().requires_grad_()
    result = vmap(op, in_dims, out_dims)(*inputs_clone)
    result_as_tuple = (result,) if op_has_single_return else result
    self.assertTrue(result[0].requires_grad)


def should_allow_vmap_fallback_usage(fn):
    return getattr(fn, '_allow_vmap_fallback_usage', False)


def allowVmapFallbackUsage(fn):
    fn._allow_vmap_fallback_usage = True
    return fn

# All tests of TestVmapBase check that the slow vmap fallback is never invoked.
# This is so that we can incrementally add batching rules for operators to
# replace the slow vmap fallback path for said operators. To skip this check,
# please use the allowVmapFallbackUsage decorator.
#
# NB: Don't add tests to TestVmapBase directly, unless you want them to run
# on every subclass of TestVmapBase. Add them to e.g. TestVmapOperators.
#
# NB: TestVmapBase is a nested class. This prevents test runners from picking
# it up and running it.


class Namespace:
    class TestVmapBase(TestCase):
        def __init__(self, method_name='runTest'):
            super().__init__(method_name)

            test_method = getattr(self, method_name, None)
            if test_method is None:
                return

            if not should_allow_vmap_fallback_usage(test_method):
                setattr(self, method_name,
                        self._wrap_method_with_vmap_fallback_check(test_method))

        def _wrap_method_with_vmap_fallback_check(self, method):
            # msg = (
            #     'Expected the test to not invoke the vmap fallback path, i.e., '
            #     'all of the operators being tested in this test should have batching '
            #     'rules implemented. If you are intentionally testing something to '
            #     'do with the fallback path, use allowVmapFallbackUsage. Otherwise, '
            #     'please make sure that batching rules are implemented for the '
            #     'operator(s) being tested.'
            # )

            @functools.wraps(method)
            def wrapper(self, *args, **kwargs):
                with warnings.catch_warnings(record=True):
                    warnings.simplefilter('always')
                    with EnableVmapFallbackWarnings():
                        method(*args, **kwargs)
                    # for captured_warning in wa:
                    #     self.assertNotRegex(str(captured_warning.message), FALLBACK_REGEX, msg)
            return types.MethodType(wrapper, self)

        @allowVmapFallbackUsage
        def test_vmap_fallback_check_ok(self):
            # One day we'll implement a batching rule for torch.var_mean.
            # When that happens, please change the example to use an
            # operator that doesn't have a batching rule implemented.
            op_using_fallback = torch.var_mean
            vmap(op_using_fallback)(torch.rand(3))

        @unittest.expectedFailure
        def test_vmap_fallback_check(self):
            @self._wrap_method_with_vmap_fallback_check
            def no_fallback(self):
                pass

            # One day we'll implement a batching rule for torch.var_mean.
            # When that happens, please change the example to use an
            # operator that doesn't have a batching rule implemented.
            op_using_fallback = torch.var_mean

            @self._wrap_method_with_vmap_fallback_check
            def uses_fallback(self):
                vmap(op_using_fallback)(torch.rand(3))

            no_fallback(self)

            with self.assertRaises(AssertionError):
                uses_fallback(self)


def _make_case(op, input_getter=TensorFactory.randn):
    return (op, input_getter)


class TestVmapOperators(Namespace.TestVmapBase):
    def _vmap_test(self, *args, **kwargs):
        return _vmap_test(self, *args, **kwargs)

    def _vmap_view_test(self, *args, **kwargs):
        self._vmap_test(*args, **kwargs, check_view=True)

    def _test_unary(self, op, getter, device, *args, **kwargs):
        test = functools.partial(self._vmap_test, *args, **kwargs)
        B0, B1 = 7, 11

        # Single vmap, various in_dims / out_dims
        test(op, [getter([B0, 3], device)])
        test(op, [getter([2, 5, B0, 3], device)], in_dims=2)
        test(op, [getter([2, 5, B0, 3], device)], in_dims=2, out_dims=2)

        # Doubly nested vmap
        test(vmap(op), [getter([B0, B1], device)])
        test(vmap(op), [getter([B1, 2, 5, B0, 3], device)], in_dims=2)
        test(vmap(op, in_dims=2), [getter([2, 5, B0, B1, 3], device)],
             in_dims=2, out_dims=2)

    @parametrize("case", [
        (torch.abs, TensorFactory.randn),
        (torch.acos, TensorFactory.rand),
        (torch.asin, TensorFactory.rand),
        (torch.atan, TensorFactory.rand),
        (torch.ceil, TensorFactory.randn),
        (torch.cos, TensorFactory.rand),
        (torch.cosh, TensorFactory.rand),
        (torch.digamma, TensorFactory.rand),
        (torch.exp, TensorFactory.randn),
        (torch.expm1, TensorFactory.randn),
        (torch.floor, TensorFactory.randn),
        (torch.frac, TensorFactory.randn),
        (torch.lgamma, TensorFactory.rand),
        (torch.log, TensorFactory.randp1),
        (torch.log10, TensorFactory.randp1),
        (torch.log1p, TensorFactory.randp1),
        (torch.log2, TensorFactory.randp1),
        (torch.neg, TensorFactory.randn),
        (torch.reciprocal, TensorFactory.randp1),
        (torch.relu, TensorFactory.randn),
        (torch.round, TensorFactory.randn),
        (torch.rsqrt, TensorFactory.randp1),
        (torch.sigmoid, TensorFactory.randn),
        (torch.sign, TensorFactory.randn),
        (torch.sin, TensorFactory.rand),
        (torch.sinh, TensorFactory.rand),
        (torch.sqrt, TensorFactory.rand),
        (torch.tan, TensorFactory.rand),
        (torch.tanh, TensorFactory.rand),
        (torch.trunc, TensorFactory.randn),
    ], name_fn=lambda x: x[0].__name__)
    def test_unary_pointwise(self, case):
        op, getter = case
        self._test_unary(op, getter, 'cpu')

        # test in-place
        method = getattr(Tensor, f'{op.__name__ + "_"}')
        self._test_unary(method, getter, 'cpu', check_propagates_grad=False)

    def test_clone(self):
        # Some basic tests
        self._test_unary(lambda x: x.clone(), TensorFactory.randn, 'cpu')
        self._test_unary(lambda x: x.clone(memory_format=torch.preserve_format),
                         TensorFactory.randn, 'cpu')
        self._test_unary(lambda x: x.clone(memory_format=torch.contiguous_format),
                         TensorFactory.randn, 'cpu')

        # Test that the per-examples are contiguous when using torch.contiguous_format
        def clone_contiguous(x):
            return x.clone(memory_format=torch.contiguous_format)

        B0, B1 = 3, 5
        x = torch.randn(2, B0, 7)
        y = vmap(clone_contiguous, in_dims=1, out_dims=1)(x)
        self.assertTrue(y.movedim(1, 0).is_contiguous())
        self.assertTrue(y[:, 0, :].is_contiguous())

        x = torch.randn(2, B0, 7, B1)
        y = vmap(vmap(clone_contiguous, in_dims=2), in_dims=1)(x)
        self.assertTrue(y.is_contiguous())
        self.assertTrue(y[0][0].is_contiguous())

        msg = r'only supported with memory_format torch.preserve_format or torch.contiguous_format'
        with self.assertRaisesRegex(RuntimeError, msg):
            vmap(lambda x: x.clone(memory_format=torch.channels_last))(torch.randn(B0))
        with self.assertRaisesRegex(RuntimeError, msg):
            vmap(lambda x: x.clone(memory_format=torch.channels_last_3d))(torch.randn(B0))

    def test_weird_matmul_case(self):
        # Check that this doesn't crash.
        # https://github.com/pytorch/functorch/issues/417
        x = torch.randn(5, 2, 2, 2)
        y = torch.randn(5, 7, 2)

        vmap(vmap(torch.matmul, in_dims=(None, 0)))(x, y)

    @parametrize("case",
                 (
                     (torch.clamp_min_, TensorFactory.randn),
                     (torch.clamp_max_, TensorFactory.randn),
                 ), name_fn=lambda x: x[0].__name__)
    def test_clamp_inplace_variant(self, case):
        test = self._vmap_test

        def get_number(getter):
            return getter([]).item()

        op, getter = case
        device = 'cpu'
        B0, B1 = 7, 11

        # Single vmap: op(Tensor, Tensor)
        test(op, (getter([B0, 3], device), getter([B0, 3], device)), check_propagates_grad=False)
        test(op, (getter([B0], device), getter([B0], device)), check_propagates_grad=False)
        test(op, (getter([2, B0, 3], device), getter([2, B0, 3], device)), in_dims=(1, 1), check_propagates_grad=False)
        test(op, (getter([B0, 2, 3], device), getter([2, B0, 3], device)),
             in_dims=(0, 1), out_dims=1, check_propagates_grad=False)
        test(op, (getter([B0, 2, 3], device), getter([1, 1], device)), in_dims=(0, None), check_propagates_grad=False)
        test(op, (getter([B0, 3], device), getter([B0, 3], device)), in_dims=(0, 0), check_propagates_grad=False)

        # Nested vmap: op(Tensor, Tensor)
        test(vmap(op), (getter([B0, B1, 2, 3], device), getter([B0, B1, 1, 3], device)), check_propagates_grad=False)

        # Python number overload: op(Tensor, Number)
        number = get_number(getter)
        self._test_unary(lambda t: op(t, number), getter, device, check_propagates_grad=False)

    @parametrize('case', [
        subtest(_make_case(torch.clamp_min), name='clamp_min'),
        subtest(_make_case(torch.clamp_max), name='clamp_max'),
    ])
    def test_clamp_variant(self, case):
        test = self._vmap_test

        def get_number(getter):
            return getter([]).item()

        op, getter = case
        device = 'cpu'
        B0, B1 = 7, 11

        # Single vmap: op(Tensor, Tensor)
        test(op, (getter([B0, 3], device), getter([B0, 3], device)))
        test(op, (getter([B0], device), getter([B0, 2, 3], device)))
        test(op, (getter([B0], device), getter([2, B0, 3], device)), in_dims=(0, 1))
        test(op, (getter([B0], device), getter([2, B0, 3], device)),
             in_dims=(0, 1), out_dims=1)
        test(op, (getter([B0], device), getter([2, 3], device)), in_dims=(0, None))
        test(op, (getter([2, 3], device), getter([B0, 3], device)), in_dims=(None, 0))

        # Nested vmap: op(Tensor, Tensor)
        test(vmap(op), (getter([B0, B1, 2, 3], device), getter([B0, B1, 3], device)))
        test(vmap(op, in_dims=(None, 0)),
             (getter([B0, 2, 3], device), getter([B1, 3], device)), in_dims=(0, None))

        # Python number overload: op(Tensor, Number)
        number = get_number(getter)
        self._test_unary(lambda t: op(t, number), getter, device)

    def test_copy_(self):
        x = torch.randn(3)
        y = torch.randn(3)
        vmap(Tensor.copy_)(x, y)
        self.assertEqual(x, y)

        x = torch.randn(3)
        y = torch.randn(3, 2)
        vmap(Tensor.copy_, in_dims=(1, None))(y, x)
        self.assertEqual(y, x.expand(2, 3).t())

        x = torch.randn(3)
        y = torch.randn(2, 3)
        with self.assertRaisesRegex(RuntimeError, 'inplace'):
            vmap(Tensor.copy_, in_dims=(None, 0))(x, y)

    def test_silu_backward(self):
        test = self._vmap_test
        device = 'cpu'
        getter = TensorFactory.randp1
        B0 = 7
        op = torch.ops.aten.silu_backward

        # Single vmap: op(Tensor, Tensor)
        test(op, (getter([B0, 3], device), getter([B0, 3], device)))
        test(op, (getter([], device), getter([B0], device)), in_dims=(None, 0))
        test(op, (getter([2, B0], device), getter([2], device)), in_dims=(1, None))

    @parametrize('case', [
        subtest(_make_case(torch.add), name='add'),
        subtest(_make_case(lambda x, y: x + y), name='add_dunder'),
        subtest(_make_case(torch.sub), name='sub'),
        subtest(_make_case(lambda x, y: x - y), name='sub_dunder'),
        subtest(_make_case(torch.mul), name='mul'),
        subtest(_make_case(lambda x, y: x * y), name='mul_dunder'),
        subtest(_make_case(torch.div, input_getter=TensorFactory.randp1), name='div'),
        subtest(_make_case(lambda x, y: x / y, input_getter=TensorFactory.randp1), name='div_dunder'),
        subtest(_make_case(torch.pow, input_getter=TensorFactory.randp1), name='pow'),
        subtest(_make_case(lambda x, y: x ** y, input_getter=TensorFactory.randp1), name='pow_dunder'),
    ])
    def test_arithmetic(self, case):
        test = self._vmap_test

        def get_number(getter):
            return getter([]).item()

        op, getter = case
        device = 'cpu'
        B0, B1 = 7, 11

        # Single vmap: op(Tensor, Tensor)
        test(op, (getter([B0, 3], device), getter([B0, 3], device)))
        test(op, (getter([B0], device), getter([B0, 2, 3], device)))
        test(op, (getter([B0], device), getter([2, B0, 3], device)), in_dims=(0, 1))
        test(op, (getter([B0], device), getter([2, B0, 3], device)),
             in_dims=(0, 1), out_dims=1)
        test(op, (getter([B0], device), getter([2, 3], device)), in_dims=(0, None))
        test(op, (getter([2, 3], device), getter([B0, 3], device)), in_dims=(0, None))

        # Nested vmap: op(Tensor, Tensor)
        test(vmap(op), (getter([B0, B1, 2, 3], device), getter([B0, B1, 3], device)))
        test(vmap(op, in_dims=(None, 0)),
             (getter([B0, 2, 3], device), getter([B1, 3], device)), in_dims=(0, None))

        # Python number overload: op(Tensor, Number) (and vice-versa)
        number = get_number(getter)
        self._test_unary(lambda t: op(t, number), getter, device)
        number = get_number(getter)
        self._test_unary(lambda t: op(number, t), getter, device)

        # Type promotion: op(Logical Scalar Tensor, Logical Scalar Tensor)
        test(op, (getter([B0], device), getter([B0], device, dtype=torch.double)))
        test(op, (getter([B0], device, dtype=torch.double), getter([B0], device)))
        test(op, (getter([B0], device), getter([B0], device)))

        # Type promotion: op(Tensor, Logical Scalar Tensor) (and vice-versa)
        test(op, (getter([B0, 2], device), getter([B0], device, torch.double)))
        test(op, (getter([B0], device, torch.double), getter([B0, 2], device)))

        if not torch.cuda.is_available():
            return

        # TODO(rzou): fix the following
        # # Test cross-device scalars
        # number = get_number(getter)
        # self._test_unary(lambda t: op(t, number), getter, device='cuda')
        # self._test_unary(lambda t: op(number, t), getter, device='cuda')
        # self._test_unary(lambda t: op(t, torch.tensor(number)), getter, device='cuda')

    def test_as_strided(self):
        def _test(sizes, strides, offset, tensor, lambd):
            # bdim at dim 0 test
            result = vmap(lambda t: t.as_strided(sizes, strides, offset))(tensor)
            expected = vmap(lambd)(tensor)
            self.assertTrue(result._base is expected._base)
            self.assertEqual(result, expected)

            # bdim at dim -1 test
            tensor = tensor.movedim(0, -1)
            result = vmap(lambda t: t.as_strided(sizes, strides, offset), -1)(tensor)
            expected = vmap(lambd, -1)(tensor)
            self.assertTrue(result._base is expected._base)
            self.assertEqual(result, expected)

        # single vmap test
        B0 = 5
        # Each Tensor has shape [B0, 2, 3]; the expressions below
        # are just to get tensors of different strides that have shape [B0, 2, 3]
        tensors = [
            # contiguous
            torch.randn(B0, 2, 3),
            # non-contiguous
            torch.randn(B0, 3, 2).transpose(1, 2),
            torch.randn(3, 2, B0).movedim(-1, 0).transpose(1, 2),
            # non-zero storage offset
            torch.randn(2, B0, 2, 3)[1],
            torch.randn(2, 2, B0, 3)[1].movedim(1, 0),
            # non-contiguous strides, zero storage offset
            torch.randn(B0, 2, 4, 3, 7)[:, :, 0, :, 0],
            torch.randn(2, 4, B0, 3, 7).movedim(2, 0)[:, :, 0, :, 0],
            # non-contiguous strides, non-zero storage offset
            torch.randn(B0, 2, 4, 3, 7)[:, :, 2, :, 1],
            torch.randn(2, 4, 3, 7, B0).movedim(-1, 0)[:, :, 2, :, 1],
        ]

        for x in tensors:
            S0, S1 = x.stride()[1:]
            offset = x.storage_offset()

            # Broadcast
            _test([5, 5, 2, 3], [0, 0, S0, S1], offset, x, lambda x: x.expand(5, 5, 2, 3))
            # transpose
            _test([3, 2], [S1, S0], offset, x, lambda x: x.transpose(0, 1))
            # select
            _test([2], [S0], offset + S1, x, lambda x: x[:, 1])
            # diagonal
            _test([2], [S0 + S1], offset, x, lambda x: x.diagonal())
            # strided slice
            _test([2], [S1 * 2], offset, x, lambda x: x[0, ::2])

        # Nested vmap test
        B1 = 7
        x = torch.randn(B1, B0, 2, 3)
        S0, S1 = x.stride()[2:]
        result = vmap(vmap(lambda t: t.as_strided([5, 5, 2, 3], [0, 0, S0, S1])), in_dims=1)(x)
        expected = vmap(vmap(lambda t: t.expand(5, 5, 2, 3)), in_dims=1)(x)
        self.assertTrue(result._base is expected._base)
        self.assertEqual(result, expected)

        # Check that mal-formatted size/strides doesn't crash
        with self.assertRaisesRegex(RuntimeError, 'size and stride must have the same length'):
            x = torch.randn(B0, 2, 3).transpose(0, 1)
            vmap(lambda x: x.as_strided([1, 1, 1], [1, 1]))(x)

        # All the Sanity check #1{a,b,c} cases check that
        # xs[i].as_strided(sizes, strides, offset + xs[i].offset() - xs.offset())
        # doesn't index memory that is out of bounds of xs[i]. This condition
        # is important to the correctness of the as_strided batching rule
        # (see NOTE: [When will the as_strided_batching_rule fail?])

        # Sanity check #1a: The maximum indexable location of
        # xs[i].as_strided(sizes, strides, offset + xs[i].offset() - xs.offset())
        # is less than or equal to the maximum indexable location of xs[i].
        msg = 'This is not supported inside of vmap'
        with self.assertRaisesRegex(RuntimeError, msg):
            x = torch.randn(B0, 3)
            vmap(lambda x: x.as_strided([3], [1], 1))(x)
        with self.assertRaisesRegex(RuntimeError, msg):
            x = torch.randn(B0, 3, 5)
            vmap(lambda x: x.as_strided([4, 4], [4, 1], 0))(x)
        with self.assertRaisesRegex(RuntimeError, msg):
            x = torch.randn(B0, B1, 3, 5)
            vmap(vmap(lambda x: x.as_strided([4, 4], [4, 1], 0)))(x)

        # Sanity check #1b: The min indexable location of
        # xs[i].as_strided(sizes, strides, offset + xs[i].offset() - xs.offset())
        # is greater than or equal to the min indexable location of xs[i].
        with self.assertRaisesRegex(RuntimeError, msg):
            x = torch.randn(2, B0, 3)[1]
            vmap(lambda x: x.as_strided([3], [1], B0 * 3 - 1))(x)

        # Sanity check #1c:
        # xs[i] is a zero-dim tensor, but
        # xs[i].as_strided(sizes, strides, offset + xs[i].offset() - xs.offset())
        # is not
        with self.assertRaisesRegex(RuntimeError, msg):
            x = torch.randn(B0, 0, 3)
            vmap(lambda x: x.as_strided([3], [1]))(x)

    def test_nll_loss(self):
        test = self._vmap_test
        op = F.nll_loss
        B = 3

        y = torch.randn(B, 2, 5)
        t = torch.randint(0, 5, (B, 2))
        test(op, (y, t))
        test(functools.partial(op, reduction='sum'), (y, t))
        test(functools.partial(op, reduction='none'), (y, t))

        y = torch.randn(B, 2, 5)
        t = torch.randint(0, 5, (2,))
        test(op, (y, t), in_dims=(0, None))
        test(functools.partial(op, reduction='sum'), (y, t), in_dims=(0, None))
        test(functools.partial(op, reduction='none'), (y, t), in_dims=(0, None))

    def test_adaptive_avg_pool2d(self):
        test = self._vmap_test
        op = functools.partial(F.adaptive_avg_pool2d, output_size=(3, 3))

        x = torch.randn(3, 5, 7, 9, 11)
        test(op, (x,))
        test(op, (x,), in_dims=(1,))
        test(op, (x,), in_dims=(4,))

    def test_bmm(self):
        op = torch.bmm
        test = self._vmap_test
        B0, B1 = 7, 11

        # shape mismatch
        msg = ""
        with self.assertRaisesRegex(RuntimeError, msg):
            vmap(op)(torch.randn(B0, 2, 2, 2), torch.randn(B0, 2))
        with self.assertRaisesRegex(RuntimeError, msg):
            vmap(op, in_dims=(0, None))(torch.randn(B0, 3, 3, 2), torch.randn(2, 2))
        with self.assertRaisesRegex(RuntimeError, msg):
            vmap(op, in_dims=(None, 0))(torch.randn(2, 2), torch.randn(B0, 2, 2, 2))

        # left arg is vmapped
        test(op, (torch.rand(B0, 2, 3, 5), torch.rand(2, 5, 3)), in_dims=(0, None))
        test(vmap(op, in_dims=(0, None)), (torch.rand(B1, B0, 2, 3, 5), torch.rand(2, 5, 3)),
             in_dims=(1, None))

        # right arg is vmapped
        test(op, (torch.rand(2, 5, 3), torch.rand(B0, 2, 3, 5)), in_dims=(None, 0))
        test(vmap(op, in_dims=(None, 0)), (torch.rand(2, 5, 3), torch.rand(B1, B0, 2, 3, 5)),
             in_dims=(None, 1))

        # both args are vmapped
        test(op, (torch.rand(B0, 2, 3, 5), torch.rand(B0, 2, 5, 3)))
        test(vmap(op), (torch.rand(B1, B0, 2, 3, 5), torch.rand(B0, B1, 2, 5, 3)), in_dims=(1, 0))
        test(vmap(op, in_dims=(0, None)),
             (torch.rand(B1, 2, 3, 5), torch.rand(B0, 2, 5, 3)), in_dims=(None, 0))

    def test_cat(self):
        test = self._vmap_test
        B0, B1 = 5, 7

        # Quick hack b/c vmap can't accept a list of tensors as an argument
        def get_op(dim):
            def op(*tensors):
                return torch.cat(tensors, dim=dim)
            return op

        test(get_op(0), (torch.rand(B0, 2), torch.rand(B0, 3)))
        test(get_op(0), (torch.rand(2), torch.rand(B0, 3)), in_dims=(None, 0))
        test(get_op(0), (torch.rand(2, 17), torch.rand(3, 17, B0)), in_dims=(None, 2))
        test(get_op(-1), (torch.rand(17, 2), torch.rand(17, 3, B0)), in_dims=(None, 2))
        test(vmap(get_op(0), in_dims=(0, None)),
             (torch.rand(B1, 2), torch.rand(B0, 3)), in_dims=(None, 0))
        test(vmap(get_op(0), in_dims=(0, 0)),
             (torch.rand(B1, 2), torch.rand(B0, B1, 3)), in_dims=(None, 0))

    def test_unsafe_view(self):
        # Unsafe view isn't exposed, so we get at it via
        # vmap(grad(matmul))
        test = functools.partial(self._vmap_test, check_propagates_grad=False)
        B = 2
        x = torch.randn(B, 2, 3, 3)
        y = torch.randn(B, 3, 3)

        def baz(x, y):
            return (x @ y).sum()

        test(functorch.grad(baz), (x, y))

    def test_conj(self):
        op = torch.conj

        def run_test(dtype):
            def get(shape):
                return torch.randn(shape, dtype=dtype)
            B0, B1 = 7, 11
            test = self._vmap_test

            # Single vmap, various in_dims / out_dims
            test(op, [get([B0, 3])])
            test(op, [get([2, 5, B0, 3])], in_dims=2)
            test(op, [get([2, 5, B0, 3])], in_dims=2, out_dims=2)

            # Doubly nested vmap
            test(vmap(op), [get([B0, B1])])
            test(vmap(op), [get([B1, 2, 5, B0, 3])], in_dims=2)
            test(vmap(op, in_dims=2), [get([2, 5, B0, B1, 3])],
                 in_dims=2, out_dims=2)

        # correctness tests
        run_test(torch.float)
        run_test(torch.cfloat)

        # check that torch.conj on a non-complex tensor returns the same tensor
        real_tensor = torch.randn(3)
        result = vmap(op)(real_tensor)
        self.assertEqual(result.data_ptr(), real_tensor.data_ptr())

    def test_contiguous(self):
        op = Tensor.contiguous

        self._test_unary(op, TensorFactory.randn, 'cpu')

        # check that contiguous returns the original tensor if the per-examples
        # are already contiguous
        B0 = 3
        x = torch.randn(B0, 2, 5, 7)
        x = x.movedim(0, 2)
        result = vmap(Tensor.contiguous, in_dims=2, out_dims=2)(x)
        self.assertTrue(result is x)

        msg = 'NYI: querying is_contiguous inside of vmap for memory_format'
        tensor = torch.randn(B0, 3)
        with self.assertRaisesRegex(RuntimeError, msg):
            vmap(functools.partial(op, memory_format=torch.channels_last))(tensor)
        with self.assertRaisesRegex(RuntimeError, msg):
            vmap(functools.partial(op, memory_format=torch.channels_last_3d))(tensor)

    def test_stride(self):
        B0 = 3

        x = torch.randn(B0, 2, 5, 7)

        def foo(x):
            assert x.stride() == (7 * 5, 7, 1)
            return x

        vmap(foo)(x)

        x = torch.randn(2, B0, 5, 7).movedim(1, 0)

        def bar(x):
            assert x.stride() == (7 * 5 * B0, 7, 1)
            return x

        vmap(bar)(x)

    def test_chunk(self):
        test = self._vmap_view_test
        op = torch.chunk
        B0, B1, B2 = 7, 11, 13

        # tests for torch.split(self, split_size: int, dim)
        test(op, (torch.rand(B0, 2, 1024), 15, -1), in_dims=(0, None, None))
        test(op, (torch.rand(2, B0, 1024), 9, 1), in_dims=(1, None, None))
        test(vmap(op, in_dims=(0, None, None)), (torch.rand(B1, 1023, B0, 5), 4, 0),
             in_dims=(2, None, None))
        test(vmap(vmap(lambda t: op(t, 4, 1), in_dims=2)),
             (torch.rand(B1, 2, B0, 64, B2),), in_dims=2)

    def test_clamp(self):
        clamp_cases = (
            (lambda t: t.clamp(min=-0.5), TensorFactory.randn),
            (lambda t: t.clamp(max=0.5), TensorFactory.randn),
            (lambda t: t.clamp(min=-0.5, max=0.5), TensorFactory.randn),
            (lambda t: t.clamp_min(min=-0.5), TensorFactory.randn),
            (lambda t: t.clamp_max(max=0.5), TensorFactory.randn),
        )
        for op, getter in clamp_cases:
            self._test_unary(op, getter, 'cpu')

    def test_comparison_ops(self):
        test = functools.partial(self._vmap_test, check_propagates_grad=False)

        getter = TensorFactory.randn
        B0, B1 = 7, 11

        ops = (
            torch.eq, lambda x, y: x == y,
            torch.gt, lambda x, y: x > y,
            torch.ge, lambda x, y: x >= y,
            torch.le, lambda x, y: x <= y,
            torch.lt, lambda x, y: x < y,
            torch.ne, lambda x, y: x != y,
        )

        for op in ops:
            # Single vmap: op(Tensor, Tensor)
            test(op, (getter([B0, 3]), getter([B0, 3])))
            test(op, (getter([B0]), getter([B0, 2, 3])))
            test(op, (getter([B0]), getter([2, B0, 3])), in_dims=(0, 1))
            test(op, (getter([B0]), getter([2, B0, 3])), in_dims=(0, 1), out_dims=1)
            test(op, (getter([B0]), getter([2, 3])), in_dims=(0, None))
            test(op, (getter([2, 3]), getter([B0, 3])), in_dims=(0, None))

            # Nested vmap: op(Tensor, Tensor)
            test(vmap(op), (getter([B0, B1, 2, 3]), getter([B0, B1, 3])))
            test(vmap(op, in_dims=(None, 0)),
                 (getter([B0, 2, 3]), getter([B1, 3])), in_dims=(0, None))

            # test number as inputs
            number = getter([]).item()
            self._test_unary(lambda t: op(t, number), getter, 'cpu', check_propagates_grad=False)

    def test_cross_batch_size_three(self):
        # Let's test corner case when batch_size is 3 and cross' dim argument is not specified
        # According to the cross API, dim will be assigned to the first dim with value 3
        # In this test we ensure that found dim is not batch dim.
        op = torch.cross
        test = self._vmap_test
        B0 = B1 = 3
        test(op, (torch.rand(B0, 2, 3), torch.rand(B0, 2, 3)))
        test(vmap(op, in_dims=(0, None)), (torch.rand(B0, B1, 2, 3), torch.rand(B0, B1, 2, 3)),
             in_dims=(None, 1))

    def test_diagonal(self):
        tensor = torch.randn(3, 5, 7, 11, 13)
        test = self._vmap_view_test
        op = torch.diagonal
        test(op, (tensor, 1, 0, 1), in_dims=(0, None, None, None))
        test(op, (tensor, 0, 2, -1), in_dims=(0, None, None, None))
        test(op, (tensor, 2, 1, 2), in_dims=(1, None, None, None))
        test(op, (tensor, 0, -2, -1), in_dims=(1, None, None, None), out_dims=1)
        test(vmap(lambda t: op(t, 0, 0, -1)), (tensor,), in_dims=1, out_dims=1)
        test(vmap(vmap(lambda t: op(t, 0, 0, 1), in_dims=1), in_dims=3),
             (tensor,), in_dims=1, out_dims=1)

    def test_dot(self):
        op = torch.dot
        test = self._vmap_test
        B0, B1 = 7, 11

        # shape mismatch
        msg = ""
        with self.assertRaisesRegex(RuntimeError, msg):
            vmap(op)(torch.randn(B0, 2, 2, 2), torch.randn(B0, 2))
        with self.assertRaisesRegex(RuntimeError, msg):
            vmap(op, in_dims=(0, None))(torch.randn(B0, 2), torch.randn(2, 2))
        with self.assertRaisesRegex(RuntimeError, msg):
            vmap(op, in_dims=(None, 0))(torch.randn(2, 2), torch.randn(B0, 2))

        # left arg is vmapped
        test(op, (torch.rand(B0, 5), torch.rand(5)), in_dims=(0, None))
        test(vmap(op, in_dims=(0, None)), (torch.rand(B1, B0, 5), torch.rand(5)),
             in_dims=(1, None))

        # right arg is vmapped
        test(op, (torch.rand(5), torch.rand(B0, 5)), in_dims=(None, 0))
        test(vmap(op, in_dims=(None, 0)), (torch.rand(5), torch.rand(B1, B0, 5)),
             in_dims=(None, 1))

        # both args are vmapped
        test(op, (torch.rand(B0, 5), torch.rand(B0, 5)))
        test(vmap(op), (torch.rand(B1, B0, 5), torch.rand(B0, B1, 5)), in_dims=(1, 0))
        test(vmap(op, in_dims=(0, None)),
             (torch.rand(B1, 5), torch.rand(B0, 5)), in_dims=(None, 0))

    def test_expand_as(self):
        op = torch.Tensor.expand_as
        test = self._vmap_view_test
        B0, B1, B2 = 7, 11, 13
        test(op, (torch.rand(B0, 1, 5), torch.rand(B0, 2, 3, 5)))
        test(op, (torch.rand(B0, 1, 5), torch.rand(2, 3, 5)), in_dims=(0, None))
        test(op, (torch.rand(1, 5), torch.rand(B0, 2, 3, 5)), in_dims=(None, 0))
        test(vmap(op), (torch.rand(B0, B1, 1, 5), torch.rand(B0, B1, 2, 3, 5)))
        test(vmap(op), (torch.rand(B0, B1, 1, 5), torch.rand(B1, B0, 2, 3, 5)), in_dims=(0, 1))
        test(vmap(op), (torch.rand(B0, B1), torch.rand(B1, 2, 3, 5)), in_dims=(0, None))
        test(vmap(vmap(op)), (torch.rand(B0, B1, B2), torch.rand(B0, B1, B2, 2, 3, 5)))

    def test_fill_and_zero_inplace(self):
        test = functools.partial(self._vmap_test, check_propagates_grad=False)
        B0, B1 = 7, 11
        ops = (
            lambda t: t.fill_(0.1),
            lambda t: t.fill_(torch.tensor(0.2)),
            lambda t: t.zero_(),
        )

        for op in ops:
            # Single vmap, various in_dims / out_dims
            test(op, [TensorFactory.randn([B0, 3])])
            test(op, [TensorFactory.randn([2, 5, B0, 3])], in_dims=2)
            test(op, [TensorFactory.randn([2, 5, B0, 3])], in_dims=2, out_dims=2)

            # Doubly nested vmap
            test(vmap(op), [TensorFactory.randn([B0, B1])])
            test(vmap(op), [TensorFactory.randn([B1, 2, 5, B0, 3])], in_dims=2)
            test(vmap(op, in_dims=2), [TensorFactory.randn([2, 5, B0, B1, 3])],
                 in_dims=2, out_dims=2)

        # test when value is a batched tensor for fill_ operator
        B0, B1 = 3, 5
        test(Tensor.fill_, [TensorFactory.randn([B0, B1]), TensorFactory.randn(B0)])

        with self.assertRaisesRegex(RuntimeError,
                                    ""):
            # Runtime Error is thrown when the tensor being written to isn't being vmapped over
            vmap(Tensor.fill_, (None, 0))(TensorFactory.randn([B0, B1]),
                                          TensorFactory.randn([B0]))

    def _test_complex_views(self, op, dtypes):
        test = self._vmap_view_test

        def run_test(op, dtype):
            def get(shape):
                return torch.randn(shape, dtype=dtype)

            B0, B1 = 7, 11

            # Single vmap, various in_dims / out_dims
            test(op, [get([B0, 3])])
            test(op, [get([3, B0])], in_dims=1)
            test(op, [get([2, 5, B0, 3])], in_dims=2)
            test(op, [get([2, 5, B0, 3])], in_dims=2, out_dims=2)

            # Doubly nested vmap
            test(vmap(op), [get([B0, B1])])
            test(vmap(op), [get([B1, 2, 5, 3, B0])], in_dims=4)
            test(vmap(op, in_dims=2), [get([2, 5, B0, B1, 3])],
                 in_dims=2, out_dims=2)

        for dtype in dtypes:
            run_test(op, dtype)

    def test_real(self):
        self._test_complex_views(torch.real, dtypes=[torch.cfloat, torch.cdouble])

    def test_imag(self):
        self._test_complex_views(torch.imag, dtypes=[torch.cfloat, torch.cdouble])

    def test_view_as_real(self):
        self._test_complex_views(torch.view_as_real, dtypes=[torch.cfloat, torch.cdouble])

    def test_view_as_complex(self):
        def run_test(dtype):
            def get(shape):
                return torch.randn(shape, dtype=dtype)

            op = torch.view_as_complex
            test = self._vmap_view_test
            B0, B1 = 7, 11

            # Single vmap, various in_dims / out_dims
            test(op, [get([B0, 3, 2])])
            test(op, [get([2, 5, B0, 3, 2])], in_dims=2)
            test(op, [get([2, 5, B0, 3, 2])], in_dims=2, out_dims=2)

            # Doubly nested vmap
            test(vmap(op), [get([B0, B1, 2])])
            test(vmap(op), [get([B1, 2, 5, B0, 3, 2])], in_dims=2)
            test(vmap(op, in_dims=2), [get([2, 5, B0, B1, 3, 2])],
                 in_dims=2, out_dims=2)

            # Interesting case #1: Batch dim directly before dim of size 2
            test(op, [get([3, B0, 2])], in_dims=1)
            test(vmap(op, in_dims=1), [get([3, B1, B0, 2])], in_dims=2)

            # Interesting case #2: Batch dim at end of tensor, success cases
            # view_as_complex requires that the dim with size 2 have stride 1
            # in order for the view to function propertly
            test(op, [get([B0, 2]).transpose(0, 1)], in_dims=1)
            test(vmap(op, in_dims=1), [get([B0, B1, 2]).movedim(1, 2)])
            test(vmap(op, in_dims=2), [get([B0, 3, B1, 2]).movedim(2, 3)])

            # Interesting case #3: Batch dim at end of tensor, failure cases
            msg = "Tensor must have a last dimension with stride 1"
            with self.assertRaisesRegex(RuntimeError, msg):
                vmap(op, in_dims=1)(get([2, B0]))
            with self.assertRaisesRegex(RuntimeError, msg):
                vmap(vmap(op, in_dims=1), in_dims=1)(get([2, B0, B1]))

            # Invalid input: no dimension of size 2
            msg = 'Input tensor must have one or more dimensions'
            with self.assertRaisesRegex(RuntimeError, msg):
                vmap(op)(get([B0]))
            with self.assertRaisesRegex(RuntimeError, msg):
                vmap(vmap(op))(get([B0, B1]))

            # Invalid input: Batch dim has size 2, but the logical last dim does
            # not have size 2
            msg = 'Tensor must have a last dimension of size 2'
            with self.assertRaisesRegex(RuntimeError, msg):
                vmap(op, in_dims=1)(get([3, 2]))

        for dtype in [torch.float, torch.double]:
            run_test(dtype)

    def test_is_complex(self):
        ctensor = torch.randn(3, dtype=torch.cfloat)
        tensor = torch.randn(3)

        def foo(x):
            if x.is_complex():
                return torch.tensor(1)
            else:
                return torch.tensor(0)

        self.assertEqual(vmap(foo)(ctensor), torch.tensor([1, 1, 1]))
        self.assertEqual(vmap(foo)(tensor), torch.tensor([0, 0, 0]))

    def test_is_floating_point(self):
        float_tensor = torch.tensor([1., 2., 3.])
        long_tensor = torch.tensor([1, 2, 3])

        def foo(x):
            if x.is_floating_point():
                return torch.tensor(1)
            else:
                return torch.tensor(0)

        self.assertEqual(vmap(foo)(float_tensor), torch.tensor([1, 1, 1]))
        self.assertEqual(vmap(foo)(long_tensor), torch.tensor([0, 0, 0]))

    def test_is_contiguous(self):
        def foo(x):
            if x.is_contiguous():
                return torch.tensor(1.)
            else:
                return torch.tensor(0.)

        B0, B1 = 3, 5

        # Single batch dim
        contig = torch.randn(B0, 2, 7)
        self.assertEqual(vmap(foo)(contig), torch.ones(B0))

        noncontig = torch.randn(2, B0, 7)
        self.assertEqual(vmap(foo, in_dims=1)(noncontig), torch.zeros(B0))

        noncontig = torch.randn(2, B0, 7).movedim(1, 0)
        self.assertEqual(vmap(foo)(noncontig), torch.zeros(B0))

        noncontig = torch.randn(2, 7, B0)
        self.assertEqual(vmap(foo, in_dims=2)(noncontig), torch.zeros(B0))

        # Multiple batch dims
        contig = torch.randn(B0, B1, 3)
        self.assertEqual(vmap(vmap(foo))(contig), torch.ones(B0, B1))

        contig = torch.randn(B1, B0, 3)
        self.assertEqual(vmap(vmap(foo), in_dims=1)(contig), torch.ones(B0, B1))

        contig = torch.randn(B1, B0, 3).movedim(0, 1)
        self.assertEqual(vmap(vmap(foo))(contig), torch.ones(B0, B1))

        noncontig = torch.randn(B0, 3, B1)
        self.assertEqual(vmap(vmap(foo, in_dims=1))(noncontig), torch.zeros(B0, B1))

        # is_contiguous on empty tensor is True
        def bar(x):
            assert x.is_contiguous()
            return x

        vmap(bar)(torch.randn(B0, 0, 3))
        vmap(bar, in_dims=1)(torch.randn(0, B0, 3))
        vmap(bar)(torch.randn(B0, 0, 3).transpose(-1, -2))

        # is_contiguous with other memory formats
        def baz(x, memory_format):
            x.is_contiguous(memory_format=memory_format)
            return x

        msg = 'NYI: querying is_contiguous inside of vmap for memory_format'
        tensor = torch.randn(B0, 2, 7, 3)
        with self.assertRaisesRegex(RuntimeError, msg):
            vmap(functools.partial(baz, memory_format=torch.channels_last))(tensor)
        with self.assertRaisesRegex(RuntimeError, msg):
            vmap(functools.partial(baz, memory_format=torch.channels_last_3d))(tensor)

    def test_unsqueeze(self):
        op = torch.unsqueeze
        test = self._vmap_view_test
        B0, B1 = 7, 11

        # unsqueeze dim 0
        test(op, (torch.rand(B0, 2, 5), 0), in_dims=(0, None))
        test(op, (torch.rand(2, B0, 5), 0), in_dims=(1, None))

        # unsqueeze last dim (positive)
        test(op, (torch.rand(B0, 2, 5), 2), in_dims=(0, None))
        test(op, (torch.rand(2, B0, 5), 2), in_dims=(1, None))

        # unsqueeze last dim (negative)
        test(op, (torch.rand(B0, 2, 5), -1), in_dims=(0, None))
        test(op, (torch.rand(2, B0, 5), -1), in_dims=(1, None))

        # nested vmaps
        def unsqueeze_0(x):
            return torch.unsqueeze(x, 0)

        def unsqueeze_last(x):
            return torch.unsqueeze(x, -1)

        # bdims in canonical order
        test(vmap(unsqueeze_0), (torch.rand(B0, B1, 2), ))
        test(vmap(unsqueeze_last), (torch.rand(B0, B1, 2),))

        # wild bdims
        test(vmap(unsqueeze_0), (torch.rand(B1, 2, B0),), in_dims=2)
        test(vmap(unsqueeze_0, in_dims=1), (torch.rand(2, B1, B0),), in_dims=2)
        test(vmap(unsqueeze_last), (torch.rand(B1, 2, B0),), in_dims=2)
        test(vmap(unsqueeze_last, in_dims=1), (torch.rand(2, B1, B0),), in_dims=2)

    def test_movedim(self):
        op = torch.movedim
        test = self._vmap_view_test
        B0, B1, B2 = 7, 11, 13

        # movedim(tensor, int, int) variant
        test(op, (torch.rand(B0, 2, 5), 0, 1), in_dims=(0, None, None))
        test(op, (torch.rand(2, B0, 5), 0, 1), in_dims=(1, None, None))
        test(vmap(op, in_dims=(0, None, None)), (torch.rand(B1, 2, B0, 5), 0, 1), in_dims=(2, None, None))
        test(vmap(vmap(op, in_dims=(2, None, None)), in_dims=(0, None, None)),
             (torch.rand(B1, 2, B0, 5, B2), 0, 1), in_dims=(2, None, None))

        # movedim(tensor, intlist, intlist) variant
        test(op, (torch.rand(B0, 2, 3, 5), [1, 0], [0, 2]), in_dims=(0, None, None))
        test(op, (torch.rand(2, 3, B0, 5), [1, 0], [0, 2]), in_dims=(1, None, None))
        test(vmap(op, in_dims=(0, None, None)),
             (torch.rand(B1, 2, B0, 5), [0, 1], [1, 0]), in_dims=(2, None, None))
        test(vmap(vmap(op, in_dims=(2, None, None)), in_dims=(0, None, None)),
             (torch.rand(B1, 2, B0, 5, B2), [0, 1], [1, 0]), in_dims=(2, None, None))

    def test_mm(self):
        op = torch.mm
        test = self._vmap_test
        B0, B1 = 7, 11

        # shape mismatch
        msg = "Shape mismatch"
        with self.assertRaisesRegex(RuntimeError, msg):
            vmap(op)(torch.randn(B0, 2, 2, 2), torch.randn(B0, 2))
        with self.assertRaisesRegex(RuntimeError, msg):
            vmap(op, in_dims=(0, None))(torch.randn(B0, 2), torch.randn(2, 2))
        with self.assertRaisesRegex(RuntimeError, msg):
            vmap(op, in_dims=(None, 0))(torch.randn(2, 2), torch.randn(B0, 2, 2, 2))

        # left arg is vmapped
        test(op, (torch.rand(B0, 2, 5), torch.rand(5, 2)), in_dims=(0, None))
        test(vmap(op, in_dims=(0, None)), (torch.rand(B1, B0, 2, 5), torch.rand(5, 2)),
             in_dims=(1, None))

        # right arg is vmapped
        test(op, (torch.rand(2, 5), torch.rand(B0, 5, 2)), in_dims=(None, 0))
        test(vmap(op, in_dims=(None, 0)), (torch.rand(2, 5), torch.rand(B1, B0, 5, 2)),
             in_dims=(None, 1))

        # both args are vmapped
        test(op, (torch.rand(B0, 2, 5), torch.rand(B0, 5, 2)))
        test(vmap(op), (torch.rand(B1, B0, 2, 5), torch.rand(B0, B1, 5, 2)), in_dims=(1, 0))
        test(vmap(op, in_dims=(0, None)),
             (torch.rand(B1, 2, 5), torch.rand(B0, 5, 2)), in_dims=(None, 0))

    def test_mv(self):
        op = torch.mv
        test = self._vmap_test
        B0, B1 = 7, 11

        # shape mismatch
        msg = ""
        with self.assertRaisesRegex(RuntimeError, msg):
            vmap(op)(torch.randn(B0, 2, 2, 2), torch.randn(B0, 2))
        with self.assertRaisesRegex(RuntimeError, msg):
            vmap(op, in_dims=(0, None))(torch.randn(B0, 2, 2), torch.randn(2, 2))
        with self.assertRaisesRegex(RuntimeError, msg):
            vmap(op, in_dims=(None, 0))(torch.randn(2, 2), torch.randn(B0, 2, 2))

        # left arg is vmapped
        test(op, (torch.rand(B0, 2, 5), torch.rand(5)), in_dims=(0, None))
        test(vmap(op, in_dims=(0, None)), (torch.rand(B1, B0, 2, 5), torch.rand(5)),
             in_dims=(1, None))

        # right arg is vmapped
        test(op, (torch.rand(2, 5), torch.rand(B0, 5)), in_dims=(None, 0))
        test(vmap(op, in_dims=(None, 0)), (torch.rand(2, 5), torch.rand(B1, B0, 5)),
             in_dims=(None, 1))

        # both args are vmapped
        test(op, (torch.rand(B0, 2, 5), torch.rand(B0, 5)))
        test(vmap(op), (torch.rand(B1, B0, 2, 5), torch.rand(B0, B1, 5)), in_dims=(1, 0))
        test(vmap(op, in_dims=(0, None)),
             (torch.rand(B1, 2, 5), torch.rand(B0, 5)), in_dims=(None, 0))

    def test_narrow(self):
        op = torch.narrow
        test = self._vmap_view_test
        B0, B1, B2 = 7, 11, 13

        test(op, (torch.rand(B0, 2, 5), -1, 1, 3), in_dims=(0, None, None, None))
        test(op, (torch.rand(2, B0, 5), 1, 1, 3), in_dims=(1, None, None, None))
        test(vmap(op, in_dims=(0, None, None, None)),
             (torch.rand(B1, 2, B0, 5), 1, 0, 0), in_dims=(2, None, None, None))
        test(vmap(vmap(op, in_dims=(2, None, None, None)), in_dims=(0, None, None, None)),
             (torch.rand(B1, 2, B0, 5, B2), -1, 2, 3), in_dims=(2, None, None, None))

    def test_new_empty(self):
        # Empty is non-deterministic so we just check that the shape of the
        # output tensor is what we expect and that the vmap fallback isn't used.
        op = Tensor.new_empty

        B0, B1 = 7, 11

        result = vmap(lambda x: op(x, [2, 3]))(torch.randn(B0))
        self.assertEqual(result.shape, [B0, 2, 3])

        result = vmap(lambda x: op(x, []))(torch.randn(B0))
        self.assertEqual(result.shape, [B0])

        result = vmap(vmap(lambda x: op(x, [2, 3])))(torch.randn(B0, B1))
        self.assertEqual(result.shape, [B0, B1, 2, 3])

    def test_new_empty_strided(self):
        # Empty is non-deterministic so we just check that the size and shape
        # of the output are what we expect and that the vmap fallback isn't used
        B0, B1 = 7, 11

        def _test_single_vmap(size, stride, B0):
            x = torch.randn(B0)
            result = vmap(lambda x: x.new_empty_strided(size, stride))(x)
            S = torch.empty_strided(size, stride).storage().size()
            self.assertEqual(result.shape, [B0] + size)
            self.assertEqual(result.stride(), [S] + stride)

        def _test_double_vmap(size, stride, B0, B1):
            x = torch.randn(B0, B1)
            result = vmap(vmap(lambda x: x.new_empty_strided(size, stride)))(x)
            S = torch.empty_strided(size, stride).storage().size()
            self.assertEqual(result.shape, [B0, B1] + size)
            self.assertEqual(result.stride(), [B1 * S, S] + stride)

            x = torch.randn(B1, B0)
            result = vmap(vmap(lambda x: x.new_empty_strided(size, stride)), in_dims=1)(x)
            S = x.new_empty_strided(size, stride).storage().size()
            self.assertEqual(result.shape, [B0, B1] + size)
            self.assertEqual(result.stride(), [B1 * S, S] + stride)

        # contiguous case
        _test_single_vmap([2, 3, 5], [3 * 5, 5, 1], B0)
        _test_double_vmap([2, 3, 5], [3 * 5, 5, 1], B0, B1)

        # expanded
        _test_single_vmap([2, 3, 5], [0, 5, 1], B0)
        _test_double_vmap([2, 3, 5], [0, 5, 1], B0, B1)

        # some of these cases are pretty strange, just verifying that if
        # empty_strided allows them then BatchedTensor.new_empty_strided
        # can as well
        for shape in [[2, 3, 4], [0, 2, 0]]:
            for strides in [[12, 4, 1], [2, 4, 6], [0, 0, 0]]:
                _test_single_vmap(shape, strides, B0)
                _test_double_vmap(shape, strides, B0, B1)

    def test_new_zeros(self):
        op = Tensor.new_zeros
        test = functools.partial(self._vmap_test, check_propagates_grad=False)
        B0, B1 = 7, 11

        test(lambda x: op(x, 2, 3), (torch.rand(B0),))
        test(lambda x: op(x, []), (torch.rand(B0),))
        test(vmap(lambda x: op(x, 3, 5)), (torch.rand(B0, B1),))

    def test_select(self):
        op = torch.select
        test = self._vmap_view_test
        B0, B1, B2 = 7, 11, 13
        test(op, (torch.rand(B0, 2, 5), 0, 0), in_dims=(0, None, None))
        test(op, (torch.rand(2, B0, 5), 1, 1), in_dims=(1, None, None))
        test(vmap(lambda t: op(t, 1, 1)), (torch.rand(B1, 2, B0, 5),), in_dims=2)
        test(vmap(vmap(lambda t: op(t, 1, 1), in_dims=1)), (torch.rand(B1, 2, B0, B2, 5),), in_dims=2)

    def test_roll_no_dims(self):
        op = torch.roll
        test = self._vmap_test
        B0, B1, B2 = 7, 11, 13
        test(op, (torch.rand(B0, 2, 5), 2), in_dims=(0, None))
        test(op, (torch.rand(2, B0, 5), 3), in_dims=(1, None))
        test(vmap(lambda t: op(t, 3)), (torch.rand(B1, 2, B0, 5),), in_dims=2)
        test(vmap(vmap(lambda t: op(t, 3), in_dims=1)), (torch.rand(B1, 2, B0, B2, 5),), in_dims=2)

    def test_stack(self):
        test = self._vmap_test
        B0, B1 = 5, 7

        # Quick hack b/c vmap can't accept a list of tensors as an argument
        def get_op(dim):
            def op(*tensors):
                return torch.stack(tensors, dim=dim)
            return op

        test(get_op(0), (torch.rand(B0, 3), torch.rand(B0, 3)))
        test(get_op(0), (torch.rand(3), torch.rand(B0, 3)), in_dims=(None, 0))
        test(get_op(0), (torch.rand(2, 17), torch.rand(2, 17, B0)), in_dims=(None, 2))
        test(get_op(-1), (torch.rand(2, 17), torch.rand(2, 17, B0)), in_dims=(None, 2))
        test(vmap(get_op(0), in_dims=(0, None)),
             (torch.rand(B1, 2), torch.rand(B0, 2)), in_dims=(None, 0))
        test(vmap(get_op(0), in_dims=(0, 0)),
             (torch.rand(B1, 2), torch.rand(B0, B1, 2)), in_dims=(None, 0))

    def test_slice(self):
        test = self._vmap_view_test
        B0, B1, B2 = 7, 11, 13
        test(lambda t: t[0:1], (torch.rand(B0, 3, 5),))
        test(lambda t: t[:, 1:3], (torch.rand(3, 5, B0),), in_dims=2)
        test(vmap(lambda t: t[:, 0:1], in_dims=2), (torch.rand(3, 5, B0, B1),), in_dims=2)
        test(vmap(vmap(lambda t: t[0:1], in_dims=2), in_dims=2),
             (torch.rand(3, 5, B0, B1, B2),), in_dims=2)

    def test_squeeze(self):
        def verify_behavior(op, min_ndim=1):
            test = self._vmap_view_test
            B0, B1 = 1, 11
            # These tests cannot be used with an operator that requires more
            # than 1 dimension after batching.
            if min_ndim <= 1:
                test(op, (torch.rand(B0),))
                test(op, (torch.rand(B1),))
                test(vmap(op), (torch.rand(B0, B1, 1),))
                test(vmap(op), (torch.rand(B1, 1, B0),), in_dims=2)
            test(op, (torch.rand(B0, 3, 5),))
            test(op, (torch.rand(1, B0, 5),), in_dims=1)
            test(op, (torch.rand(B0, 0, 1, 5, 1),))
            test(op, (torch.rand(B0, 1, 1, 1, 1),))
            test(vmap(op), (torch.rand(B0, B1, 1, 3, 4),))
            test(vmap(op), (torch.rand(B1, 1, B0, 4, 5),), in_dims=2)

        verify_behavior(torch.squeeze)
        verify_behavior(lambda x: torch.squeeze(x, dim=0), min_ndim=1)
        verify_behavior(lambda x: torch.squeeze(x, dim=1), min_ndim=2)
        verify_behavior(lambda x: torch.squeeze(x, dim=-1), min_ndim=2)
        verify_behavior(lambda x: torch.squeeze(x, dim=-2), min_ndim=3)

        msg = ""
        try:
            torch.squeeze(torch.rand(10), dim=1)
        except IndexError as err:
            msg = str(err)
        with self.assertRaises(RuntimeError, msg=msg):
            vmap(lambda x: torch.squeeze(x, dim=1))(torch.rand(10))

    def _test_mean_sum_dim(self, op):
        test = self._vmap_test
        B0, B1 = 5, 7

        # Single vmap, various in_dims / out_dims
        test(lambda x: op(x, 0), [torch.randn([B0])])
        test(lambda x: op(x, -1), [torch.randn([B0])])
        test(lambda x: op(x, 0), [torch.randn([B0, 3])])
        test(lambda x: op(x, -1), [torch.randn([2, 5, B0, 3])], in_dims=2)
        test(lambda x: op(x, 2), [torch.randn([2, 5, B0, 3])], in_dims=2, out_dims=2)

        # Doubly nested vmap
        test(vmap(lambda x: op(x, 0)), [torch.randn([B0, B1])])
        test(vmap(lambda x: op(x, -1)), [torch.randn([B0, B1])])
        test(vmap(lambda x: op(x, -2)), [torch.randn([B1, 2, 5, B0, 3])], in_dims=2)
        test(vmap(lambda x: op(x, 2), in_dims=2), [torch.randn([2, 5, B0, B1, 3])],
             in_dims=2, out_dims=2)

    def test_sum_dim(self):
        self._test_mean_sum_dim(torch.sum)

    def test_mean_dim(self):
        self._test_mean_sum_dim(torch.mean)

    def test_argmax_dim(self):
        def test(f, args):
            for loop_out, batched_out in get_fallback_and_vmap_exhaustive(f, args, {}):
                self.assertEqual(loop_out, batched_out)
        B0 = 5
        test(lambda x: torch.argmax(x), [torch.randn(B0)])
        test(lambda x: torch.argmax(x), [torch.randn(B0, 2, 3)])
        test(lambda x: torch.argmax(x, 0), [torch.randn(B0, 2, 3)])
        test(lambda x: torch.argmax(x, -1), [torch.randn(B0, 2, 3)])
        test(lambda x: torch.argmax(x, 2), [torch.randn(B0, 2, 3)])

    def _test_sum_mean(self, op):
        test = self._vmap_test
        B0, B1 = 5, 7

        # Single vmap, various in_dims / out_dims
        test(op, [torch.randn([B0])])
        test(op, [torch.randn([B0, 3])])
        test(op, [torch.randn([2, 5, B0, 3])], in_dims=2)
        test(op, [torch.randn([2, 5, B0, 3])], in_dims=2)

        # Doubly nested vmap
        test(vmap(op), [torch.randn([B0, B1])])
        test(vmap(op), [torch.randn([B1, 2, 5, B0, 3])])
        test(vmap(op), [torch.randn([2, 5, B0, B1, 3])], in_dims=2)

    def test_sum(self):
        self._test_sum_mean(torch.sum)

    def test_mean(self):
        self._test_sum_mean(torch.mean)

    def test_repeat(self):
        test = self._vmap_test
        B0 = 7
        op = Tensor.repeat
        test(lambda x: op(x, (2, 3)), (torch.rand(B0, 1, 1),))
        test(lambda x: op(x, (2, 3)), (torch.rand(1, B0, 1),), in_dims=1)

    def test_slogdet(self):
        test = functools.partial(self._vmap_test, check_propagates_grad=False)
        B0 = 7
        op = torch.linalg.slogdet
        test(op, (torch.rand(B0, 1, 1),))
        test(op, (torch.rand(B0, 2, 2),))
        test(op, (torch.rand(B0, 3, 2, 2),))
        test(op, (torch.rand(3, 2, 2, B0),), in_dims=3)

    def test_reshape(self):
        test = self._vmap_test
        B0, B1, B2 = 7, 11, 13
        op = torch.reshape
        test(op, (torch.rand(B0, 2 * 5), [2, 5]), in_dims=(0, None), check_view=True)
        test(op, (torch.rand(2, B0, 5), [1, 1, 10]), in_dims=(1, None), check_view=False)
        test(vmap(lambda t: t.reshape([-1])), (torch.rand(B0, B1, 2, 5),), check_view=True)
        test(vmap(vmap(lambda t: t.reshape([-1]), in_dims=2), in_dims=1),
             (torch.rand(3, B1, 2, B2, 5, B0),), in_dims=5, check_view=False)

    def test_reshape_as(self):
        test = self._vmap_test
        B0, B1, B2 = 7, 11, 13
        op = torch.Tensor.reshape_as
        test(op, (torch.rand(B0, 2 * 5), torch.rand(B0, 2, 5)), check_view=True)
        test(op, (torch.rand(2 * 5), torch.rand(B0, 2, 5)), in_dims=(None, 0), check_view=True)
        test(op, (torch.rand(B0, 2 * 5), torch.rand(2, 5)), in_dims=(0, None), check_view=True)

        test(op, (torch.rand(2, B0, 5), torch.rand(1, 1, 10)), in_dims=(1, None), check_view=False)

        test(vmap(op), (torch.rand(B0, B1, 2, 5), torch.randn(B0, B1, 10)), check_view=True)
        test(vmap(vmap(op, in_dims=(2, None)), in_dims=(1, None)),
             (torch.rand(3, B1, 2, B2, 5, B0), torch.rand(B0, 3 * 2 * 5)),
             in_dims=(5, 0), check_view=False)

    def test_result_type(self):
        def scalar_tensor_with_dtype(op):
            def wrapped(*args, **kwargs):
                dtype = op(*args, **kwargs)
                return torch.ones([], dtype=dtype)
            return wrapped

        test = self._vmap_test
        op = scalar_tensor_with_dtype(torch.result_type)

        B0 = 2

        test(op, (torch.randn(B0), torch.randn(B0, dtype=torch.float64)),
             check_propagates_grad=False)
        test(op, (torch.randn(B0), torch.randint(10, [B0], dtype=torch.int64)),
             check_propagates_grad=False)

        test(lambda x: op(x, 1), (torch.randn(B0),), check_propagates_grad=False)
        test(lambda x: op(x, 1.6), (torch.randn(B0),), check_propagates_grad=False)

        test(lambda x: op(x, torch.tensor(1)), (torch.randn(B0),),
             check_propagates_grad=False)
        test(lambda x: op(x, torch.tensor(1.6, dtype=torch.double)),
             (torch.randn(B0),), check_propagates_grad=False)

        test(op, (torch.randn(B0, 2), torch.randn(B0, 2, dtype=torch.float64)),
             check_propagates_grad=False)
        test(op, (torch.randn(B0, 2), torch.randint(10, [B0, 2], dtype=torch.int64)),
             check_propagates_grad=False)

        test(lambda x: op(x, 1), (torch.randn(B0, 2),), check_propagates_grad=False)
        test(lambda x: op(x, 1.6), (torch.randn(B0, 2),), check_propagates_grad=False)

        test(lambda x: op(x, torch.tensor(1)), (torch.randn(B0, 2),),
             check_propagates_grad=False)
        test(lambda x: op(x, torch.tensor(1.6, dtype=torch.double)),
             (torch.randn(B0, 2),), check_propagates_grad=False)

        test(op, (torch.randn(B0, 2), torch.randn(B0, dtype=torch.float64)),
             check_propagates_grad=False)
        test(op, (torch.randn(B0, 2), torch.randint(10, [B0], dtype=torch.int64)),
             check_propagates_grad=False)

    def test_tensor_split(self):
        test = self._vmap_view_test
        op = torch.tensor_split
        B0, B1, B2 = 7, 11, 13

        # tests for torch.tensor_split(self, indices_or_sections: int, dim)
        test(op, (torch.rand(B0, 2, 1024), 5, -1), in_dims=(0, None, None))
        test(op, (torch.rand(2, B0, 1024), 150, 1), in_dims=(1, None, None))
        test(vmap(op, in_dims=(0, None, None)), (torch.rand(B1, 1023, B0, 5), 256, 0),
             in_dims=(2, None, None))
        test(vmap(vmap(lambda t: op(t, 4, 1), in_dims=2)),
             (torch.rand(B1, 2, B0, 64, B2),), in_dims=2)

        # tests for torch.tensor_split(self, indices_or_sections: List[int], dim)
        test(op, (torch.rand(B0, 2, 1024), [50, 100, 378, 890], -1), in_dims=(0, None, None))
        test(op, (torch.rand(2, B0, 1024), [50, 100, 212, 345, 0, 378, 890], 1), in_dims=(1, None, None))
        test(vmap(op, in_dims=(0, None, None)), (torch.rand(B1, 1023, B0, 5), [50, 100, 212, 345, 0, 378, 890], 0),
             in_dims=(2, None, None))
        test(vmap(vmap(lambda t: op(t, [4, 8, 9, 34, 29], 1), in_dims=2)),
             (torch.rand(B1, 2, B0, 64, B2),), in_dims=2)

    def test_split(self):
        test = self._vmap_view_test
        op = torch.split
        B0, B1, B2 = 7, 11, 13

        # tests for torch.split(self, split_size: int, dim)
        test(op, (torch.rand(B0, 2, 1024), 101, -1), in_dims=(0, None, None))
        test(op, (torch.rand(2, B0, 1024), 130, 1), in_dims=(1, None, None))
        test(vmap(op, in_dims=(0, None, None)), (torch.rand(B1, 1023, B0, 5), 256, 0),
             in_dims=(2, None, None))
        test(vmap(vmap(lambda t: op(t, 4, 1), in_dims=2)),
             (torch.rand(B1, 2, B0, 64, B2),), in_dims=2)

        # tests for torch.split(self, split_size: List[int], dim)
        test(op, (torch.rand(B0, 2, 1024), [1, 1020, 3], -1), in_dims=(0, None, None))
        test(op, (torch.rand(2, B0, 1024), [100] * 10 + [24], 1), in_dims=(1, None, None))
        test(vmap(op, in_dims=(0, None, None)), (torch.rand(B1, 1023, B0, 5), [256] * 3 + [255], 0),
             in_dims=(2, None, None))
        test(vmap(vmap(lambda t: op(t, [4] * 8 + [8] * 4, 1), in_dims=2)),
             (torch.rand(B1, 2, B0, 64, B2),), in_dims=2)

    def test_trace(self):
        op = torch.trace
        test = self._vmap_test
        B0, B1, B2 = 7, 11, 13
        test(op, (torch.rand(B0, 2, 5),))
        test(op, (torch.rand(2, B0, 5),), in_dims=1)
        test(vmap(op), (torch.rand(B1, 2, B0, 5),), in_dims=2)
        test(vmap(vmap(op, in_dims=2)), (torch.rand(B1, 2, B0, 5, B2),), in_dims=2)

    def test_transpose(self):
        op = torch.transpose
        test = self._vmap_view_test

        B0, B1, B2 = 7, 11, 13
        test(lambda x: op(x, 0, 1), (torch.rand(B0, 2, 5),))
        test(lambda x: op(x, -1, -2), (torch.rand(B0, 2, 5),))
        test(lambda x: op(x, 3, 1), (torch.rand(B0, 2, 5, 4, 6),))
        test(lambda x: op(x, 1, 0), (torch.rand(2, B0, 5),), in_dims=1)
        test(vmap(lambda x: op(x, 0, 1)), (torch.rand(B1, 2, B0, 5),), in_dims=2)
        test(vmap(vmap(lambda x: op(x, 0, 1), in_dims=2)),
             (torch.rand(B1, 2, B0, 5, B2),), in_dims=2)

        # Special case: scalar tensor
        for dim1, dim2 in itertools.product([0, -1], [0, -1]):
            x = torch.rand(B0)
            result = vmap(lambda x: op(x, dim1, dim2))(x)
            self.assertTrue(result is x)

    def test_t(self):
        op = torch.t
        test = self._vmap_view_test
        B0, B1, B2 = 7, 11, 13
        test(op, (torch.rand(B0, 2, 5),))
        test(op, (torch.rand(2, B0, 5),), in_dims=1)
        test(vmap(op), (torch.rand(B1, 2, B0, 5),), in_dims=2)
        test(vmap(vmap(op, in_dims=2)), (torch.rand(B1, 2, B0, 5, B2),), in_dims=2)

    def test_T_numpy(self):
        def op(t):
            return t.T

        test = self._vmap_view_test
        B0, B1, B2 = 7, 11, 13
        test(op, (torch.rand(B0, 2, 3, 5),))
        test(op, (torch.rand(B0),))
        test(op, (torch.rand(2, B0, 3, 5),), in_dims=1)
        test(vmap(op), (torch.rand(B1, 2, B0, 5),), in_dims=2)
        test(vmap(op), (torch.rand(B1, 2, B0, 3, 5),), in_dims=2)
        test(vmap(vmap(op, in_dims=2)), (torch.rand(B1, 2, B0, 3, B2, 5),), in_dims=2)

    def test_to(self):
        test = self._vmap_test
        B0, B1 = 7, 11

        test(lambda t: t.to('cpu'), (torch.rand(B0),))
        test(lambda t: t.to(torch.double), (torch.rand(B0),))
        test(lambda t, o: t.to(o), (torch.rand(B0), torch.randn(B0, dtype=torch.float64)))
        test(lambda t, o: t.to(o),
             (torch.rand(B0), torch.randn(B0, dtype=torch.float64)),
             in_dims=(0, None))
        test(vmap(lambda t: t.to(torch.double)), (torch.rand(B0, B1, 3),))

        # also test some casting methods
        test(lambda t: t.double(), (torch.rand(B0),))
        test(lambda t: t.float(), (torch.rand(B0),))
        test(lambda t: t.int(), (torch.rand(B0),), check_propagates_grad=False)
        test(lambda t: t.long(), (torch.rand(B0),), check_propagates_grad=False)

    def test_unfold(self):
        op = torch.Tensor.unfold
        test = self._vmap_view_test
        B0, B1, B2 = 3, 2, 5

        test(op, (torch.rand(B0, 7, 11), 0, 2, 1), in_dims=(0, None, None, None))
        test(op, (torch.rand(7, B0, 11), 1, 4, 2), in_dims=(1, None, None, None))
        test(vmap(op, in_dims=(0, None, None, None)),
             (torch.rand(B1, 7, B0, 11), 1, 5, 1), in_dims=(2, None, None, None))
        test(vmap(vmap(op, in_dims=(2, None, None, None)), in_dims=(0, None, None, None)),
             (torch.rand(B1, 7, B0, 11, B2), -1, 2, 4), in_dims=(2, None, None, None))

    def test_unbind(self):
        test = self._vmap_view_test
        op = torch.unbind
        B0, B1, B2 = 7, 11, 13

        test(op, (torch.rand(B0, 2, 1024), -1), in_dims=(0, None))
        test(op, (torch.rand(B0, 2, 0),))
        test(op, (torch.rand(2, B0, 7), 0), in_dims=(1, None))
        test(vmap(op, in_dims=(0, None)), (torch.rand(B1, 1023, B0, 5), 1),
             in_dims=(2, None))
        test(vmap(vmap(lambda t: op(t, dim=1), in_dims=2)),
             (torch.rand(B1, 2, B0, 32, B2),), in_dims=2)

    def test_view(self):
        test = self._vmap_view_test
        B0, B1, B2 = 7, 11, 13
        op = torch.Tensor.view

        # We should error out if the view would produce an incorrect result
        with self.assertRaises(RuntimeError):
            vmap(op, in_dims=(1, None))(torch.rand(2, B0, 5), [10])

        test(op, (torch.rand(B0, 2 * 5), [2, 5]), in_dims=(0, None))
        test(op, (torch.rand(B0, 4, 5), [1, 2, 1, 10]), in_dims=(0, None))
        test(vmap(lambda t: t.view([-1])), (torch.rand(B0, B1, 2, 5, 3),))
        test(vmap(vmap(lambda t: t.reshape([-1])), in_dims=1),
             (torch.rand(B2, B0, B1, 3, 2, 5),), in_dims=1)

    def test_view_as(self):
        test = self._vmap_view_test
        B0, B1, B2 = 7, 11, 13
        op = torch.Tensor.view_as

        # We should error out if the view would produce an incorrect result
        with self.assertRaises(RuntimeError):
            vmap(op, in_dims=(1, 0))(torch.rand(2, B0, 5), torch.rand(B0, 10))

        test(op, (torch.rand(B0, 2 * 5), torch.rand(B0, 2, 5)))
        test(op, (torch.rand(2 * 5), torch.rand(B0, 2, 5)), in_dims=(None, 0))
        test(op, (torch.rand(B0, 2 * 5), torch.rand(2, 5)), in_dims=(0, None))

        test(op, (torch.rand(B0, 4, 5), torch.rand(2, 1, 1, 10)), in_dims=(0, None))

        test(vmap(op), (torch.rand(B0, B1, 2, 5), torch.randn(B0, B1, 10)))
        test(vmap(vmap(op, in_dims=(0, None)), in_dims=(0, None)),
             (torch.rand(B1, B2, B0, 3, 2, 5), torch.rand(B0, 3 * 2 * 5)),
             in_dims=(2, 0))

    def test_conv2d(self):
        conv_setups = [
            (torch.nn.Conv1d, torch.conv1d, [2, 4, 15]),
            (torch.nn.Conv2d, torch.conv2d, [2, 4, 15, 20]),
            (torch.nn.Conv3d, torch.conv3d, [2, 4, 15, 20, 25]),
            # (torch.nn.ConvTranspose2d, torch.conv_transpose2d, [2, 4, 15, 20])
        ]
        for conv_mod, conv_fn, inp_shape in conv_setups:
            mod = conv_mod(4, 8, kernel_size=3)
            arg_values = [torch.randn(inp_shape), mod.weight, mod.bias]
            kwarg_values = {}
            for loop_out, batched_out in get_fallback_and_vmap_exhaustive(conv_fn, arg_values, kwarg_values):
                self.assertEqual(loop_out, batched_out)

            arg_values = [torch.randn(inp_shape), mod.weight, None]
            for loop_out, batched_out in get_fallback_and_vmap_exhaustive(conv_fn, arg_values, kwarg_values):
                self.assertEqual(loop_out, batched_out)

            mod2 = conv_mod(4, 8, kernel_size=3, groups=2, stride=3, padding=1, dilation=2)
            arg_values = [torch.randn(inp_shape), mod2.weight, mod2.bias]
            kwarg_values = dict(groups=2, stride=3, padding=1, dilation=2)
            for loop_out, batched_out in get_fallback_and_vmap_exhaustive(conv_fn, arg_values, kwarg_values):
                self.assertEqual(loop_out, batched_out)

            arg_values = [torch.randn(inp_shape), mod2.weight, None]
            for loop_out, batched_out in get_fallback_and_vmap_exhaustive(conv_fn, arg_values, kwarg_values):
                self.assertEqual(loop_out, batched_out)

    def test_one_hot(self):
        sample_inputs = [
            (torch.randint(0, 3, []), 3),
            (torch.randint(0, 3, [2, 3, 4]), 4),
        ]
        for args in sample_inputs:
            for loop_out, batched_out in get_fallback_and_vmap_exhaustive(F.one_hot, args, {}):
                self.assertEqual(loop_out, batched_out)

    def test_conj_bit(self):
        x = torch.tensor([1 + 1j, 2 + 1j])

        def foo(x):
            assert not x.is_conj()
            y = x.conj()
            assert y.is_conj()
            return y
        res = vmap(foo)(x)
        self.assertEqual(res, x.conj())

    def test_mode_key(self):
        def vmap_f(x):
            return x + torch.randn(())

        def naive_f(x, shape):
            return x + torch.randn(shape)

        torch.manual_seed(0)
        out1 = vmap(vmap(vmap_f, randomness='different'), randomness='different')(torch.ones(2, 3))

        torch.manual_seed(0)
        out2 = naive_f(torch.ones(2, 3), (2, 3))
        self.assertEqual(out1, out2)

        torch.manual_seed(0)
        out1 = vmap(vmap(vmap_f, randomness='different'), randomness='different')(torch.ones(2, 3, 4))

        torch.manual_seed(0)
        out2 = naive_f(torch.ones(2, 3, 4), (2, 3, 1))
        self.assertEqual(out1, out2)

        self.assertTrue(torch.randn(()).dim() == 0)

    @parametrize('in_dim', [0, 1, 2])
    @parametrize('out_dim', [0, 1, 2])
    @parametrize('randomness', ['error', 'same'])
    def test_chunk_vmap(self, in_dim, out_dim, randomness):

        x = torch.randn(4, 5, 6)

        def f(x):
            y = x.sin()
            if randomness != "error":
                y = y + torch.rand_like(x)
            return y

        rs = torch.get_rng_state()
        expected = vmap(f, in_dims=in_dim, out_dims=out_dim, randomness=randomness)(x)

        for chunks in [1, 2, 3, 4, 7, 10, 16]:
            torch.set_rng_state(rs)
            output = chunk_vmap(
                f, in_dims=in_dim, out_dims=out_dim, randomness=randomness, chunks=chunks
            )(x)
            self.assertEqual(output, expected)


instantiate_parametrized_tests(TestVmapOperators)


def construct_v(output, batch_size, contig=False):
    if contig:
        return torch.randn(batch_size, *output.shape,
                           dtype=output.dtype, device=output.device)
    result = torch.randn(*output.shape, batch_size,
                         dtype=output.dtype, device=output.device)
    return result.movedim(-1, 0)

def as_tuple(x):
    if isinstance(x, tuple):
        return x
    elif isinstance(x, list):
        return tuple(x)
    else:
        return x,


def differentiable(args):
    return tuple(arg for arg in as_tuple(args)
                 if isinstance(arg, torch.Tensor) and arg.requires_grad)


def _get_rand_no_zeros(*args, **kwargs):
    requires_grad = kwargs.get('requires_grad', False)
    kwargs_without_requires_grad = kwargs.copy()
    kwargs_without_requires_grad['requires_grad'] = False
    result = torch.rand(*args, **kwargs_without_requires_grad)
    return result.clamp_min_(0.1).requires_grad_(requires_grad)


class TestVmapBatchedGradient(Namespace.TestVmapBase):
    def _vmap_test(self, *args, **kwargs):
        return _vmap_test(self, *args, **kwargs)

    # Tests batched gradient computation of outputs = op(*args, **kwargs)
    # by comparing it to a sequential map+stack fallback.
    #
    # output_process_fn: a function that maps the outputs to the part
    #       that should be differentiated.
    # batch_size: the batch dim size for the batched grad
    def _batched_grad_test(self, op, args, kwargs=None, output_process_fn=lambda x: x, batch_size=3):
        if kwargs is None:
            kwargs = {}
        outputs = op(*args, **kwargs)
        outputs = differentiable(output_process_fn(outputs))
        for contig in [True, False]:
            batched_vectors = tuple(construct_v(out, batch_size, contig)
                                    for out in outputs)

            def vector_jacobian_product(*vectors):
                return torch.autograd.grad(outputs, differentiable(args), vectors,
                                           retain_graph=True)
            self._vmap_test(vector_jacobian_product, batched_vectors,
                            check_propagates_grad=False)

    # Tests batched second grad computation of outputs = op(*args, **kwargs).
    # by comparing it to a sequential map+stack fallback.
    #
    # output_process_fn: a function that maps the outputs to the part
    #       that should be differentiated.
    # batch_size: the batch dim size for the batched grad
    #
    # NB: we only test computing batched gradients in the second gradient
    # computation. One specific use case that does this is computing the hessian
    # matrix of a scalar-valued function; this is useful in Bayesian Logistic
    # Regression.
    # It might be useful to have a test that computes batched first gradients and
    # then uses those to compute batched second gradients in the future.
    def _batched_grad_grad_test(self, op, args, kwargs=None, output_process_fn=lambda x: x, batch_size=3):
        if kwargs is None:
            kwargs = {}
        outputs = op(*args, **kwargs)
        outputs = differentiable(output_process_fn(outputs))
        ones = tuple(torch.ones_like(out) for out in outputs)
        # Same thing as summing together all of the outputs and calling .backward()
        first_grads = torch.autograd.grad(outputs, differentiable(args), ones,
                                          create_graph=True)
        first_grads = differentiable(first_grads)
        self.assertNotEqual(
            len(first_grads), 0, "None of the first grads depend on the input!")

        for contig in [True, False]:
            batched_vectors = tuple(construct_v(grad, batch_size, contig)
                                    for grad in first_grads)

            def vector_hessian_product(*vectors):
                outputs = torch.autograd.grad(first_grads, differentiable(args), vectors,
                                              retain_graph=True, allow_unused=True)
                outputs = tuple(out for out in outputs if out is not None)
                assert len(outputs) > 0
                return outputs

            self._vmap_test(vector_hessian_product, batched_vectors,
                            check_propagates_grad=False)

    def _test_arithmetic(self, op, device, test_grad_grad=True):
        x = torch.randn(2, 3, requires_grad=True, device=device)
        y = _get_rand_no_zeros(2, 3, device=device, requires_grad=True)
        scalar = 3.14
        self._batched_grad_test(op, (x, y))
        self._batched_grad_test(op, (scalar, y))
        self._batched_grad_test(op, (x, scalar))

        if test_grad_grad:
            self._batched_grad_grad_test(op, (x, y))

    def test_add(self, device):
        self._test_arithmetic(torch.add, device, test_grad_grad=False)
        self._test_arithmetic(lambda x, y: x + y, device, test_grad_grad=False)

    def test_sub(self, device):
        self._test_arithmetic(torch.sub, device, test_grad_grad=False)
        self._test_arithmetic(lambda x, y: x - y, device, test_grad_grad=False)

    def test_mul(self, device):
        self._test_arithmetic(torch.mul, device)
        self._test_arithmetic(lambda x, y: x * y, device)

    def test_div(self, device):
        self._test_arithmetic(torch.div, device)
        self._test_arithmetic(lambda x, y: x / y, device)

    def test_binary_cross_entropy(self, device):
        x = F.sigmoid(torch.randn(3, 2, device=device, requires_grad=True))
        target = torch.rand(3, 2, device=device)

        op = functools.partial(F.binary_cross_entropy, target=target)

        self._batched_grad_test(op, (x,), {})
        self._batched_grad_grad_test(op, (x,), {})

    def test_log_softmax(self, device):
        op = functools.partial(torch.log_softmax, dim=-1)
        x = torch.randn(3, 2, device=device, requires_grad=True)

        self._batched_grad_test(op, (x,), {})
        self._batched_grad_grad_test(op, (x,), {})

    def test_expand(self, device):
        x = torch.randn(2, 3, device=device, requires_grad=True)

        def op(x):
            return x.expand(5, 5, 2, 3)
        self._batched_grad_test(op, (x,))

    @allowVmapFallbackUsage
    def test_index(self, device):
        x = torch.randn(2, 3, requires_grad=True, device=device)
        index = torch.tensor([[0, 0], [1, 1]], device=device)

        def op(x):
            y = x * x
            return y[index]

        self._batched_grad_test(op, (x,))
        self._batched_grad_grad_test(op, (x,))

    def test_lgamma(self, device):
        x = torch.randn(2, 3, requires_grad=True, device=device)
        self._batched_grad_test(Tensor.lgamma, (x,))
        self._batched_grad_grad_test(Tensor.lgamma, (x,))

    def test_log(self, device):
        x = _get_rand_no_zeros(2, 3, device=device, requires_grad=True)
        self._batched_grad_test(torch.log, (x,))
        self._batched_grad_grad_test(torch.log, (x,))

    def test_logsumexp(self, device):
        x = _get_rand_no_zeros(2, 3, device=device, requires_grad=True)

        def op(x):
            return torch.logsumexp(x, -1)

        self._batched_grad_test(op, (x,))
        self._batched_grad_grad_test(op, (x,))

    def test_log1p(self, device):
        x = _get_rand_no_zeros(2, 3, device=device, requires_grad=True)
        self._batched_grad_test(torch.log1p, (x,))
        self._batched_grad_grad_test(torch.log1p, (x,))

    @allowVmapFallbackUsage
    def test_max(self, device):
        x = torch.randn(2, 3, requires_grad=True, device=device)
        self._batched_grad_test(torch.max, (x,))

    @allowVmapFallbackUsage
    def test_median(self, device):
        x = torch.randn(2, 3, requires_grad=True, device=device)
        self._batched_grad_test(torch.median, (x,))

    @allowVmapFallbackUsage
    def test_min(self, device):
        x = torch.randn(2, 3, requires_grad=True, device=device)
        self._batched_grad_test(torch.min, (x,))

    def test_permute(self, device):
        x = torch.randn(2, 3, 5, requires_grad=True, device=device)

        def op(x):
            return x.permute(2, 0, 1)

        self._batched_grad_test(op, (x,))

    def test_reshape(self, device):
        x = torch.randn(2, 3, 5, requires_grad=True, device=device)

        def op(x):
            return x.reshape([2 * 3, 5])

        self._batched_grad_test(op, (x,))

    def test_sigmoid(self, device):
        x = torch.randn(2, 3, requires_grad=True, device=device)
        self._batched_grad_test(Tensor.sigmoid, (x,))
        self._batched_grad_grad_test(Tensor.sigmoid, (x,))

    def test_stack(self, device):
        x = torch.randn(2, 3, device=device, requires_grad=True)
        y = torch.randn(2, 3, device=device, requires_grad=True)

        def op(x, y):
            return torch.stack([x, y])
        self._batched_grad_test(op, (x, y))

    def test_select(self, device):
        x = torch.randn(2, 3, device=device, requires_grad=True)
        self._batched_grad_test(lambda x: x[1], (x,))
        self._batched_grad_test(lambda x: x.select(1, 2), (x,))
        self._batched_grad_test(lambda x: x.select(-1, 0), (x,))

    def test_slice(self, device):
        x = torch.randn(2, 3, 5, device=device, requires_grad=True)
        self._batched_grad_test(lambda x: x[0:1], (x,))
        self._batched_grad_test(lambda x: x[:, 1:3], (x,))
        self._batched_grad_test(lambda x: x[..., 1:3], (x,))

    def test_trace(self, device):
        x = torch.randn(2, 3, device=device, requires_grad=True)
        self._batched_grad_test(Tensor.trace, (x,))

        x = torch.randn(3, 2, 2, device=device)

        def sum_grad_trace(x):
            return grad(torch.trace)(x).sum()

        output = vmap(grad(sum_grad_trace))(x)
        self.assertEqual(output, torch.zeros_like(output))

    def test_where(self, device):
        x = torch.randn(3, 2, device=device)
        y = torch.ones(3, 2, device=device)

        def f(x, y):
            return torch.where(x > 0, x, y)

        # Check that there is no runtime error, exactness tests are done with opinfo
        vmap(f)(x, y)

        x = torch.randint(0, 2, size=(4, 3), dtype=torch.float)

        def f(t):
            return torch.where(t)

        with self.assertRaisesRegex(RuntimeError, r"Attempted to vmap over aten::where"):
            vmap(f)(x)

    @skipCUDAIfNoMagma
    @allowVmapFallbackUsage
    def test_symeig(self, device):
        def op(x):
            return torch.symeig(x, eigenvectors=True)[0]

        x = torch.randn(3, 3, device=device, requires_grad=True)
        self._batched_grad_test(op, (x,), {})
        self._batched_grad_grad_test(op, (x,), {})

    def test_threshold(self, device):
        x = torch.randn(2, 3, device=device, requires_grad=True)
        self._batched_grad_test(lambda x: F.threshold(x, 0.5, 0.0), (x,))

    @allowVmapFallbackUsage
    def test_inplace_view(self, device):
        leaf = torch.randn(4, 5, requires_grad=True)

        def func(leaf):
            # Make sure the function is non-trivially twice differentiable
            base = leaf * leaf
            view = base[0]
            view.cos_()
            return view

        self._batched_grad_test(func, (leaf,), {})
        self._batched_grad_grad_test(func, (leaf,), {})

    @allowVmapFallbackUsage
    def test_inplace_manyview(self, device):
        leaf = torch.randn(4, 4, 5, requires_grad=True)

        def func(leaf):
            # Make sure the function is non-trivially twice differentiable
            base = leaf * leaf
            view = base.transpose(0, 2)
            view = view[1]
            view = view.diagonal()
            view = view[::2]
            view.cos_()
            return view

        self._batched_grad_test(func, (leaf,), {})
        self._batched_grad_grad_test(func, (leaf,), {})

    def test_diagonal(self, device):
        x = torch.randn(4, 5, device=device, requires_grad=True)
        self._batched_grad_test(lambda x: x.diagonal(1, 0, 1), (x,))

        x = torch.randn(3, 4, 5, device=device, requires_grad=True)
        self._batched_grad_test(lambda x: x.diagonal(0, -1, -2), (x,))

    @allowVmapFallbackUsage
    def test_unrelated_output(self, device):
        B0 = 3
        x = torch.randn([], requires_grad=True)
        y = torch.randn([], requires_grad=True)
        gy = torch.randn(B0, requires_grad=True)

        def vjp(v):
            res, = torch.autograd.grad(y, x, v, allow_unused=True)
            return torch.zeros_like(x) if res is None else res

        result = vmap(vjp)(gy)
        self.assertEqual(result, torch.zeros(B0, *x.shape, device=device))

    @allowVmapFallbackUsage
    def test_unrelated_output_multiple_grad(self, device):
        B0 = 3
        x = torch.randn([], requires_grad=True)
        y = torch.randn([], requires_grad=True)
        gy = torch.randn(B0, requires_grad=True)

        def vjp(v):
            res, = torch.autograd.grad(y, x, v, allow_unused=True)
            return torch.zeros_like(x) if res is None else res

        _ = vjp(gy[0])
        result = vmap(vjp)(gy)
        self.assertEqual(result, torch.zeros(B0, *x.shape, device=device))


def discover_variants(opinfo):
    aliases = []
    inplace_variants = []

    if opinfo.inplace_variant:
        inplace_variants.append(opinfo.inplace_variant)

    aliases.append(opinfo.op)
    for alias in opinfo.aliases:
        aliases.append(alias.op)
        if alias.inplace_variant:
            inplace_variants.append(alias.inplace_variant)
    return aliases, inplace_variants


class TestVmapOperatorsOpInfo(TestCase):

    def vmap_outplace_test(self, func, args, kwargs, in_dims, check_shape_only=False,
                           postprocess_fn=None):
        for loop_out, vmap_out in compute_quantities_for_vmap_test(func, args, kwargs, in_dims):
            if postprocess_fn is not None:
                loop_out = postprocess_fn(loop_out)
                vmap_out = postprocess_fn(vmap_out)
            if check_shape_only:
                self.assertEqual(vmap_out.shape, loop_out.shape)
                continue
            self.assertEqual(vmap_out, loop_out)

    def vmap_inplace_test(self, func, args, kwargs, in_dims, postprocess_fn=None):
        # NB: This test assumes that the first argument is being modified.
        # This is OK because it's what every other OpInfo-based test assumes,
        # but it is going to need a more robust solution eventually.
        if in_dims[0] is None:
            # Check that we correctly raise an error when vmap is impossible
            # on the in-place operation
            with self.assertRaises(RuntimeError):
                for _ in compute_quantities_for_vmap_test(
                        func, args, kwargs, in_dims, compute_loop_out=False, clone_inputs=True):
                    pass
            return
        for loop_out, vmap_out in compute_quantities_for_vmap_test(
                func, args, kwargs, in_dims, clone_inputs=True):
            if postprocess_fn is not None:
                loop_out = postprocess_fn(loop_out)
                vmap_out = postprocess_fn(vmap_out)
            self.assertEqual(vmap_out, loop_out)

    def opinfo_vmap_test(self, device, dtype, op, check_has_batch_rule,
                         skip_inplace=(), postprocess_fn=None):
        def test():
            # Error inputs check
            if op.error_inputs_func is not None:
                error_inputs = op.error_inputs(device)
                for error_input in error_inputs:
                    sample_input = error_input.sample_input
                    args = (sample_input.input,) + tuple(sample_input.args)
                    kwargs = sample_input.kwargs
                    for args, in_dims, _ in generate_vmap_inputs(args, {}):
                        with self.assertRaises(Exception):
                            vmap(op, in_dims)(*args, **kwargs)

            # Sample inputs check
            sample_inputs_itr = op.sample_inputs(device, dtype, requires_grad=False)
            aliases, inplace_aliases = discover_variants(op)
            check_shape_only = op.name in ('empty_like', 'new_empty')
            for sample_input in sample_inputs_itr:
                args = (sample_input.input,) + sample_input.args
                kwargs = sample_input.kwargs
                is_batch_norm_and_training = is_batch_norm_training(op.name, kwargs)
                for args, in_dims, _ in generate_vmap_inputs(
                        args, {}, is_batch_norm_and_training=is_batch_norm_and_training):
                    for func in aliases:
                        self.vmap_outplace_test(func, args, kwargs, in_dims, check_shape_only, postprocess_fn)
                    if op.name in skip_inplace:
                        continue
                    if not is_valid_inplace_sample_input(sample_input, op, op.inplace_variant):
                        continue
                    for func in inplace_aliases:
                        self.vmap_inplace_test(func, args, kwargs, in_dims, postprocess_fn)

        if check_has_batch_rule:
            check_vmap_fallback(self, test, op)
        else:
            test()

    vmap_fail = {
        # -------------------- ALLOWED FAILURES --------------------------------
        # These are things that we either cannot fix or are not actually problems
        xfail('resize_'),
        xfail('resize_as_'),
        xfail('to_sparse'),
        xfail('__getitem__'),  # dynamic mask
        xfail('index_put'),  # dynamic mask
        xfail('nn.functional.dropout'),  # works, can't check against for loop because of randomness inconsistency
        xfail('nn.functional._scaled_dot_product_attention'),  # randomness
        xfail('masked_select'),  # dynamic op
        xfail('nonzero'),  # dynamic op
        xfail('unique', ''),  # dynamic op
        xfail('unique_consecutive', ''),  # dynamic op
        xfail('allclose'),  # returns a boolean
        xfail('uniform'),  # randomness is tested separately
        xfail('rand_like'),  # randomness is tested separately
        xfail('randint_like'),  # randomness is tested separately
        xfail('randn_like'),  # randomness is tested separately
        xfail('bernoulli', ''),  # randomness is tested separately
        xfail('normal', ''),  # randomness is tested separately
        xfail('normal', 'number_mean'),  # randomness is tested separately
        xfail('multinomial', ''),  # randomness
        xfail('nn.functional.embedding', ''),  # we only support some cases
        xfail('nn.functional.rrelu'),  # randomness
        xfail('nn.functional.dropout2d', ''),  # randomness
        xfail('nn.functional.dropout3d', ''),  # randomness
        xfail('nn.functional.feature_alpha_dropout', 'with_train'),  # randomness
        xfail('as_strided'),  # Our test runner can't handle this; manual test exists
        xfail('new_empty_strided'),  # empty tensor data is garbage so it's hard to make comparisons with it
        xfail('nn.functional.fractional_max_pool3d'),  # randomness
        xfail('nn.functional.fractional_max_pool2d'),  # randomness
        xfail('pca_lowrank', ''),  # random operation
        xfail('svd_lowrank', ''),  # random operation
        xfail('linspace', ''),  # test runner can't handle factory functions
        xfail('arange', ''),  # test runner can't handle factory functions
        xfail('logspace', ''),  # test runner can't handle factory functions
        xfail('empty', ''),  # test runner can't handle factory functions
        xfail('ones', ''),  # test runner can't handle factory functions
        xfail('zeros', ''),  # test runner can't handle factory functions
        xfail('eye', ''),  # non-tensor input
        xfail('broadcast_shapes', ''),  # test runner can't handle non-Tensor ops
        xfail('sparse.sampled_addmm'),  # sparse
        xfail('cross'),  # The default value of dim in op is *very* weird. No wonder it doesn't work
        xfail('linalg.cross'),  # Issue #83936
        xfail('svd', device_type='cuda'),  # not unique, see test_linalg_svd for manual test
        xfail('linalg.svd', device_type='cuda'),  # not unique, see test_linalg_svd for manual test
        skip('linalg.eigh', ''),  # not unique, see test_linalg_eigh for manual test
        skip('to'),  # RuntimeError: required rank 4 tensor to use channels_last format
        # ----------------------------------------------------------------------

        # ---------------------------- BUGS ------------------------------------
        # entries in here don't work and need to be fixed.
        # Each one of these is a bug
        xfail('clamp_min', ''),  # Exception not raised on error input
        xfail('clamp_max', ''),  # Exception not raised on error input

        xfail('view_as_complex'),  # RuntimeError: Tensor must have a last dimension with stride 1
        xfail('tensor_split'),  # data_ptr
        xfail('histogramdd'),  # expected Tensor as element 0 in argument 0, but got tuple
        xfail('nn.functional.gaussian_nll_loss'),  # data-dependent control flow error
        xfail('nn.functional.embedding_bag'),  # embedding renorm vmap inplace incompatible
        xfail('__rpow__'),  # https://github.com/pytorch/functorch/issues/617
        xfail('column_stack', ''),  # Batching rule not implemented for aten::column_stack
        xfail('narrow'),  # Batching rule not implemented for aten::narrow.Tensor

        # required rank 4 tensor to use channels_last format
        xfail('bfloat16'),
        xfail('bool'),
        xfail('byte'),
        xfail('char'),
        xfail('double'),
        xfail('float'),
        xfail('half'),
        xfail('int'),
        xfail('long'),
        xfail('short'),

        xfail('jiterator_binary', device_type='cuda'),  # NYI: querying is_contiguous inside of vmap
        xfail('jiterator_binary_return_by_ref', device_type='cuda'),  # NYI: querying is_contiguous inside of vmap
        xfail('jiterator_4inputs_with_extra_args', device_type='cuda'),  # NYI: querying is_contiguous inside of vmap
        xfail('equal', ''),  # TypeError: object of type 'bool' has no len(); likely testrunner problem
        xfail('jiterator_unary', device_type='cuda'),  # NYI: querying is_contiguous inside of vmap
        xfail('jiterator_2inputs_2outputs', device_type='cuda'),  # NYI: querying is_contiguous inside of vmap
        # ---------------------------------------------------------------------
    }

    @ops(op_db + additional_op_db, allowed_dtypes=(torch.float,))
    @opsToleranceOverride('TestVmapOperatorsOpInfo', 'test_vmap_exhaustive', (
        tol1('linalg.det',
             {torch.float32: tol(atol=1e-04, rtol=1e-04)}, device_type='cuda'),
        # The following is often flaky, but just on windows.
        # We should investigate if it's actually a problem or not.
        tol1('nn.functional.conv_transpose3d',
             {torch.float32: tol(atol=1e-04, rtol=1e-02)}, device_type='cuda'),
    ))
    @toleranceOverride({torch.float32: tol(atol=1e-04, rtol=1e-04)})
    @skipOps('TestVmapOperatorsOpInfo', 'test_vmap_exhaustive', vmap_fail.union({
        xfail('cat'),
<<<<<<< HEAD
        xfail('nn.functional.conv1d'),  # AssertionError: Exception not raised on ErrorInput
        xfail('nn.functional.conv2d'),  # AssertionError: Exception not raised on ErrorInput
        xfail('nn.functional.conv3d'),  # AssertionError: Exception not raised on ErrorInput
=======
        xfail('native_batch_norm'),
>>>>>>> 82229d1e
    }))
    def test_vmap_exhaustive(self, device, dtype, op):
        # needs to be fixed
        inplace_failure_list = (
        )
        self.opinfo_vmap_test(device, dtype, op, check_has_batch_rule=False,
                              skip_inplace=inplace_failure_list)

    @ops(op_db + additional_op_db, allowed_dtypes=(torch.float,))
    @opsToleranceOverride('TestVmapOperatorsOpInfo', 'test_op_has_batch_rule', (
        tol1('linalg.det',
             {torch.float32: tol(atol=1e-04, rtol=1e-04)}, device_type='cuda'),
    ))
    @toleranceOverride({torch.float32: tol(atol=1e-04, rtol=1e-04)})
    @skipOps('TestVmapOperatorsOpInfo', 'test_op_has_batch_rule', vmap_fail.union({
        skip('to'),  # RuntimeError: required rank 4 tensor to use channels_last format
        xfail('cat'),
        xfail('complex'),
        xfail('copysign'),
        xfail('native_batch_norm'),
        xfail('histogram'),
        xfail('index_fill'),
        xfail('nansum'),
        xfail('nanmean'),
        xfail('scatter_reduce', 'sum'),
        xfail('scatter_reduce', 'mean'),
        xfail('scatter_reduce', 'amax'),
        xfail('scatter_reduce', 'amin'),
        # `index_put` OpInfo in pytorch/pytorch has
        # masked index as input which is not supported
        xfail('index_put', ''),
        xfail('isin'),
        xfail('lu_unpack'),
        xfail('masked_fill'),
        xfail('masked_scatter'),
        xfail('masked_select'),
        xfail('nanquantile'),
        xfail('narrow_copy'),  # hit the vmap fallback which is currently disabled
        xfail('ormqr'),
        xfail('put'),
        xfail('quantile'),
        xfail('renorm'),
        xfail('resize_as_'),
        xfail('take'),
        xfail('tensor_split'),
        xfail('to_sparse'),
        xfail('vdot'),
        xfail('__getitem__', ''),
        xfail('all'),
        xfail('any'),
        xfail('count_nonzero'),
        xfail('nanmean'),
        xfail('nn.functional.conv1d'),  # AssertionError: Exception not raised on ErrorInput
        xfail('nn.functional.conv2d'),  # AssertionError: Exception not raised on ErrorInput
        xfail('nn.functional.conv3d'),  # AssertionError: Exception not raised on ErrorInput
        xfail('nn.functional.dropout'),  # works, can't check against for loop because of randomness inconsistency
        xfail('nn.functional._scaled_dot_product_attention'),  # randomness
        xfail('resize_'),
        xfail('view_as_complex'),
        xfail('matrix_exp'),
        xfail('bucketize'),
        xfail('fft.ihfft2'),
        xfail('fft.ihfftn'),
        xfail('allclose'),
        xfail('argwhere'),
        xfail('unique_consecutive'),
        xfail('unique'),
        xfail('nn.functional.ctc_loss'),
        xfail('nn.functional.gaussian_nll_loss'),
        xfail('nn.functional.huber_loss'),
        # We can get this to work on CUDA through decomposition,
        # but fails on CPU due to max_pool1d_cpu not having a derivative
        xfail('nn.functional.max_pool1d'),
        xfail('nn.functional.max_pool3d'),
        xfail('histc'),
        xfail('as_strided'),
        xfail('istft'),
        xfail('nonzero'),
        xfail('nn.functional.fractional_max_pool2d'),
        xfail('stft'),
        xfail('isclose'),
        xfail('nn.functional.fractional_max_pool3d'),
        xfail('nn.functional.bilinear'),
        xfail('nn.functional.embedding_bag'),
        xfail('linalg.tensorsolve'),
        xfail('bernoulli', ''),
        xfail('linalg.lu_factor', ''),
        xfail('nn.functional.feature_alpha_dropout', 'with_train'),
        xfail('nn.functional.kl_div', ''),
        xfail('multinomial', ''),
        xfail('column_stack', ''),
        xfail('pca_lowrank', ''),
        xfail('normal', ''),
        xfail('nn.functional.dropout2d', ''),
        xfail('normal', 'number_mean'),
        xfail('svd_lowrank', ''),
        xfail('diagflat', ''),
        xfail('special.log_ndtr'),
        xfail('narrow'),  # Batching rule not implemented for aten::narrow.Tensor
        xfail('nn.functional.triplet_margin_loss', ''),
        xfail('nn.functional.pdist', ''),
        xfail('scatter_reduce', 'sum'),
        xfail('nn.functional.smooth_l1_loss', ''),
        xfail('scatter_reduce', 'amax'),
        xfail('nn.functional.max_unpool1d', 'grad'),
        xfail('nn.functional.multi_margin_loss', ''),
        xfail('scatter_reduce', 'prod'),
        xfail('nn.functional.multilabel_margin_loss', ''),
        xfail('scatter_reduce', 'amin'),
        xfail('nn.functional.max_unpool3d', 'grad'),
        xfail('nn.functional.max_unpool2d', ''),
        xfail('nn.functional.max_unpool2d', 'grad'),
        xfail('nn.functional.margin_ranking_loss', ''),
        xfail('nn.functional.max_unpool1d', ''),
        xfail('nn.functional.soft_margin_loss', ''),
        xfail('scatter_reduce', 'mean'),
        xfail('nn.functional.max_unpool3d', ''),
        xfail('linalg.ldl_solve', '', device_type='cpu'),
        xfail('chalf', ''),
        xfail('arange', ''),
        xfail('clamp_max', ''),
        xfail('jiterator_binary_return_by_ref', device_type='cuda'),
        xfail('special.spherical_bessel_j0'),
        xfail('jiterator_unary', device_type='cuda'),
        xfail('jiterator_2inputs_2outputs', device_type='cuda'),
        xfail('special.airy_ai'),
        xfail('clamp_min', ''),
        xfail('special.bessel_j0'),
        xfail('sparse.sampled_addmm'),
        xfail('special.bessel_y0'),
        xfail('special.chebyshev_polynomial_u'),
        xfail('special.modified_bessel_k1'),
        xfail('segment_reduce', 'offsets'),
        xfail('special.bessel_j1'),
        xfail('logspace', ''),
        xfail('empty', ''),
        xfail('index_reduce', ''),
        xfail('linspace', ''),
        xfail('special.laguerre_polynomial_l'),
        xfail('special.hermite_polynomial_h'),
        xfail('jiterator_binary', device_type='cuda'),
        xfail('special.modified_bessel_i0'),
        xfail('jiterator_4inputs_with_extra_args', device_type='cuda'),
        xfail('linalg.vander', ''),
        xfail('segment_reduce', 'lengths'),
        xfail('lu_solve', ''),
        xfail('special.bessel_y1'),
        xfail('special.hermite_polynomial_he'),
        xfail('special.scaled_modified_bessel_k0'),
        xfail('nn.functional.dropout3d', ''),
        xfail('special.scaled_modified_bessel_k1'),
        xfail('broadcast_shapes', ''),
        xfail('special.modified_bessel_k0'),
        xfail('linalg.vecdot', ''),
        xfail('linalg.ldl_factor', ''),
        xfail('special.modified_bessel_i1'),
        xfail('special.chebyshev_polynomial_t'),
        xfail('as_strided_scatter', ''),
        xfail('equal', ''),
        xfail('linalg.lu', ''),
        skip('linalg.ldl_solve', ''),
    }))
    def test_op_has_batch_rule(self, device, dtype, op):
        # needs to be fixed
        inplace_failures = (
            'abs',
            'acos',
            'acosh',
            'addbmm',
            'addcdiv',
            'addcmul',
            'addmm',
            'addmv',
            'addr',
            'asin',
            'asinh',
            'atan2',
            'atan',
            'atanh',
            'baddbmm',
            'clamp',
            'conj_physical',
            'cumprod',
            'cumsum',
            'div',
            'div',
            'floor_divide',
            'fmod',
            'heaviside',
            'hypot',
            'igamma',
            'igammac',
            'index_add',
            'index_copy',
            'ldexp',
            'lerp',
            'neg',
            'nextafter',
            'polygamma',
            'pow',
            'remainder',
            'scatter_add',
            'scatter',
            'square',
            'sub',
            'tril',
            'triu',
            'trunc',
            'xlogy',
        )
        self.opinfo_vmap_test(device, dtype, op, check_has_batch_rule=True,
                              skip_inplace=inplace_failures)

    def test_linalg_svd(self, device):
        # linalg_svd returns a tuple of three tensors, (U, S, Vh).
        # Given the same input, it may return different tensors,
        # because svd isn't unique. To test that the svd is correct, we multiply
        # U @ diag(S) @ Vh and check that that the output from vmap matches the
        # output from a for-loop.
        def compute_A(out):
            U, S, Vh = out
            m = U.shape[-1]
            n = Vh.shape[-2]
            diag_S = S.new_zeros(*S.shape[:-1], m, n)
            diag_S.diagonal(offset=0, dim1=-2, dim2=-1).copy_(S)
            return U @ diag_S @ Vh

        opinfos = [op for op in op_db if op.name == 'linalg.svd']
        assert len(opinfos) > 0

        for op in opinfos:
            self.opinfo_vmap_test(device, torch.float, op, check_has_batch_rule=True,
                                  postprocess_fn=compute_A)

    def test_linalg_eigh(self, device):
        # linalg_svd returns two tensors, (Q, L).
        # Given the same input, it may return different tensors,
        # because the eig decomposition isn't unique.
        # To test that eigh is correct, we multiply
        # Q @ diag(L) @ Qh and check that that the output from vmap matches the
        # output from a for-loop.
        def compute_A(out):
            L, Q = out
            n = Q.shape[-1]
            diag_L = L.new_zeros(*L.shape[:-1], n, n)
            diag_L.diagonal(offset=0, dim1=-2, dim2=-1).copy_(L)
            Qh = Q.transpose(-2, -1).conj()
            return Q @ diag_L @ Qh

        opinfos = [op for op in op_db if op.name == 'linalg.eigh']
        assert len(opinfos) > 0

        for op in opinfos:
            self.opinfo_vmap_test(device, torch.float, op, check_has_batch_rule=False,
                                  postprocess_fn=compute_A)

    def test_fill__Tensor(self, device):
        # There's no OpInfo for fill_.Tensor, so here's an extra test for it.
        def test():
            B = 2
            args = (torch.randn(B, 3, device=device), torch.randn(B))
            self.vmap_inplace_test(Tensor.fill_, args, {}, (0, 0))

            args = (torch.randn(3, B, device=device), torch.randn(B))
            self.vmap_inplace_test(Tensor.fill_, args, {}, (-1, 0))

            args = (torch.randn(3, device=device), torch.randn(B))
            self.vmap_inplace_test(Tensor.fill_, args, {}, (None, 0))

            args = (torch.randn(3, B, device=device), torch.randn([]))
            self.vmap_inplace_test(Tensor.fill_, args, {}, (1, None))

        check_vmap_fallback(self, test, Tensor.fill_)

    def test_conv_double_backward(self, device):
        images = torch.randn(2, 1, 5, 5, device=device)
        weight = torch.randn(2, 1, 2, 2, device=device)
        bias = torch.randn(2, device=device)
        ggI = torch.randn_like(images)
        ggW = torch.randn_like(weight)
        ggb = torch.randn_like(bias)
        stride = (1, 1)
        padding = (0, 0)
        dilation = (1, 1)
        transposed = False
        output_padding = (0, 0)
        groups = 1
        output_mask = (True, True, True)
        gO = torch.randn_like(F.conv2d(images, weight, bias, stride, padding, dilation, groups))

        args = (
            ggI, ggW, ggb, gO, weight, images, stride, padding, dilation,
            transposed, output_padding, groups, output_mask,
        )
        op = torch.ops.aten._convolution_double_backward

        generator = get_fallback_and_vmap_exhaustive(op, args, {})

        def test():
            for loop_out, batched_out in generator:
                self.assertEqual(loop_out, batched_out, atol=1e-4, rtol=1e-4)

        check_vmap_fallback(self, test, op)

    def test_isnan(self, device):
        test = functools.partial(_vmap_test, check_propagates_grad=False)

        B, N, C, H, W = 2, 3, 24, 5, 7
        op = torch.isnan

        x = torch.randn(B, N, C, H, W)
        x[x > 0] = float('nan')
        test(self, op, (x,), in_dims=(0))

    def test_isinf(self, device):
        test = functools.partial(_vmap_test, check_propagates_grad=False)

        B, N, C, H, W = 2, 3, 24, 5, 7
        op = torch.isinf

        x = torch.randn(B, N, C, H, W)
        x[x > 0] = float('inf')
        test(self, op, (x,), in_dims=(0))

    def test_foo_like(self, device):
        # vfdev-5: Probably, we can remove this line. Flake8 reported as unused
        # test = functools.partial(_vmap_test, check_propagates_grad=False)

        B, N, C, H, W = 2, 3, 24, 5, 7
        for op in [torch.ones_like, torch.zeros_like]:
            x = torch.randn(B, N, C, H, W)
            # todo(chilli): test these better
            # Not testing correctness, just that they run
            vmap(op, in_dims=(0,))(x,)

    def test_flatten(self, device):
        test = functools.partial(_vmap_test, check_propagates_grad=False)

        op = torch.flatten

        x = torch.randn(2, 3, 4, 5)
        test(self, op, (x, 1, 2), in_dims=(0, None, None))

    def test_group_norm(self, device):
        test = functools.partial(_vmap_test, check_propagates_grad=False)

        B, N, C, H, W = 2, 3, 24, 5, 7
        op = F.group_norm

        x = torch.randn(B, N, C, H, W)
        weight = torch.randn(C)
        bias = torch.randn(C)
        test(self, op, (x, 3, weight, bias), in_dims=(0, None, None, None))

        x = torch.randn(B, N, C, H, W)
        weight = torch.randn(B, C)
        bias = torch.randn(B, C)
        test(self, op, (x, 4, weight, bias), in_dims=(0, None, 0, 0))

    def test_index_put(self, device):
        def test(f, t, idx, values):
            base = f(t[0], idx[0], values[0])
            self.assertEqual(vmap(f, in_dims=(0, 0, 0))(t, idx, values)[0], base)
            self.assertEqual(vmap(f, in_dims=(0, None, None))(t, idx[0], values[0])[0], base)
            self.assertEqual(vmap(f, in_dims=(0, None, 0))(t, idx[0], values)[0], base)
            self.assertEqual(vmap(f, in_dims=(0, 0, None))(t, idx, values[0])[0], base)

        def f(x, y, z):
            x[y] = z
            return x

        x = torch.randn(3, 4, 5, device=device)
        y = torch.zeros((3, 2), device=device).long()
        z = torch.randn(3, 2, 5, device=device)
        test(f, x, y, z)

        # indexing innermost dim
        def f(t, idx, values):
            t[:, idx] = values
            return t

        t = torch.zeros((3, 2, 3))
        values = torch.ones((3, 1, 2))
        idx = torch.tensor([[1, 2]]).expand((3, 2))
        test(f, t, idx, values)

        # indexing middle dim
        def f(t, idx, values):
            t[:, idx, :] = values
            return t

        t = torch.zeros((3, 2, 3, 3))
        values = torch.ones((3, 1, 2, 3))
        idx = torch.tensor([[0, 2]]).expand((3, 2))
        test(f, t, idx, values)

        # indexing with slices
        def f(t, values):
            t[:, :2, :] = values
            return t

        base = f(t[0], values[0])
        self.assertEqual(vmap(f, in_dims=(0, 0))(t, values)[0], base)
        self.assertEqual(vmap(f, in_dims=(0, None))(t, values[0])[0], base)

        # index_put_
        tensor = torch.zeros(3, 3, 4)
        value = torch.ones(3, 2)
        idxs = (torch.tensor([[0], [1], [2]]), torch.tensor([[0]]), torch.tensor([1, 2]))
        expected = torch.index_put_(tensor.clone(), idxs, value)

        def f(t, idx, v):
            torch.index_put_(t, idx, v)
            return t

        self.assertEqual(vmap(f, in_dims=(0, (None, None), 0))(tensor, idxs[1:], value), expected)
        self.assertEqual(vmap(f, in_dims=(0, (None, None), None))(tensor, idxs[1:], value[0]), expected)

    @parametrize('training', [True, False])
    @parametrize('track_running_stats', [True, False])
    @parametrize('affine', [True, False])
    def test_batch_norm(self, device, affine, track_running_stats, training):
        if not track_running_stats and not training:
            return

        test = functools.partial(_vmap_test, check_propagates_grad=False)
        BN = torch.nn.BatchNorm2d
        ensemble_size = 10
        hidden_dim = 3

        weights, buffers, _, _, _ = \
            functional_init_with_buffers(BN, [ensemble_size])(
                hidden_dim, affine=affine, track_running_stats=track_running_stats)

        inputs = [torch.randn(ensemble_size, 32, hidden_dim, 16, 16, device=device)]
        in_dims = [0]

        def append(inp, in_dim):
            inputs.append(inp)
            in_dims.append(in_dim)

        if track_running_stats:
            running_mean, running_var, _ = buffers
            append(running_mean.to(device), 0)
            append(running_var.to(device), 0)
        else:
            append(None, None)
            append(None, None)

        if affine:
            weight, bias = weights
            append(weight.to(device), 0)
            append(bias.to(device), 0)
        else:
            append(None, None)
            append(None, None)

        append(training, None)

        def op(inp, running_mean, running_var, weight, bias, training):
            res = F.batch_norm(inp, running_mean, running_var, weight, bias, training)
            if track_running_stats:
                return res, running_mean, running_var
            return res

        test(self, op, tuple(inputs), in_dims=tuple(in_dims))

    def test_torch_return_types_returns(self, device):
        t = torch.randn(3, 2, 2, device=device)
        self.assertTrue(isinstance(vmap(torch.min, (0, None))(t, 0), torch.return_types.min))
        self.assertTrue(isinstance(vmap(torch.max, (0, None))(t, 0), torch.return_types.max))
        self.assertTrue(isinstance(vmap(torch.topk, (0, None, None))(t, 1, 0), torch.return_types.topk))
        self.assertTrue(isinstance(vmap(torch.linalg.eig, (0))(t), torch.return_types.linalg_eig))

    def test_namedtuple_returns(self, device):
        Point = namedtuple('Point', ['x', 'y'])

        def f(x, y):
            return Point(x=x, y=y)

        x = torch.randn(2, 5, device=device)
        y = torch.randn(2, 3, device=device)
        self.assertTrue(isinstance(vmap(f)(x, y), Point))

    def test_inplace_on_view(self, device):
        def func(leaf):
            base = leaf * leaf
            view = base.transpose(0, 1)
            view[2:4, 2:4] *= 2
            view[0:2, 0:2].diagonal().sin_()
            view = view[1:3, 1:3]
            view.cos_()
            return view

        def push_vjp(leaf, gout):
            _, vjp_fn = vjp(func, leaf)
            result, = vjp_fn(gout)
            return result

        leaf = torch.randn(4, 4, device=device)
        gout = torch.randn(2, 2, device=device)
        args = (leaf, gout)

        for args, in_dims, _, in generate_vmap_inputs(args, {}):
            if in_dims[1] is None:
                # triggers some composite compliance problem
                continue
            self.vmap_outplace_test(push_vjp, args, {}, in_dims)

    def test_advanced_indexing(self, device):
        def test(f, args):
            for loop_out, batched_out in get_fallback_and_vmap_exhaustive(f, args, {}):
                self.assertEqual(loop_out, batched_out)

        def f(x, idx):
            return x[:, idx]

        def f2(x, idx):
            return x[idx, :]

        def f3(x, idx):
            return x[:, :, idx]

        inps = (torch.randn(5, 5, 5, device=device),
                torch.randn(5, 5, 5, 5, device=device),
                torch.randn(5, 5, 5, 5, 5, device=device))
        idxes = (torch.tensor([0, 1, 2], device=device),
                 torch.tensor([0, 1, 2], device=device).reshape(3, 1),
                 torch.tensor([0, 1, 2], device=device).reshape(3, 1, 1))
        for (inp, idx) in itertools.product(inps, idxes):
            test(f, (inp, idx))
            test(f2, (inp, idx))
            test(f3, (inp, idx))

    def test_nested_advanced_indexing(self, device):
        e = torch.rand(7, 4, device=device)
        idx = torch.tensor([0, 1], device=device).view(2, 1)

        # simple reference implementation for comparison
        def _fake_vmap(f, in_dims=0, out_dims=0):
            def w(input):
                r = [f(input.select(in_dims, i)) for i in range(input.size(in_dims))]
                return torch.stack(r, out_dims)

            return w

        def with_vmap(_vmap):
            def g(idx_):
                def f(e_):
                    return e_[idx_]

                return _vmap(f, in_dims=1)(e)

            r = _vmap(g)(idx)
            return r

        a = with_vmap(vmap)
        b = with_vmap(_fake_vmap)
        self.assertEqual(a, b)

    @ops(filter(lambda op: "linalg" in op.name, op_db + additional_op_db), allowed_dtypes=(torch.float,))
    @skipOps('TestVmapOperatorsOpInfo', 'test_vmap_linalg_failure_1D_input', {
        xfail('linalg.vector_norm'),  # can accept vector inputs
        xfail('linalg.norm'),  # can accept vector inputs
        xfail('linalg.norm', 'subgradients_at_zero'),  # can accept vector inputs
        xfail('linalg.cross'),  # can accept vector inputs
        skip('linalg.multi_dot'),  # accepts list of tensor inputs, has its own special test
        xfail('linalg.vander'),
        xfail('linalg.vecdot'),
        skip('linalg.ldl_solve', ''),
    })
    def test_vmap_linalg_failure_1D_input(self, device, dtype, op):
        for sample in op.sample_inputs(device, dtype, requires_grad=False):
            if sample.input.dim() != 2 or sample.input.shape[0] == 0:
                continue
            test_input = sample.input[0]  # using the sample input avoids numerical inconsistency issues
            with self.assertRaisesRegex(RuntimeError, "dimension"):
                op(test_input, *sample.args, **sample.kwargs)

            def op_wrapper(inp):
                return op(inp, *sample.args, **sample.kwargs)

            # square inputs are more likely to pass linalg checks
            test_input = test_input.expand(test_input.shape[0], test_input.shape[0])
            with self.assertRaisesRegex(RuntimeError, "dimension"):
                return vmap(op_wrapper)(test_input)

    def test_vmap_multi_dot_failure_1D_input(self):
        # special exception for first and last tensors so making giving 3 items avoids special cases
        inputs = (torch.randn(3, 3), torch.randn(3), torch.randn(3, 3))
        with self.assertRaisesRegex(RuntimeError, "tensor 1 must be 2D but got 1D"):
            torch.linalg.multi_dot(inputs)

        # square inputs are more likely to pass linalg checks
        inputs = tuple(i.expand(i.shape[0], i.shape[0]) for i in inputs)
        with self.assertRaisesRegex(RuntimeError, "tensor 1 must be 2D but got 1D"):
            return vmap(torch.linalg.multi_dot)(inputs)


class TestRandomness(TestCase):
    def _reset_random(self, generator, orig_state, use_generator, seed):
        return generator.set_state(orig_state) if use_generator else torch.manual_seed(seed)

    def _get_image(self, batched_input, batch_size, device):
        if batched_input == "first":
            return torch.ones([batch_size, 3, 3, 14, 14], device=device)
        if batched_input == "last":
            return torch.ones([3, 3, 14, 14, batch_size], device=device)
        assert batched_input == "none"
        return torch.ones([3, 3, 14, 14], device=device)

    def _assert_all_slices_equal(self, tensor):
        expected = tensor[0]
        self.assertTrue((tensor == expected).all())

    def _assert_all_slices_unique(self, tensor):
        B0 = tensor.shape[0]
        slices_equal = vmap(vmap(lambda x, y: (x == y).all(), (0, None)), (None, 0))(tensor, tensor)
        assert slices_equal.shape == (B0, B0)
        slices_equal.diagonal().zero_()
        self.assertEqual(slices_equal, torch.zeros_like(slices_equal))

    def _assert_throws_in_error_mode(self, fn, args, in_dims):
        with self.assertRaisesRegex(RuntimeError, r"called random operation while in randomness error mode"):
            vmap(fn, in_dims=in_dims, randomness="error")(*args)

    def _assert_throws_in_different_mode_inplace(self, fn, args, in_dims):
        with self.assertRaisesRegex(RuntimeError, r"different inplace randomness on an unbatched tensor"):
            vmap(fn, in_dims=in_dims, randomness="different")(*args)

    def _assert_throws_in_same_mode_batched(self, fn, args, in_dims):
        with self.assertRaisesRegex(RuntimeError,
                                    r"Vmap does not currently support same randomness with a batched tensor input"):
            vmap(fn, in_dims=in_dims, randomness="same")(*args)

    def _in_dims(self, *batched_strings):

        def get_in_dim(batched_string):
            if batched_string == "first":
                return 0
            if batched_string == "last":
                return -1
            assert batched_string == "none"
            return None

        batched_strings = batched_strings + ("first",)  # for the always batched as first dim dummy argument
        return tuple(get_in_dim(batched_string) for batched_string in batched_strings)

    @parametrize('randomness', ['same', 'different', 'error'])
    @parametrize('use_generator', [True, False])
    def test_factory_ops(self, device, randomness, use_generator):
        generator = torch.Generator(device=device)
        orig_state = generator.get_state()
        kwargs = {'device': device, 'generator': generator} if use_generator else {'device': device}
        ops = [
            lambda _, shape: torch.randn(shape, **kwargs),
            lambda _, shape: torch.rand(shape, **kwargs),
            lambda _, shape: torch.randint(100, shape, **kwargs),
            lambda _, shape: torch.randint(5, 100, shape, **kwargs),
            lambda _, shape: torch.normal(0., 1., shape, **kwargs),
        ]
        B0 = 4
        shape = (3, 3)
        seed = 1234567

        for op in ops:
            passed = torch.randn(B0, device=device)
            if randomness == 'error':
                self._assert_throws_in_error_mode(op, (passed, shape), in_dims=(0, None))
                return

            generator = self._reset_random(generator, orig_state, use_generator, seed)
            vmap_result = vmap(op, in_dims=(0, None), randomness=randomness)(passed, shape)

            generator = self._reset_random(generator, orig_state, use_generator, seed)
            if randomness == "different":
                expected = op(passed, [B0, *shape])
                self._assert_all_slices_unique(vmap_result)
                self.assertEqual(vmap_result, expected)
            else:
                expected = op(passed, shape)
                self._assert_all_slices_equal(vmap_result)
                for i in range(B0):
                    self.assertEqual(vmap_result[i], expected)

    @parametrize('randomness', ['same', 'different', 'error'])
    @parametrize('use_generator', [True, False])
    def test_randperm(self, device, randomness, use_generator):
        # needs a special case because randperm doesn't take a batch size
        B0 = 4
        seed = 1234567
        passed = torch.randn(B0, device=device)

        torch.manual_seed(seed)
        generator = torch.Generator(device=device)
        orig_state = generator.get_state()

        kwargs = {'device': device, 'generator': generator} if use_generator else {'device': device}

        if randomness == 'error':
            with self.assertRaisesRegex(RuntimeError, r"called random operation while in randomness error mode"):
                vmap(lambda _: torch.randperm(10, **kwargs), randomness=randomness)(passed)
            return

        vmap_result = vmap(lambda _: torch.randperm(10, **kwargs), randomness=randomness)(passed)
        generator = generator.set_state(orig_state)
        torch.manual_seed(seed)
        if randomness == 'different':
            for i in range(B0):
                expected = torch.randperm(10, **kwargs)
                self.assertEqual(vmap_result[i], expected)
        else:
            expected = torch.randperm(10, **kwargs)
            for i in range(B0):
                self.assertEqual(vmap_result[i], expected)

    @parametrize('randomness', ['error', 'same', 'different'])
    @parametrize('batched_input', ["first", "last", "none"])
    def test_dropout(self, device, randomness, batched_input):
        def op(t, ignored):
            return torch.nn.functional.dropout(torch.ones_like(t), training=True)

        B0 = 4
        always_batched = torch.randn((B0,))
        passed = self._get_image(batched_input, B0, device)
        in_dims = self._in_dims(batched_input)

        if randomness == 'error':
            with self.assertRaisesRegex(RuntimeError, r"called random operation while in randomness error mode"):
                vmap(op, randomness=randomness, in_dims=in_dims)(passed, always_batched)
            return

        vmap_result = vmap(op, randomness=randomness, in_dims=in_dims)(passed, always_batched)

        # Check that the randomness is within bounds...
        # ideally this is close to 0.5
        p_estimate = vmap_result.mean() / 2
        self.assertTrue(p_estimate < 0.75)
        self.assertTrue(p_estimate > 0.25)

        if randomness == 'different':
            self._assert_all_slices_unique(vmap_result)
            return

        assert randomness == 'same'
        self._assert_all_slices_equal(vmap_result)

    @parametrize('randomness', ['error', 'same', 'different'])
    @parametrize('batched_input', ["first", "last", "none"])
    def test_alpha_dropout(self, device, randomness, batched_input):
        def op(t, ignored):
            return torch.nn.functional.alpha_dropout(torch.ones_like(t), training=True)

        B0 = 4
        always_batched = torch.randn((B0,))
        passed = self._get_image(batched_input, B0, device)
        in_dims = self._in_dims(batched_input)

        if randomness == 'error':
            with self.assertRaisesRegex(RuntimeError, r"called random operation while in randomness error mode"):
                vmap(op, randomness=randomness, in_dims=in_dims)(passed, always_batched)
            return

        # I have no clue how to actually test corectness of alpha dropout because the docs
        # seem wrong: https://github.com/pytorch/pytorch/issues/74004
        vmap_result = vmap(op, randomness=randomness, in_dims=in_dims)(passed, always_batched)
        if randomness == 'different':
            self._assert_all_slices_unique(vmap_result)
            return

        assert randomness == 'same'
        self._assert_all_slices_equal(vmap_result)

    @parametrize('randomness', ['error', 'same', 'different'])
    @parametrize('batched_input', ["first", "last", "none"])
    @parametrize('dim', [2, 3])
    def test_feature_dropout(self, device, randomness, batched_input, dim):
        def op(t, ignored):
            f = torch.nn.functional.dropout2d if dim == 2 else torch.nn.functional.dropout3d
            return f(torch.ones_like(t), training=True)

        B0 = 4
        always_batched = torch.randn((B0,))
        passed = self._get_image(batched_input, B0, device)
        if dim == 3:
            unsqueeze_dim = -2 if batched_input == "last" else -1
            passed = passed.unsqueeze(unsqueeze_dim)
        in_dims = self._in_dims(batched_input)

        if randomness == 'error':
            with self.assertRaisesRegex(RuntimeError, r"called random operation while in randomness error mode"):
                vmap(op, randomness=randomness, in_dims=in_dims)(passed, always_batched)
            return

        vmap_result = vmap(op, randomness=randomness, in_dims=in_dims)(passed, always_batched)

        # Check that the randomness is within bounds...
        # ideally this is close to 0.5
        p_estimate = vmap_result.mean() / 2
        self.assertTrue(p_estimate < 0.75)
        self.assertTrue(p_estimate > 0.25)

        # Check the "feature" pattern
        dims = [-1, -2] if dim == 2 else [-1, -2, -3]
        planes_numel = 2 * vmap_result.numel() / (vmap_result.shape[0] * vmap_result.shape[1] * vmap_result.shape[2])
        planes = vmap_result.sum(dims)
        result = (planes == 0) ^ (planes == planes_numel)
        self.assertEqual(result, torch.ones_like(result, dtype=torch.bool))

        if randomness == 'different':
            self._assert_all_slices_unique(vmap_result)
            return

        assert randomness == 'same'
        self._assert_all_slices_equal(vmap_result)

    @parametrize('randomness', ['error', 'same', 'different'])
    @parametrize('batched_input', ["first", "last", "none"])
    def test_feature_alpha_dropout(self, device, randomness, batched_input):
        def op(t, ignored):
            return torch.nn.functional.feature_alpha_dropout(torch.ones_like(t), training=True)

        B0 = 4
        always_batched = torch.randn((B0,))
        passed = self._get_image(batched_input, B0, device)
        unsqueeze_dim = -2 if batched_input == "last" else -1
        passed = passed.unsqueeze(unsqueeze_dim)
        in_dims = self._in_dims(batched_input)

        if randomness == 'error':
            with self.assertRaisesRegex(RuntimeError, r"called random operation while in randomness error mode"):
                vmap(op, randomness=randomness, in_dims=in_dims)(passed, always_batched)
            return

        vmap_result = vmap(op, randomness=randomness, in_dims=in_dims)(passed, always_batched)

        # I have no clue how to actually test corectness of alpha dropout because the docs
        # seem wrong: https://github.com/pytorch/pytorch/issues/74004

        # Check the "feature" pattern
        dims = [-1, -2, -3]
        planes = vmap_result.sum(dims)
        max_elt = planes.max()
        min_elt = planes.min()
        result = (planes == min_elt) ^ (planes == max_elt)
        self.assertEqual(result, torch.ones_like(result, dtype=torch.bool))

        if randomness == 'different':
            self._assert_all_slices_unique(vmap_result)
            return

        assert randomness == 'same'
        self._assert_all_slices_equal(vmap_result)

    @parametrize('randomness', ['error', 'same', 'different'])
    @parametrize('batched_input', ["first", "last", "none"])
    def test_like_functions(self, device, randomness, batched_input):
        seed = 1234567
        supported_ops = [
            lambda t, _: torch.randint_like(t, 20),
            lambda t, _: torch.randint_like(t, 0, 20),
            lambda t, _: torch.rand_like(t),
            lambda t, _: torch.randn_like(t),
        ]
        B0 = 4

        for op in supported_ops:
            always_batched = torch.randn(B0)
            passed = self._get_image(batched_input, B0, device)
            in_dims = self._in_dims(batched_input)

            if randomness == 'error':
                with self.assertRaisesRegex(RuntimeError, r"called random operation while in randomness error mode"):
                    vmap(op, in_dims=in_dims, randomness=randomness)(passed, always_batched)
                return

            torch.manual_seed(seed)
            vmap_result = vmap(op, randomness=randomness, in_dims=in_dims)(passed, always_batched)

            torch.manual_seed(seed)

            if batched_input == "last":
                passed = passed.movedim(-1, 0)
            if randomness == 'different':
                if batched_input == "none":
                    passed = passed.expand(B0, *passed.shape)
                expected = op(passed, 0)

                self._assert_all_slices_unique(vmap_result)
                self.assertEqual(expected, vmap_result)
                return

            assert randomness == 'same'
            if batched_input != "none":
                passed = passed[0]
            expected = op(passed, 0)
            self._assert_all_slices_equal(vmap_result)
            for i in range(B0):
                self.assertEqual(expected, vmap_result[i])

    @parametrize('use_generator', [True, False])
    @parametrize('randomness', ['error', 'same', 'different'])
    @parametrize('batched_input', ["first", "last", "none"])
    def test_random_unary_inplace(self, device, use_generator, randomness, batched_input):
        generator = torch.Generator(device=device)
        orig_state = generator.get_state()
        kwargs = {'generator': generator} if use_generator else {}
        ops = [
            lambda t, _: t.random_(**kwargs),
            lambda t, _: t.random_(100, **kwargs),
            lambda t, _: t.random_(-5, 100, **kwargs),
            lambda t, _: t.normal_(**kwargs),
            lambda t, _: t.bernoulli_(**kwargs),
            lambda t, _: t.cauchy_(**kwargs),
            lambda t, _: t.exponential_(**kwargs),
            lambda t, _: t.geometric_(0.5, **kwargs),
            lambda t, _: t.log_normal_(**kwargs),
            lambda t, _: t.uniform_(**kwargs),
        ]
        B0 = 4
        seed = 1234567
        in_dims = self._in_dims(batched_input)

        for op in ops:
            # because of in place updates, clone inputs
            always_batched = torch.randn(B0, device=device)
            passed = self._get_image(batched_input, B0, device)
            passed_expected = passed.clone()

            if randomness == 'error':
                self._assert_throws_in_error_mode(op, (passed, always_batched), in_dims=in_dims)
                return
            if randomness == 'different' and batched_input == "none":
                self._assert_throws_in_different_mode_inplace(op, (passed, always_batched), in_dims=in_dims)
                return

            generator = self._reset_random(generator, orig_state, use_generator, seed)
            vmap_result = vmap(op, in_dims=in_dims, randomness=randomness)(passed, always_batched)

            if batched_input == "last":
                passed_expected = passed_expected.movedim(-1, 0)
            generator = self._reset_random(generator, orig_state, use_generator, seed)
            if randomness == "different":
                expected = op(passed_expected, always_batched)
                self._assert_all_slices_unique(vmap_result)
                self.assertEqual(vmap_result, expected)
            else:
                if batched_input != "none":
                    passed_expected = passed_expected[0].clone()  # bug in pytorch, normal_ on views doesn't work
                expected = op(passed_expected, always_batched)
                self._assert_all_slices_equal(vmap_result)
                for i in range(B0):
                    self.assertEqual(vmap_result[i], expected)

    @parametrize('use_generator', [True, False])
    @parametrize('randomness', ['error', 'same', 'different'])
    @parametrize('batched_input', ["first", "last", "none"])
    @parametrize('batched_probability', ["first", "last", "none"])
    def test_bernoulli_in_place(self, device, use_generator, randomness, batched_input, batched_probability):
        B0 = 4
        seed = 1234567
        generator = torch.Generator(device=device)
        orig_state = generator.get_state()
        kwargs = {'generator': generator} if use_generator else {}
        in_dims = self._in_dims(batched_input, batched_probability)

        def op(t, p, ignored):
            return t.bernoulli_(p, **kwargs)

        # because of in place updates, clone inputs
        always_batched = torch.randn(B0, device=device)
        input = self._get_image(batched_input, B0, device)
        input_expected = input.clone()
        probability = self._get_image(batched_probability, B0, device) - 0.5

        if randomness == 'error':
            self._assert_throws_in_error_mode(op, (input, probability, always_batched), in_dims=in_dims)
            return
        if randomness == 'same' and batched_probability != "none":
            self._assert_throws_in_same_mode_batched(op, (input, probability, always_batched), in_dims=in_dims)
            return
        if batched_input == "none" and batched_probability != "none":
            regex = r"there exists a Tensor `other` in extra_args that has more elements than `self`"
            with self.assertRaisesRegex(RuntimeError, regex):
                vmap(op, in_dims=in_dims, randomness=randomness)(input, probability, always_batched)
            return
        if randomness == 'different' and batched_input == "none":
            self._assert_throws_in_different_mode_inplace(op, (input, probability, always_batched), in_dims=in_dims)
            return

        self._reset_random(generator, orig_state, use_generator, seed)
        vmap_result = vmap(op, in_dims=in_dims, randomness=randomness)(input, probability, always_batched)

        self._reset_random(generator, orig_state, use_generator, seed)
        if batched_input == "last":
            input_expected = input_expected.movedim(-1, 0)
        if batched_probability == "last":
            probability = probability.movedim(-1, 0)
        if randomness == "different":
            expected = op(input_expected, probability, always_batched)
            self._assert_all_slices_unique(vmap_result)
            self.assertEqual(vmap_result, expected)
        else:
            if batched_input != "none":
                input_expected = input_expected[0]
            expected = op(input_expected, probability, always_batched)
            self._assert_all_slices_equal(vmap_result)
            for i in range(B0):
                self.assertEqual(vmap_result[i], expected)

    @parametrize('use_generator', [True, False])
    @parametrize('randomness', ['error', 'same', 'different'])
    @parametrize('batched_input', ["first", "last", "none"])
    @parametrize('batched_other', ["first", "last", "none"])
    def test_random_binary_out_of_place(self, device, use_generator, randomness, batched_input, batched_other):
        generator = torch.Generator(device=device)
        orig_state = generator.get_state()
        kwargs = {'generator': generator} if use_generator else {}
        ops = [
            lambda t, o, _: torch.normal(t, o, **kwargs),
            lambda t, o, _: torch.binomial(t, (o - 0.5), **kwargs),
        ]

        B0 = 4
        seed = 1234567
        in_dims = self._in_dims(batched_input, batched_other)

        for op in ops:
            always_batched = torch.randn(B0, device=device)
            input = self._get_image(batched_input, B0, device)
            other = self._get_image(batched_other, B0, device)

            if randomness == 'error':
                self._assert_throws_in_error_mode(op, (input, other, always_batched), in_dims=in_dims)
                return
            if randomness == 'same' and (batched_input != "none" or batched_other != "none"):
                self._assert_throws_in_same_mode_batched(op, (input, other, always_batched), in_dims=in_dims)
                return

            generator = self._reset_random(generator, orig_state, use_generator, seed)
            vmap_result = vmap(op, in_dims=in_dims, randomness=randomness)(input, other, always_batched)

            if batched_input == "last":
                input = input.movedim(-1, 0)
            if batched_other == "last":
                other = other.movedim(-1, 0)

            generator = self._reset_random(generator, orig_state, use_generator, seed)
            if randomness == "different":
                if batched_input == "none":
                    input = input.expand(B0, *input.shape)
                expected = op(input, other, always_batched)
                self._assert_all_slices_unique(vmap_result)
                self.assertEqual(vmap_result, expected)
            else:
                assert batched_input == "none" and batched_other == "none"
                expected = op(input, other, always_batched)
                self._assert_all_slices_equal(vmap_result)
                for i in range(B0):
                    self.assertEqual(vmap_result[i], expected)

    @parametrize('use_generator', [True, False])
    @parametrize('randomness', ['error', 'same', 'different'])
    @parametrize('batched_input', ["first", "last", "none"])
    def test_random_unary_out_of_place(self, device, use_generator, randomness, batched_input):
        generator = torch.Generator(device=device)
        orig_state = generator.get_state()
        kwargs = {'generator': generator} if use_generator else {}
        ops = [
            lambda t, _: torch.normal(0., torch.abs(t), **kwargs),
            lambda t, _: torch.normal(t, 1., **kwargs),
            lambda t, _: torch.bernoulli(t - 0.5, **kwargs),
            lambda t, _: torch.bernoulli(t, 0.5, **kwargs),
            lambda t, _: torch._standard_gamma(t, **kwargs),
            lambda t, _: torch._sample_dirichlet(t, **kwargs),
            lambda t, _: torch.poisson(t, **kwargs),
        ]

        B0 = 4
        seed = 1234567
        in_dims = self._in_dims(batched_input)

        for op in ops:
            always_batched = torch.randn(B0, device=device)
            passed = self._get_image(batched_input, B0, device)
            if randomness == 'error':
                self._assert_throws_in_error_mode(op, (passed, always_batched), in_dims=in_dims)
                return
            if randomness == 'same' and batched_input != "none":
                self._assert_throws_in_same_mode_batched(op, (passed, always_batched), in_dims=in_dims)
                return

            generator = self._reset_random(generator, orig_state, use_generator, seed)
            vmap_result = vmap(op, in_dims=in_dims, randomness=randomness)(passed, always_batched)

            generator = self._reset_random(generator, orig_state, use_generator, seed)
            if randomness == "different":
                if batched_input == "none":
                    passed = passed.expand(B0, *passed.shape)
                if batched_input == "last":
                    passed = passed.movedim(-1, 0)
                expected = op(passed, always_batched)
                self._assert_all_slices_unique(vmap_result)
                self.assertEqual(vmap_result, expected)
            else:
                expected = op(passed, always_batched)
                self._assert_all_slices_equal(vmap_result)
                for i in range(B0):
                    self.assertEqual(vmap_result[i], expected)

    @parametrize('use_generator', [True, False])
    @parametrize('randomness', ['error', 'same', 'different'])
    @parametrize('batched_call', [True, False])
    @parametrize('batched_input', ["first", "last", "none"])
    def test_multinomial(self, device, use_generator, randomness, batched_call, batched_input):
        def flatten_input(input, batch_call, batch_location):
            if batch_call and batch_location != "none":
                final_size = 3  # [B0, B, N]
            elif not batch_call and batch_location == "none":
                final_size = 1  # [N]
            else:
                final_size = 2  # [B0, N] or [B, N]

            start_idx = final_size - 1
            end_idx = -1
            if batch_location == "last":
                start_idx -= 1
                end_idx -= 1   # gets to correct final size because using negative indices

            ret = input.flatten(start_idx, end_idx)
            assert ret.dim() == final_size
            return ret

        def op(input, _):
            return torch.multinomial(input, 10, **kwargs)

        generator = torch.Generator(device=device)
        orig_state = generator.get_state()
        kwargs = {'generator': generator} if use_generator else {}

        B0 = 4
        seed = 1234567
        in_dims = self._in_dims(batched_input)

        always_batched = torch.randn(B0, device=device)
        passed = self._get_image(batched_input, B0, device)
        passed = flatten_input(passed, batched_call, batched_input)
        if randomness == 'error':
            self._assert_throws_in_error_mode(op, (passed, always_batched), in_dims=in_dims)
            return
        if randomness == 'same' and batched_input != "none":
            self._assert_throws_in_same_mode_batched(op, (passed, always_batched), in_dims=in_dims)
            return

        generator = self._reset_random(generator, orig_state, use_generator, seed)
        vmap_result = vmap(op, in_dims=in_dims, randomness=randomness)(passed, always_batched)

        generator = self._reset_random(generator, orig_state, use_generator, seed)

        if randomness == "different":
            if batched_input == "none":
                passed = passed.expand(B0, *passed.shape)
            if batched_input == "last":
                passed = passed.movedim(-1, 0)
            orig_passed_size = passed.shape[:2] if batched_call else passed.shape[:1]
            passed = passed.flatten(0, 1) if batched_call else passed
            expected = op(passed, always_batched)
            expected = expected.reshape(*orig_passed_size, 10)
            self._assert_all_slices_unique(vmap_result)
            self.assertEqual(vmap_result, expected)
        else:
            expected = op(passed, always_batched)
            self._assert_all_slices_equal(vmap_result)
            for i in range(B0):
                self.assertEqual(vmap_result[i], expected)

    def test_unsupported_random(self, device):
        x = torch.randn(3, device=device)
        y = x.abs()
        z = x.abs()
        with self.assertRaisesRegex(RuntimeError, "calling out variants"):
            def f(x):
                return torch.randn(3, device=device, out=y)
            vmap(f, randomness='same')(x)
        with self.assertRaisesRegex(RuntimeError, "calling out variants"):
            def f(x0, x1):
                return torch.normal(x, y, out=x)
            vmap(f, randomness='same')(z, z)
        with self.assertRaisesRegex(RuntimeError, "do not yet support"):
            def f(z):
                return torch.rrelu(x)
            vmap(f, randomness='same')(z)

    @parametrize('in_dim', [0, 1, 2])
    @parametrize('out_dim', [0, 1, 2])
    def test_chunk_vmap(self, in_dim, out_dim):

        randomness = "different"

        x = torch.randn(4, 5, 6)

        def f(x):
            y = x.sin() + torch.rand_like(x)
            return y

        for chunks in [1, 2, 3, 4, 7, 10, 16]:
            output = chunk_vmap(
                f, in_dims=in_dim, out_dims=out_dim, randomness=randomness, chunks=chunks
            )(x)
            self._assert_all_slices_unique(output)


    def test_jacfwd_with_random(self):
        # checks on behavior are above, this just checks that jacfwd respects
        # the randomness param

        x = torch.rand(3, 4)
        with self.assertRaisesRegex(RuntimeError, r"called random operation while in randomness error mode"):
            jacfwd(torch.bernoulli)(x)

        # x isn't batched so use bernoulli since it doesn't do inplace randomness
        jacfwd(torch.bernoulli, randomness="same")(x)
        jacfwd(torch.bernoulli, randomness="different")(x)


class TestTransformFailure(TestCase):
    @parametrize('transform', ['vmap', 'grad', 'grad_and_value', 'vjp', 'jvp', 'jacrev', 'jacfwd'])
    def test_fails_with_autograd_function(self, device, transform):
        class Test(torch.autograd.Function):
            @staticmethod
            def forward(_, input):
                return input

            @staticmethod
            def backward(_, grad_input):
                return grad_input

        transform = getattr(functorch, transform)

        def f(x):
            return Test.apply(x)

        if transform == grad or transform == grad_and_value:
            input = torch.tensor(4.)
        else:
            input = torch.randn(5)

        if transform == vjp:
            transform = functools.partial(transform, f)
        elif transform == jvp:
            input = (input,)
            transform = functools.partial(transform, f, input)
        else:
            transform = transform(f)

        with self.assertRaisesRegex(RuntimeError, "autograd.Function"):
            transform(input)

only_for = ("cpu", "cuda")
instantiate_device_type_tests(TestVmapOperatorsOpInfo, globals(), only_for=only_for)

instantiate_device_type_tests(
    TestVmapBatchedGradient,
    globals(),
    only_for=only_for,
)
instantiate_device_type_tests(TestTransformFailure, globals(), only_for=only_for)
instantiate_device_type_tests(TestRandomness, globals(), only_for=only_for)

if __name__ == '__main__':
    run_tests()<|MERGE_RESOLUTION|>--- conflicted
+++ resolved
@@ -3284,13 +3284,10 @@
     @toleranceOverride({torch.float32: tol(atol=1e-04, rtol=1e-04)})
     @skipOps('TestVmapOperatorsOpInfo', 'test_vmap_exhaustive', vmap_fail.union({
         xfail('cat'),
-<<<<<<< HEAD
         xfail('nn.functional.conv1d'),  # AssertionError: Exception not raised on ErrorInput
         xfail('nn.functional.conv2d'),  # AssertionError: Exception not raised on ErrorInput
         xfail('nn.functional.conv3d'),  # AssertionError: Exception not raised on ErrorInput
-=======
         xfail('native_batch_norm'),
->>>>>>> 82229d1e
     }))
     def test_vmap_exhaustive(self, device, dtype, op):
         # needs to be fixed
