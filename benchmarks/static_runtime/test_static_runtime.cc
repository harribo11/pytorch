--- conflicted
+++ resolved
@@ -1189,12 +1189,8 @@
   Node* sigmoid_node = getNodeWithKind(smodule, "aten::sigmoid");
   const at::IValue a = torch::randn({2, 3});
   at::IValue b = torch::randn({3, 1});
-<<<<<<< HEAD
-  std::unique_ptr<const IValue*[]> ivalue_inputs = std::make_unique<const IValue*[]>(1);
-=======
   std::unique_ptr<const IValue*[]> ivalue_inputs =
       std::make_unique<const IValue*[]>(1);
->>>>>>> 0b2f68ea
   ivalue_inputs[0] = &a;
   ProcessedNode pnode(sigmoid_node, std::move(ivalue_inputs), 1, true);
 
@@ -1215,12 +1211,8 @@
   Node* sigmoid_node = getNodeWithKind(smodule, "aten::sigmoid");
   const at::IValue a = torch::randn({2, 3});
   at::IValue b = torch::randn({3, 1});
-<<<<<<< HEAD
-  std::unique_ptr<const IValue*[]> ivalue_inputs = std::make_unique<const IValue*[]>(1);
-=======
   std::unique_ptr<const IValue*[]> ivalue_inputs =
       std::make_unique<const IValue*[]>(1);
->>>>>>> 0b2f68ea
   ivalue_inputs[0] = &a;
   ProcessedNode pnode(sigmoid_node, std::move(ivalue_inputs), 1, true);
 
@@ -1244,34 +1236,22 @@
   {
     auto a = at::randn({2, 3});
     IValue ivalue(a);
-<<<<<<< HEAD
-    std::unique_ptr<const IValue*[]> inputs = std::make_unique<const IValue*[]>(1);
-    inputs[0] = &ivalue;
-    ProcessedNode list_unpack_pnode(list_unpack_node, std::move(inputs), 1, /*enable_out_variant=*/true);
-=======
     std::unique_ptr<const IValue*[]> inputs =
         std::make_unique<const IValue*[]>(1);
     inputs[0] = &ivalue;
     ProcessedNode list_unpack_pnode(
         list_unpack_node, std::move(inputs), 1, /*enable_out_variant=*/true);
->>>>>>> 0b2f68ea
     ASSERT_EQ(list_unpack_pnode.outputs().size(), 2);
     EXPECT_TRUE(list_unpack_pnode.verify_no_memory_overlap());
   }
   {
     auto a = at::randn({2, 3});
     IValue ivalue(a);
-<<<<<<< HEAD
-    std::unique_ptr<const IValue*[]> inputs = std::make_unique<const IValue*[]>(1);
-    inputs[0] = &ivalue;
-    ProcessedNode list_unpack_pnode(list_unpack_node, std::move(inputs), 1, /*enable_out_variant=*/true);
-=======
     std::unique_ptr<const IValue*[]> inputs =
         std::make_unique<const IValue*[]>(1);
     inputs[0] = &ivalue;
     ProcessedNode list_unpack_pnode(
         list_unpack_node, std::move(inputs), 1, /*enable_out_variant=*/true);
->>>>>>> 0b2f68ea
     auto b = at::randn({2, 3});
     list_unpack_pnode.Output(0) = b;
     list_unpack_pnode.Output(1) = b;
