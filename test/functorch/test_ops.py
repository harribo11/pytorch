--- conflicted
+++ resolved
@@ -1195,11 +1195,8 @@
         xfail("native_batch_norm"),
         xfail("_native_batch_norm_legit"),
         xfail("native_dropout_backward"),
-<<<<<<< HEAD
         xfail("index_fill"),  # RuntimeError: aten::_unique hit the vmap fallback which is currently disabled
-=======
         xfail("_upsample_bilinear2d_aa"),  # hit vmap fallback, which is disabled
->>>>>>> 08370dda
     }))
     def test_vmapvjp_has_batch_rule(self, device, dtype, op):
         if not op.supports_autograd:
