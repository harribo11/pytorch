# Owner(s): ["oncall: quantization"]

from collections import OrderedDict
import contextlib
import torch
import torch.nn.functional as F
import torch.nn as nn
import torch.ao.nn.quantized as nnq
import torch.ao.nn.quantized.reference as nnqr
import torch.ao.nn.quantized.dynamic as nnqd
import torch.nn.intrinsic as nni
import torch.nn.intrinsic.quantized as nniq
import torch.nn.intrinsic.quantized.dynamic as nniqd
import torch.multiprocessing as mp

# graph mode quantization based on fx
from torch.ao.quantization.quantize_fx import (
    prepare_fx,
    convert_fx,
    convert_to_reference_fx,
    prepare_qat_fx,
    fuse_fx,
)

from torch.ao.quantization.fx.quantization_patterns import DefaultNodeQuantizeHandler

from torch.ao.quantization.fx.match_utils import (
    is_match,
    MatchAllNode,
)

from torch.ao.quantization import (
    QuantType,
    quant_type_to_str,
)

from torch.ao.quantization import (
    QuantStub,
    DeQuantStub,
    QuantWrapper,
    default_qconfig,
    default_dynamic_qconfig,
    default_qat_qconfig,
    default_reuse_input_qconfig,
    default_symmetric_qnnpack_qconfig,
    default_symmetric_qnnpack_qat_qconfig,
    per_channel_dynamic_qconfig,
    float16_dynamic_qconfig,
    float16_static_qconfig,
    float_qparams_weight_only_qconfig,
    float_qparams_weight_only_qconfig_4bit,
    get_default_qconfig,
    get_default_qat_qconfig,
    get_default_qconfig_mapping,
    get_default_qat_qconfig_mapping,
    is_activation_post_process,
    fuse_modules,
    fuse_modules_qat,
    prepare,
    prepare_qat,
    convert,
    quantize_dynamic,
    default_placeholder_observer,
    default_weight_observer,
    PerChannelMinMaxObserver,
    FixedQParamsFakeQuantize,
    FixedQParamsObserver,
    FusedMovingAvgObsFakeQuantize,
    FakeQuantize,
    MovingAverageMinMaxObserver,
    HistogramObserver,
    ReuseInputObserver,
    QConfig,
    default_embedding_qat_qconfig,
)

from torch.ao.quantization.backend_config import (
    get_qnnpack_backend_config,
    BackendConfig,
    BackendPatternConfig,
    DTypeConfig,
    DTypeWithConstraints,
    ObservationType
)
from torch.ao.quantization.backend_config.native import (
    get_test_only_legacy_native_backend_config,
)

from torch.ao.quantization.qconfig_mapping import (
    _get_symmetric_qnnpack_qconfig_mapping,
    GLOBAL_DICT_KEY,
    MODULE_NAME_DICT_KEY,
    MODULE_NAME_OBJECT_TYPE_ORDER_DICT_KEY,
    MODULE_NAME_REGEX_DICT_KEY,
    OBJECT_TYPE_DICT_KEY,
    QConfigMapping,
)

from torch.ao.quantization.qconfig_mapping_utils import (
    get_object_type_qconfig,
    get_module_name_qconfig,
    get_module_name_regex_qconfig,
)

from torch.ao.quantization.fx.pattern_utils import (
    DEFAULT_FUSION_PATTERNS,
    DEFAULT_QUANTIZATION_PATTERNS,
    DEFAULT_OUTPUT_FAKE_QUANTIZE_MAP,
    DEFAULT_OUTPUT_OBSERVER_MAP,
    register_fusion_pattern,
    register_quant_pattern,
    get_default_output_activation_post_process_map
)

from torch.ao.quantization.fx.custom_config import (
    STANDALONE_MODULE_NAME_DICT_KEY,
    STANDALONE_MODULE_CLASS_DICT_KEY,
    FLOAT_TO_OBSERVED_DICT_KEY,
    OBSERVED_TO_QUANTIZED_DICT_KEY,
    NON_TRACEABLE_MODULE_NAME_DICT_KEY,
    NON_TRACEABLE_MODULE_CLASS_DICT_KEY,
    INPUT_QUANTIZED_INDEXES_DICT_KEY,
    OUTPUT_QUANTIZED_INDEXES_DICT_KEY,
    PRESERVED_ATTRIBUTES_DICT_KEY,
    FuseCustomConfig,
    ConvertCustomConfig,
    PrepareCustomConfig,
    StandaloneModuleConfigEntry,
)

from torch.ao.quantization.fx.qconfig_mapping_utils import (
    maybe_adjust_qconfig_for_module_name_object_type_order,
)

from torch.ao.quantization.fx.utils import (
    _reroute_tuple_getitem_pattern,
    NodeInfo,
)

from torch.ao.quantization.fake_quantize import (
    default_fixed_qparams_range_0to1_fake_quant,
    default_fixed_qparams_range_neg1to1_fake_quant,
)

from torch.ao.quantization.observer import (
    default_fixed_qparams_range_0to1_observer,
    default_fixed_qparams_range_neg1to1_observer,
    MinMaxObserver,
)

# test utils
from hypothesis import given, settings
from hypothesis import strategies as st
from torch.testing._internal.common_cuda import TEST_MULTIGPU, TEST_CUDA
from torch.testing._internal.common_quantization import (
    LinearReluLinearModel,
    LinearReluModel,
    QuantizationTestCase,
    skipIfNoFBGEMM,
    skip_if_no_torchvision,
    train_one_epoch,
    run_ddp,
    test_only_eval_fn,
    test_only_train_fn,
    ModelForConvTransposeBNFusion,
    get_supported_device_types,
)

from torch.testing._internal.common_quantization import (
    LinearModelWithSubmodule,
    ResNetBase,
    RNNDynamicModel,
    RNNCellDynamicModel,
)

from torch.testing._internal.common_quantized import (
    supported_qengines,
    override_qengines,
    override_quantized_engine,
)

from torch.testing._internal.common_utils import TemporaryFileName, IS_ARM64

from torch.testing._internal.common_quantization import NodeSpec as ns

from torch.testing import FileCheck

import copy
import itertools
import operator
import unittest
import io
from typing import Callable, Optional, List

class BinaryOp(torch.nn.Module):
    def __init__(self, binary_op, ibinary_op, is_inplace, is_scalar):
        """ ibinary_op means inplace binary op
        """
        super().__init__()
        self.conv1 = torch.nn.Conv2d(1, 1, 1).float()
        self.conv2 = torch.nn.Conv2d(1, 1, 1).float()
        self.is_scalar = is_scalar
        self.op = ibinary_op if ibinary_op and is_inplace else binary_op

    def forward(self, x, y):
        x = self.conv1(x)
        y = 3 if self.is_scalar else self.conv2(y)
        # x = x + y
        x = self.op(x, y)
        # x = y + x
        x = self.op(y, x)
        return x

class BinaryOpNonQuantizedInput(torch.nn.Module):
    def __init__(self, binary_op, ibinary_op, is_inplace, is_scalar):
        """ ibinary_op means inplace binary op
        """
        super().__init__()
        self.is_scalar = is_scalar
        self.op = ibinary_op if ibinary_op and is_inplace else binary_op

    def forward(self, x, y):
        y = 3 if self.is_scalar else y
        x = self.op(x, y)
        return x

class BinaryOpRelu(torch.nn.Module):
    def __init__(self, binary_op, ibinary_op, is_inplace, relu_callable,
                 is_scalar):
        """ ibinary_op means inplace binary op
        """
        super().__init__()
        self.conv1 = torch.nn.Conv2d(1, 1, 1).float()
        self.conv2 = torch.nn.Conv2d(1, 1, 1).float()
        self.op = ibinary_op if ibinary_op and is_inplace else binary_op
        self.relu_callable = relu_callable
        self.is_scalar = is_scalar
        if relu_callable is torch.nn.ReLU:
            self.relu = torch.nn.ReLU()
        else:
            self.relu = relu_callable

    def forward(self, x, y):
        x = self.conv1(x)
        y = 3 if self.is_scalar else self.conv2(y)
        x = self.op(x, y)
        x = self.relu(x)
        x = self.op(y, x)
        x = self.relu(x)
        return x

@torch.fx.wrap
def _user_func_with_complex_return_type(x):
    return list(torch.split(x, 1, 1))

class TestFuseFx(QuantizationTestCase):
    def test_fuse_conv_bn_relu(self):
        class M(torch.nn.Module):
            def __init__(self):
                super().__init__()
                self.conv1d = nn.Conv1d(1, 1, 1)
                self.conv2d = nn.Conv2d(1, 1, 1)
                self.conv3d = nn.Conv3d(1, 1, 1)
                self.bn1d = nn.BatchNorm1d(1)
                self.bn2d = nn.BatchNorm2d(1)
                self.bn3d = nn.BatchNorm3d(1)
                self.conv1d2 = nn.Conv1d(1, 1, 1)
                self.conv2d2 = nn.Conv2d(1, 1, 1)
                self.conv3d2 = nn.Conv3d(1, 1, 1)
                self.bn1d2 = nn.BatchNorm1d(1)
                self.bn2d2 = nn.BatchNorm2d(1)
                self.bn3d2 = nn.BatchNorm3d(1)
                self.relu = nn.ReLU()

            def forward(self, x):
                x = self.conv1d(x)
                x = self.bn1d(x)
                x = self.conv2d(x)
                x = self.bn2d(x)
                x = self.conv3d(x)
                x = self.bn3d(x)
                x = self.conv1d2(x)
                x = self.bn1d2(x)
                x = self.relu(x)
                x = self.conv2d2(x)
                x = self.bn2d2(x)
                x = self.relu(x)
                x = self.conv3d2(x)
                x = self.bn3d2(x)
                x = self.relu(x)
                return x

        # test train mode
        m = M().train()
        # currently we don't check if the module are configured with qconfig before fusion
        # TODO: if we decide to do that in the future, this test needs to
        # be updated
        # train mode fuse_fx is called in prepare_qat_fx
        m = prepare_qat_fx(m, {}, example_inputs=(torch.randn(1, 1, 1, 1),))
        expected_nodes = [
            ns.call_module(nni.ConvBn1d),
            ns.call_module(nni.ConvBn2d),
            ns.call_module(nni.ConvBn3d),
            ns.call_module(nni.ConvBnReLU1d),
            ns.call_module(nni.ConvBnReLU2d),
            ns.call_module(nni.ConvBnReLU3d),
        ]
        expected_occurrence = {
            ns.call_module(nn.ReLU): 0
        }
        self.checkGraphModuleNodes(
            m,
            expected_node_list=expected_nodes,
            expected_node_occurrence=expected_occurrence)

        # test eval mode
        m = M().eval()
        # fuse_fx is a top level api and only supports eval mode
        m = fuse_fx(m)
        expected_nodes = [
            ns.call_module(nn.Conv1d),
            ns.call_module(nn.Conv2d),
            ns.call_module(nn.Conv3d),
            ns.call_module(nni.ConvReLU1d),
            ns.call_module(nni.ConvReLU2d),
            ns.call_module(nni.ConvReLU3d),
        ]
        # ConvBnRelu1d is not fused
        expected_occurrence = {
            ns.call_module(nn.ReLU): 0
        }
        self.checkGraphModuleNodes(
            m,
            expected_node_list=expected_nodes,
            expected_node_occurrence=expected_occurrence)

    def test_fuse_linear_bn_eval(self):
        class M(torch.nn.Module):
            def __init__(self):
                super().__init__()
                self.linear = nn.Linear(1, 1)
                self.bn1d = nn.BatchNorm1d(1)

            def forward(self, x):
                x = self.linear(x)
                x = self.bn1d(x)
                return x

        # test eval mode
        m = M().eval()
        # fuse_fx is a top level api and only supports eval mode
        m = fuse_fx(m)
        expected_nodes = [
            ns.call_module(nn.Linear),
        ]
        expected_occurrence = {
            ns.call_module(nn.BatchNorm1d): 0,
        }
        self.checkGraphModuleNodes(
            m,
            expected_node_list=expected_nodes,
            expected_node_occurrence=expected_occurrence)

    def test_fuse_convtranspose_bn_eval(self):

        m = ModelForConvTransposeBNFusion().eval()
        m = fuse_fx(m)

        expected_nodes = [
            ns.call_module(nn.ConvTranspose1d),
            ns.call_module(nn.ConvTranspose2d),
            ns.call_module(nn.ConvTranspose3d),
        ]
        expected_occurrence = {
            ns.call_module(nn.BatchNorm1d): 0,
            ns.call_module(nn.BatchNorm2d): 0,
            ns.call_module(nn.BatchNorm3d): 0,
        }
        self.checkGraphModuleNodes(
            m,
            expected_node_list=expected_nodes,
            expected_node_occurrence=expected_occurrence)


    def test_fuse_module_relu(self):
        class M(torch.nn.Module):
            def __init__(self):
                super().__init__()
                self.conv1d = nn.Conv1d(1, 1, 1)
                self.conv2d = nn.Conv2d(1, 1, 1)
                self.conv3d = nn.Conv3d(1, 1, 1)
                self.bn1d = nn.BatchNorm1d(1)
                self.bn2d = nn.BatchNorm2d(1)
                self.bn3d = nn.BatchNorm3d(1)
                self.relu = nn.ReLU()

            def forward(self, x):
                x = self.conv1d(x)
                x = self.relu(x)
                x = self.conv2d(x)
                x = self.relu(x)
                x = self.conv3d(x)
                x = self.relu(x)
                x = self.bn1d(x)
                x = self.relu(x)
                x = self.bn2d(x)
                x = self.relu(x)
                x = self.bn3d(x)
                x = self.relu(x)
                return x

        m = M().eval()
        m = fuse_fx(m)
        expected_nodes = [
            ns.call_module(nni.ConvReLU1d),
            ns.call_module(nni.ConvReLU2d),
            ns.call_module(nni.ConvReLU3d),
            ns.call_module(nni.BNReLU2d),
            ns.call_module(nni.BNReLU3d),
        ]
        self.checkGraphModuleNodes(m, expected_node_list=expected_nodes)

    @skipIfNoFBGEMM
    def test_qconfig_fused_module(self):
        """ TODO: add test for all fused modules
        """
        qconfig_dict = {
            "": None,
            "object_type": [(nn.Linear, default_qconfig),
                            (nn.ReLU, default_qconfig),
                            (F.relu, default_qconfig)]
        }

        linearRelu_node_list = [
            ns.call_function(torch.quantize_per_tensor),
            ns.call_module(nniq.LinearReLU),
            ns.call_method('dequantize')
        ]

        linearReluLinear_node_list = [
            ns.call_function(torch.quantize_per_tensor),
            ns.call_module(nniq.LinearReLU),
            ns.call_module(nnq.Linear),
            ns.call_method('dequantize')
        ]

        tests = [(LinearReluModel, linearRelu_node_list),
                 (LinearReluLinearModel, linearReluLinear_node_list)]

        for M, node_list in tests:
            m = M().eval()
            example_inputs = (torch.rand(5, 5),)
            prepared = prepare_fx(m, qconfig_dict, example_inputs=example_inputs)

            prepared(*example_inputs)
            quantized = convert_fx(prepared)

            self.checkGraphModuleNodes(quantized, expected_node_list=node_list)

    def test_problematic_fuse_example(self):
        class LinearRelu(nn.Sequential):
            def __init__(self):
                super().__init__(
                    nn.Linear(5, 5),
                    nn.ReLU(),
                )

        class M(torch.nn.Module):
            def __init__(self):
                super().__init__()
                self.lin_relu = LinearRelu()
                self.linear = nn.Linear(5, 5)

            def forward(self, x):
                x = self.lin_relu(x)
                x = self.linear(x)
                return x

        model = M().eval()
        # these qconfigs somehow fail equality where default_qconfig does not
        qconfig_dict = {
            "": None,
            "object_type": [
                (torch.nn.Linear, get_default_qconfig('fbgemm')),
                (torch.nn.ReLU, get_default_qconfig('fbgemm')),
            ],
        }
        m = prepare_fx(model, qconfig_dict, example_inputs=(torch.randn(1, 5),))

        self.checkGraphModuleNodes(m, expected_node=ns.call_module(torch.nn.intrinsic.modules.fused.LinearReLU))

    @unittest.skip("Temprorarily skipping the test case, will enable after the simple"
                   "pattern format is supported")
    def test_fuse_addtional_fuser_method(self):
        class MyConvReLU(torch.nn.Module):
            pass

        def my_conv_relu_fuser(conv, relu):
            return MyConvReLU()

        class M(torch.nn.Module):
            def __init__(self):
                super().__init__()
                self.conv = torch.nn.Conv2d(3, 3, 3)
                self.relu = torch.nn.ReLU()

            def forward(self, x):
                return self.relu(self.conv(x))

        m = M().eval()
        m = fuse_fx(m, fuse_custom_config={
            "additional_fuser_method_mapping": {
                (torch.nn.Conv2d, torch.nn.ReLU): my_conv_relu_fuser
            }
        })
        self.checkGraphModuleNodes(m, expected_node=ns.call_module(MyConvReLU))

    def test_fuse_custom_pattern(self):
        class M(torch.nn.Module):
            def __init__(self, use_torch_add=True):
                super().__init__()
                self.conv = torch.nn.Conv2d(3, 3, 3)
                self.bn = torch.nn.BatchNorm2d(3)
                self.relu = torch.nn.ReLU()
                self.maxpool = torch.nn.MaxPool2d(3)
                if use_torch_add:
                    self.add = torch.add
                else:
                    self.add = operator.add

            def forward(self, x):
                y = x
                y = self.maxpool(x)
                x = self.conv(x)
                x = self.bn(x)
                x = self.add(y, x)
                x = self.relu(x)
                return x

        for use_torch_add in [True, False]:
            m = M(use_torch_add).eval()

            def fuse_conv_bn_relu(is_qat, relu, add_pattern):
                _, _, bn_pattern = add_pattern
                bn, conv = bn_pattern
                return conv

            conv_bn_res_relu_config1 = BackendPatternConfig((nn.ReLU, (torch.add, MatchAllNode, (nn.BatchNorm2d, nn.Conv2d)))) \
                .set_fuser_method(fuse_conv_bn_relu)
            conv_bn_res_relu_config2 = BackendPatternConfig((nn.ReLU, (operator.add, MatchAllNode, (nn.BatchNorm2d, nn.Conv2d)))) \
                .set_fuser_method(fuse_conv_bn_relu)
            backend_config = BackendConfig() \
                .set_backend_pattern_config(conv_bn_res_relu_config1) \
                .set_backend_pattern_config(conv_bn_res_relu_config2)
            m = fuse_fx(m, backend_config=backend_config)
            self.assertEqual(type(m.conv), torch.nn.Conv2d)
            # check bn and relu are gone since we replaced the whole pattern to conv
            self.assertFalse(hasattr(m, "bn"))
            self.assertFalse(hasattr(m, "relu"))

    def test_fusion_pattern_with_multiple_inputs(self):
        """ This test tests two keys in backend_config: root_node_getter and
        extra_inputs_getter,
        root_node_getter is used to identify a "root" module in the node pattern,
        the node that we'll keep after fusion.
        extra_inputs_getter will return a list of node that needs to be added to the
        fused node as extra inputs.
        """
        class M(torch.nn.Module):
            def __init__(self):
                super().__init__()
                self.conv = torch.nn.Conv2d(3, 3, 3)
                self.bn = torch.nn.BatchNorm2d(3)
                self.relu = torch.nn.ReLU()
                self.maxpool = torch.nn.MaxPool2d(3)

            def forward(self, x):
                y = x
                y = self.maxpool(x)
                x = self.conv(x)
                x = self.bn(x)
                x = torch.add(x, y)
                x = self.relu(x)
                return x

        m = M().eval()

        def fuse_conv_bn_relu(is_qat, relu, add_pattern):
            _, bn_pattern, _ = add_pattern
            bn, conv = bn_pattern
            return conv

        def conv_bn_res_relu_root_node_getter(pattern):
            relu, add_pattern = pattern
            _, bn_pattern, _ = add_pattern
            bn, conv = bn_pattern
            return conv

        def conv_bn_res_relu_extra_inputs_getter(pattern):
            """ get inputs pattern for extra inputs, inputs for root node
            are assumed to be copied over from root node to the fused node
            """
            relu, add_pattern = pattern
            _, bn_pattern, extra_input = add_pattern
            bn, conv = bn_pattern
            return [extra_input]

        conv_bn_res_relu_config = BackendPatternConfig((nn.ReLU, (torch.add, (nn.BatchNorm2d, nn.Conv2d), MatchAllNode))) \
            .set_fuser_method(fuse_conv_bn_relu) \
            ._set_root_node_getter(conv_bn_res_relu_root_node_getter) \
            ._set_extra_inputs_getter(conv_bn_res_relu_extra_inputs_getter)
        backend_config = BackendConfig().set_backend_pattern_config(conv_bn_res_relu_config)
        m = fuse_fx(m, backend_config=backend_config)
        self.assertEqual(type(m.conv), torch.nn.Conv2d)
        # check bn and relu are gone since we replaced the whole pattern to conv
        self.assertFalse(hasattr(m, "bn"))
        self.assertFalse(hasattr(m, "relu"))

        # check conv module has two inputs
        named_modules = dict(m.named_modules())
        for node in m.graph.nodes:
            if node.op == "call_module" and type(named_modules[node.target]) == torch.nn.Conv2d:
                self.assertTrue(len(node.args) == 2), "Expecting the fused op to have two arguments"

    def test_fusion_pattern_with_matchallnode(self):
        """This test tests that the node matched by MatchAllNode will be regared as an input
        instead of a module to be fused. For instance, we have two patterns:
            (nn.ReLU, (torch.add, MatchAllNode, nn.Conv2d))
            (nn.ReLU, nn.Conv2d)
        And we wanna fuse the following model
            Conv2d -> ReLU +
            Conv2d ------ Add -> ReLU
        ReLU in the first row is matched as MatchAllNode in the residual pattern. But it won't be
        fused as part of that pattnern. It needs to be properly fused with the upstream Conv2d.
        """

        class M(torch.nn.Module):
            def __init__(self):
                super().__init__()
                self.conv1 = torch.nn.Conv2d(3, 3, 3)
                self.relu1 = torch.nn.ReLU()
                self.conv2 = torch.nn.Conv2d(3, 3, 3)
                self.relu2 = torch.nn.ReLU()

            def forward(self, x):
                y = self.conv1(x)
                y = self.relu1(y)

                x = self.conv2(x)
                x = torch.add(x, y)
                x = self.relu2(x)
                return x

        m = M().eval()

        def fuse_conv_relu(is_qat, relu, conv):
            return conv

        def fuse_conv_res_relu(is_qat, relu, add_pattern):
            _, conv, _ = add_pattern
            return conv

        def conv_res_relu_root_node_getter(pattern):
            relu, (_, conv, _) = pattern
            return conv

        def conv_res_relu_extra_inputs_getter(pattern):
            relu, (_, _, extra_input) = pattern
            return [extra_input]

        conv_relu_config = BackendPatternConfig((nn.ReLU, nn.Conv2d)) \
            .set_fuser_method(fuse_conv_relu)
        conv_res_relu_config = BackendPatternConfig((nn.ReLU, (torch.add, nn.Conv2d, MatchAllNode))) \
            .set_fuser_method(fuse_conv_res_relu) \
            ._set_root_node_getter(conv_res_relu_root_node_getter) \
            ._set_extra_inputs_getter(conv_res_relu_extra_inputs_getter)
        backend_config = BackendConfig() \
            .set_backend_pattern_config(conv_relu_config) \
            .set_backend_pattern_config(conv_res_relu_config)
        m = fuse_fx(m, backend_config=backend_config)
        self.assertEqual(type(m.conv1), torch.nn.Conv2d)
        self.assertEqual(type(m.conv2), torch.nn.Conv2d)
        # check relu are gone since we replaced the both patterns to conv
        self.assertFalse(hasattr(m, "relu1"))
        self.assertFalse(hasattr(m, "relu2"))


@skipIfNoFBGEMM
class TestQuantizeFx(QuantizationTestCase):
    def test_pattern_match(self):
        """ test MatchAllNode with
            conv - bn - add - relu pattern
        """
        class M(torch.nn.Module):
            def __init__(self):
                super().__init__()
                self.conv = nn.Conv2d(1, 1, 1)
                self.bn = nn.BatchNorm2d(1)
                self.relu = nn.ReLU()

            def forward(self, x, y):
                x = self.conv(x)
                x = self.bn(x)
                x = x + y
                x = self.relu(x)
                return x

        pattern = (nn.ReLU, (operator.add, (nn.BatchNorm2d, nn.Conv2d), MatchAllNode))
        m = torch.fx.symbolic_trace(M())
        modules = dict(m.named_modules())
        for n in m.graph.nodes:
            if n.op == 'call_module' and type(modules[n.target]) == nn.ReLU:
                self.assertTrue(is_match(modules, n, pattern))

    def test_fused_module_qat_swap(self):
        class Tmp(torch.nn.Module):
            def __init__(self):
                super().__init__()
                self.tmp = torch.nn.Linear(5, 5)
                self.relu = torch.nn.ReLU()

            def forward(self, x):
                x = self.tmp(x)
                return self.relu(x)


        class M(torch.nn.Module):
            def __init__(self):
                super().__init__()
                self.mods1 = torch.nn.Sequential(Tmp(), torch.nn.Linear(5, 5))
                self.mods2 = torch.nn.Linear(5, 5)

            def forward(self, x):
                a = self.mods1(x)
                x = torch.add(x, 5)
                x = self.mods2(x)
                x = torch.add(x, 5)
                return a, x


        model = M().train()
        qconfig_dict = {
            "": None,
            "object_type": [
                (torch.nn.Linear, default_qat_qconfig),
                (torch.nn.ReLU, default_qat_qconfig),
            ],
        }
        prepared = prepare_qat_fx(model, qconfig_dict, example_inputs=(torch.randn(1, 5),))
        self.assertTrue(isinstance(getattr(prepared.mods1, "0").tmp, torch.ao.nn.intrinsic.qat.LinearReLU))

    def _get_conv_linear_test_cases(self, is_reference):
        """ Returns a list of test cases, with format:
        is_dynamic, ModuleClass, module_constructor_inputs,
        inputs, quantized_node, weight_prepack_op
        """
        class FunctionalConv1d(torch.nn.Module):
            def __init__(self, weight):
                super().__init__()
                self.weight = torch.nn.Parameter(weight)
                self.stride = 1
                self.padding = 0
                self.dilation = 1
                self.groups = 1

            def forward(self, x):
                return F.conv1d(x, self.weight, None, self.stride, self.padding, self.dilation, self.groups)


        class Conv1d(torch.nn.Module):
            def __init__(self, *args):
                super().__init__()
                self.conv = torch.nn.Conv1d(*args)

            def forward(self, x):
                return self.conv(x)

        conv1d_input = torch.rand(1, 3, 224)
        conv1d_weight = torch.rand(3, 3, 3)
        conv1d_module_args = (3, 3, 3)

        class FunctionalConv2d(torch.nn.Module):
            def __init__(self, weight):
                super().__init__()
                self.weight = torch.nn.Parameter(weight)
                self.stride = (1, 1)
                self.padding = (0, 0)
                self.dilation = (1, 1)
                self.groups = 1

            def forward(self, x):
                return F.conv2d(x, self.weight, None, self.stride, self.padding, self.dilation, self.groups)

        class Conv2d(torch.nn.Module):
            def __init__(self, *args):
                super().__init__()
                self.conv = torch.nn.Conv2d(*args)

            def forward(self, x):
                return self.conv(x)

        conv2d_input = torch.rand(1, 3, 224, 224)
        conv2d_weight = torch.rand(3, 3, 3, 3)
        conv2d_module_args = (3, 3, 3)

        class FunctionalConv3d(torch.nn.Module):
            def __init__(self, weight):
                super().__init__()
                self.weight = torch.nn.Parameter(weight)
                self.stride = (1, 1, 1)
                self.padding = (0, 0, 0)
                self.dilation = (1, 1, 1)
                self.groups = 1

            def forward(self, x):
                return F.conv3d(
                    x,
                    self.weight,
                    None,
                    self.stride,
                    self.padding,
                    self.dilation,
                    self.groups,
                )

        class Conv3d(torch.nn.Module):
            def __init__(self, *args):
                super().__init__()
                self.conv = torch.nn.Conv3d(*args)

            def forward(self, x):
                return self.conv(x)

        conv3d_input = torch.rand(1, 3, 32, 224, 224)
        conv3d_weight = torch.rand(3, 3, 3, 3, 3)
        conv3d_module_args = (3, 3, 3)

        class Linear(torch.nn.Module):
            def __init__(self, weight):
                super().__init__()
                self.weight = torch.nn.Parameter(weight)

            def forward(self, x):
                return F.linear(x, self.weight)

        linear_input = torch.rand(8, 5)
        linear_weight = torch.rand(10, 5)

        class LinearModule(torch.nn.Module):
            def __init__(self):
                super().__init__()
                self.linear = torch.nn.Linear(5, 10)

            def forward(self, x):
                return self.linear(x)

        linear_module_input = torch.rand(8, 5)

        # is_dynamic, ModuleClass, module_constructor_inputs,
        # inputs, quantized_node, weight_prepack_node
        tests = [
            (
                False,
                FunctionalConv1d,
                (conv1d_weight,),
                (conv1d_input,),
                ns.call_function(torch.nn.functional.conv1d if is_reference else torch.ops.quantized.conv1d) ,
                ns.call_function(torch.ops.quantized.conv1d_prepack),
            ),
            (
                False,
                FunctionalConv2d,
                (conv2d_weight,),
                (conv2d_input,),
                ns.call_function(torch.nn.functional.conv2d if is_reference else torch.ops.quantized.conv2d),
                ns.call_function(torch.ops.quantized.conv2d_prepack),
            ),
            (
                False,
                FunctionalConv3d,
                (conv3d_weight,),
                (conv3d_input,),
                ns.call_function(torch.nn.functional.conv3d if is_reference else torch.ops.quantized.conv3d),
                ns.call_function(torch.ops.quantized.conv3d_prepack),
            ),
            (
                False,
                Conv1d,
                conv1d_module_args,
                (conv1d_input,),
                ns.call_module(nnqr.Conv1d if is_reference else nnq.Conv1d),
                None
            ),
            (
                False,
                Conv2d,
                conv2d_module_args,
                (conv2d_input,),
                ns.call_module(nnqr.Conv2d if is_reference else nnq.Conv2d),
                None
            ),
            (
                False,
                Conv3d,
                conv3d_module_args,
                (conv3d_input,),
                ns.call_module(nnqr.Conv3d if is_reference else nnq.Conv3d),
                None
            ),
            (
                True,
                Linear,
                (linear_weight,),
                (linear_input,),
                None if is_reference else ns.call_function(torch.ops.quantized.linear_dynamic),
                ns.call_function(torch.ops.quantized.linear_prepack),
            ),
            (
                False,
                Linear,
                (linear_weight,),
                (linear_input,),
                ns.call_function(torch.nn.functional.linear if is_reference else torch.ops.quantized.linear),
                ns.call_function(torch.ops.quantized.linear_prepack),
            ),
            (
                True,
                LinearModule,
                (),
                (linear_module_input,),
                ns.call_module(nnqr.Linear) if is_reference else ns.call_module(nnqd.Linear),
                None,
            ),
            (
                False,
                LinearModule,
                (),
                (linear_module_input,),
                ns.call_module(nnqr.Linear if is_reference else nnq.Linear),
                None,
            ),
        ]
        return tests

    @skipIfNoFBGEMM
    def test_conv_linear_not_reference(self):
        """ Test quantizing conv and linear
        """
        tests = self._get_conv_linear_test_cases(is_reference=False)
        for (is_dynamic, ModuleClass, module_constructor_inputs,
             inputs, quantized_node, weight_prepack_node) in tests:
            quant_type = QuantType.DYNAMIC if is_dynamic else QuantType.STATIC
            node_occurrence = {}
            if weight_prepack_node:
                node_occurrence[weight_prepack_node] = 0
            self.checkGraphModeFxOp(
                ModuleClass(*module_constructor_inputs),
                inputs, quant_type,
                expected_node=quantized_node,
                expected_node_occurrence=node_occurrence,
                is_reference=False)

    @skipIfNoFBGEMM
    def test_conv_linear_reference(self):
        """ Test quantizing functional conv and linear with reference option
        """
        tests = self._get_conv_linear_test_cases(is_reference=True)

        def _get_keys(prefix, is_dynamic):
            all_keys = [prefix + "." + k for k in ["weight_qscheme", "weight_dtype"]]
            if not is_dynamic:
                all_keys.extend([prefix + "." + k for k in ["weight_scale", "weight_zero_point"]])
            return all_keys

        for (is_dynamic, ModuleClass, module_constructor_inputs,
             inputs, quantized_node, weight_prepack_node) in tests:
            quant_type = QuantType.DYNAMIC if is_dynamic else QuantType.STATIC
            node_occurrence = {}
            if weight_prepack_node:
                node_occurrence[weight_prepack_node] = 0
            result_dict = self.checkGraphModeFxOp(
                ModuleClass(*module_constructor_inputs),
                inputs, quant_type,
                expected_node=quantized_node,
                expected_node_occurrence=node_occurrence,
                is_reference=True)
            qr = result_dict["quantized_reference"]

            def checkWeightQParams(model):
                for module_name in ("linear", "conv"):
                    if hasattr(model, module_name):
                        self.assertTrue(hasattr(qr.get_submodule(module_name), "weight_qscheme"))
                        self.assertTrue(hasattr(qr.get_submodule(module_name), "weight_scale"))
                        self.assertTrue(hasattr(qr.get_submodule(module_name), "weight_zero_point"))
                        self.assertTrue("Reference" in qr.get_submodule(module_name)._get_name())

            def checkSerDeser(model, is_dynamic):
                for module_name in ("linear", "conv"):
                    if hasattr(model, module_name):
                        # make sure seralization works
                        state_dict = copy.deepcopy(model.state_dict())
                        all_keys = _get_keys(module_name, is_dynamic)
                        for key in all_keys:
                            self.assertTrue(key in state_dict)
                        # check load_state_dict restores states
                        module = getattr(model, module_name)
                        prev_scale = module.weight_scale
                        module.weight_scale = None
                        model.load_state_dict(state_dict)
                        module = getattr(model, module_name)
                        self.assertTrue(torch.equal(prev_scale, module.weight_scale))


            checkWeightQParams(qr)
            qr = copy.deepcopy(qr)
            # make sure the qparams are preserved after copy
            checkWeightQParams(qr)

            checkSerDeser(qr, is_dynamic)

    @skipIfNoFBGEMM
    def test_dynamic_quant_weight_observer(self):
        ''' Test that weight observer is run in convert step
        '''

        class M(torch.nn.Module):
            def __init__(self, weight):
                super().__init__()
                self.weight = torch.nn.Parameter(weight)

            def forward(self, x):
                return F.linear(x, self.weight)

        m = M(torch.rand(1, 1)).eval()
        qconfig = default_dynamic_qconfig
        qconfig_dict = {'': qconfig}
        example_inputs = (torch.rand(1, 1),)
        prepared = prepare_fx(m, qconfig_dict, example_inputs=example_inputs)
        quantized = convert_to_reference_fx(prepared)
        qparams = (quantized._scale_0, quantized._zero_point_0)
        weight_obs = qconfig.weight()
        weight_obs(quantized.weight)
        # Get the actual value to avoid tensor size mismatch error, torch.Size([]) vs torch.Size([1])
        ref_qparams = (weight_obs.calculate_qparams()[0].item(), weight_obs.calculate_qparams()[1].item())
        self.assertEqual(qparams, ref_qparams)

    def test_conv_bn_relu(self):
        """ Tests fusion and quantization for "Conv - Bn" and "Conv - Bn - ReLU"
        """
        convs = {
            1: nn.Conv1d,
            2: nn.Conv2d,
            3: nn.Conv3d,
        }
        bns = {
            1: nn.BatchNorm1d,
            2: nn.BatchNorm2d,
            3: nn.BatchNorm3d,
        }
        quantized_convs = {
            1: nnq.Conv1d,
            2: nnq.Conv2d,
            3: nnq.Conv3d,
        }
        quantized_conv_relus = {
            1: nniq.ConvReLU1d,
            2: nniq.ConvReLU2d,
            3: nniq.ConvReLU3d,
        }

        class M(torch.nn.Module):
            def __init__(self, dim, has_relu):
                super().__init__()
                self.conv = convs[dim](3, 3, 3)
                self.bn = bns[dim](3)
                self.relu = nn.ReLU() if has_relu else nn.Identity()
                self.has_relu = has_relu
                self.quant = QuantStub()
                self.dequant = DeQuantStub()

            def forward(self, x):
                x = self.quant(x)
                x = self.conv(x)
                x = self.bn(x)
                if self.has_relu:
                    x = self.relu(x)
                x = self.dequant(x)
                return x

        options = itertools.product([1, 2, 3], [True, False], self.static_quant_types)
        for dim, has_relu, quant_type in options:
            expected_node = ns.call_module(
                quantized_conv_relus[dim] if has_relu
                else quantized_convs[dim])
            m = M(dim, has_relu)
            m_eager = copy.deepcopy(m)
            result_dict = self.checkGraphModeFxOp(
                m,
                self.img_data_dict[dim],
                quant_type,
                expected_node=expected_node,
            )
            result = result_dict["quantized_output"]

            # check numerics
            qengine = torch.backends.quantized.engine
            if quant_type == QuantType.STATIC:
                m_eager.eval()
                qconfig = get_default_qconfig(qengine)
                prepare_fn = prepare
                is_qat = False
            else:
                m_eager.train()
                qconfig = get_default_qat_qconfig(qengine)
                prepare_fn = prepare_qat
                is_qat = True

            fuse_list = ["conv", "bn"]
            if has_relu:
                fuse_list.append("relu")
            if is_qat:
                fuse_modules_qat(m_eager, fuse_list, inplace=True)
            else:
                fuse_modules(m_eager, fuse_list, inplace=True)
            m_eager.qconfig = qconfig
            m_eager = prepare_fn(m_eager)
            prepared_fx = result_dict["prepared"]

            m_eager(*self.img_data_dict[dim][0])
            m_eager = convert(m_eager)
            result_eager = m_eager(*self.img_data_dict[dim][0])
            self.assertEqual(result, result_eager)

    def test_linear_bn(self):
        class M(torch.nn.Module):
            def __init__(self):
                super().__init__()
                self.linear = nn.Linear(4, 4)
                self.bn = nn.BatchNorm1d(4)
                self.quant = QuantStub()
                self.dequant = DeQuantStub()

            def forward(self, x):
                x = self.quant(x)
                x = self.linear(x)
                x = self.bn(x)
                x = self.dequant(x)
                return x

        data = (torch.randn(4, 4),)
        for quant_type in self.static_quant_types:
            expected_node = ns.call_module(nnq.Linear)
            m = M()
            m_eager = copy.deepcopy(m)
            result_dict = self.checkGraphModeFxOp(m, data, quant_type, expected_node=expected_node)
            result = result_dict["quantized_output"]

            # check numerics vs eager mode
            fuse_list = ["linear", "bn"]
            qengine = torch.backends.quantized.engine
            if quant_type == QuantType.STATIC:
                m_eager.eval()
                qconfig = get_default_qconfig(qengine)
                prepare_fn = prepare
                fuse_modules(m_eager, fuse_list, inplace=True)
            else:
                m_eager.train()
                qconfig = get_default_qat_qconfig(qengine)
                prepare_fn = prepare_qat
                fuse_modules_qat(m_eager, fuse_list, inplace=True)
            m_eager.qconfig = qconfig
            m_eager = prepare_fn(m_eager)
            m_eager(*data)
            m_eager = convert(m_eager)
            result_eager = m_eager(*data)
            self.assertEqual(result, result_eager)

    @skipIfNoFBGEMM
    def test_dynamic_quant_fp16(self):
        with override_quantized_engine('fbgemm'):
            class Linear(torch.nn.Module):
                def __init__(self, weight):
                    super().__init__()
                    self.weight = torch.nn.Parameter(weight)

                def forward(self, x):
                    return F.linear(x, self.weight)

            linear_input = torch.rand(8, 5)
            linear_weight = torch.rand(10, 5)

            class LinearModule(torch.nn.Module):
                def __init__(self):
                    super().__init__()
                    self.linear = torch.nn.Linear(5, 10)

                def forward(self, x):
                    return self.linear(x)

            linear_module_input = torch.rand(8, 5)

            tests = [
                (Linear, (linear_weight,), (linear_input,),
                 ns.call_function(torch.ops.quantized.linear_dynamic_fp16),
                 ns.call_function(torch.ops.quantized.linear_prepack_fp16)),
                (LinearModule, (), (linear_module_input,),
                 ns.call_module(nnqd.Linear),
                 None),
            ]
            for (ModuleClass, module_constructor_inputs,
                 inputs, quantized_node, weight_prepack_node) in tests:
                for is_reference in [True, False]:
                    node_occurrence = {}
                    if weight_prepack_node:
                        node_occurrence[weight_prepack_node] = 0
                    m = ModuleClass(*module_constructor_inputs).eval()
                    qconfig_dict = {"": float16_dynamic_qconfig}
                    m = prepare_fx(m, qconfig_dict, example_inputs=inputs)
                    convert_fn = convert_to_reference_fx if is_reference else convert_fx
                    m = convert_fn(m)
                    self.checkGraphModuleNodes(m, expected_node_occurrence=node_occurrence)



    @unittest.skipIf(not TEST_MULTIGPU, "multi-GPU not supported")
    @unittest.skipIf(not TEST_CUDA, "CUDA unavailable")
    @override_qengines
    def test_qat_prepare_device_affinity(self):
        """
        Tests that FX QAT prepare pass respects device affinity
        """
        class Model(nn.Module):

            def __init__(self):
                super(Model, self).__init__()
                self.conv = nn.Conv2d(1, 1, 1)
                self.bn = nn.BatchNorm2d(1)
                self.relu = nn.ReLU()

            def forward(self, x):
                x = self.conv(x)
                x = self.bn(x)
                x = self.relu(x)
                return x

        model = Model()
        qengine = torch.backends.quantized.engine
        qconfig_dict = {'': torch.ao.quantization.get_default_qat_qconfig(qengine)}
        device = torch.device('cuda:0')
        model.to(device)

        example_inputs = (torch.randn(4, 1, 4, 4, device=device),)
        # QAT prepare
        model = prepare_qat_fx(model, qconfig_dict, example_inputs=example_inputs)

        # ensure that running an input on CUDA works without any needed changes
        model(*example_inputs)

        # ensure all buffers and parameters are on the device we expect
        model_devices = {p.device for p in model.parameters()} | \
            {p.device for p in model.buffers()}
        self.assertEqual(len(model_devices), 1)
        model_device = next(iter(model_devices))
        self.assertEqual(model_device, device)

    @skipIfNoFBGEMM
    def test_dict_output(self):
        """ Make sure quantization runs for models with dictionary output
        """
        class M(torch.nn.Module):
            def __init__(self):
                super().__init__()
                self.conv = torch.nn.Conv2d(1, 1, 1)

            def forward(self, x):
                return {"output": self.conv(x["input"])}

        example_inputs = ({"input": torch.randn(1, 1, 1, 1)},)
        m = M().eval()
        qconfig_dict = {"": default_qconfig}
        m = prepare_fx(m, qconfig_dict, example_inputs=example_inputs)
        m(*example_inputs)
        m = convert_fx(m)
        m(*example_inputs)

    @override_qengines
    def test_attention(self):
        """ Make sure quantization runs for a corner case in attention module
        """
        class M(torch.nn.Module):
            def __init__(self):
                super().__init__()
                self.conv = torch.nn.Conv2d(1, 1, 1)

            def forward(self, x):
                x = self.conv(x)
                q, k, v = x.chunk(3, dim=0)
                q = q.contiguous().view(-1, 1).transpose(0, 1)
                k = k.contiguous().view(-1, 1).transpose(0, 1)
                v = v.contiguous().view(-1, 1).transpose(0, 1)
                torch._assert(
                    k.size(1) == 1, "key size should be equal to 1"
                )
                r = torch.mm(k, v)
                return q * k + r

        example_inputs = (torch.randn(3, 1, 1, 1),)
        m = M().eval()
        qconfig_dict = {
            "": None,
            "object_type": [
                (nn.Conv2d, default_qconfig),
            ]
        }
        # make sure it runs
        m = prepare_fx(m, qconfig_dict, example_inputs=example_inputs)
        m(*example_inputs)
        m = convert_fx(m)
        m(*example_inputs)

    def _test_standalone_module(
            self,
            interface_config,
            prepare_count_check,
            standalone_prepare_count_check,
            convert_count_check,
            standalone_convert_count_check):
        """ Test standalone module with different quantized input/quantized output
        configurations
        """
        class StandaloneModule(torch.nn.Module):
            def __init__(self):
                super().__init__()
                self.conv = torch.nn.Conv2d(1, 1, 1)

            def forward(self, x):
                return self.conv(x)

        class M(torch.nn.Module):
            def __init__(self):
                super().__init__()
                self.conv = torch.nn.Conv2d(1, 1, 1)
                self.standalone = StandaloneModule()

            def forward(self, x):
                x = self.conv(x)
                x = self.standalone(x)
                return x

        class RefM(torch.nn.Module):
            def __init__(self):
                super().__init__()
                self.conv1 = torch.nn.Conv2d(1, 1, 1)
                self.conv2 = torch.nn.Conv2d(1, 1, 1)

            def forward(self, x):
                x = self.conv1(x)
                x = self.conv2(x)
                return x

        example_inputs = (torch.randn(1, 1, 1, 1),)
        # instantiate M and RefM and align the parameters
        original_m = M().eval()
        original_ref_m = RefM().eval()
        original_ref_m.conv1.weight = torch.nn.Parameter(original_m.conv.weight.detach())
        original_ref_m.conv1.bias = torch.nn.Parameter(original_m.conv.bias.detach())
        original_ref_m.conv2.weight = torch.nn.Parameter(original_m.standalone.conv.weight.detach())
        original_ref_m.conv2.bias = torch.nn.Parameter(original_m.standalone.conv.bias.detach())

        for is_name in [True, False]:
            sm_example_inputs = example_inputs
            if is_name:
                prepare_config = {
                    "standalone_module_name": [("standalone", None, sm_example_inputs, interface_config, None)]
                }
            else:
                prepare_config = {
                    "standalone_module_class": [(StandaloneModule, None, sm_example_inputs, interface_config, None)]
                }

            original_m_copy = copy.deepcopy(original_m)
            original_ref_m_copy = copy.deepcopy(original_ref_m)

            qconfig_dict = {"": default_qconfig}
            # check prepared model
            m = prepare_fx(
                original_m_copy,
                qconfig_dict,
                example_inputs=example_inputs,
                prepare_custom_config=prepare_config)
            # calibration
            m(*example_inputs)
            self.checkGraphModuleNodes(m, expected_node_occurrence=prepare_count_check)
            self.checkGraphModuleNodes(m.standalone, expected_node_occurrence=standalone_prepare_count_check)

            # check converted/quantized model
            m = convert_fx(m)
            self.checkGraphModuleNodes(m, expected_node_occurrence=convert_count_check)
            self.checkGraphModuleNodes(m.standalone, expected_node_occurrence=standalone_convert_count_check)
            res = m(*example_inputs)

            # quantize the reference model
            ref_m = prepare_fx(
                original_ref_m_copy,
                qconfig_dict,
                example_inputs=example_inputs,
            )
            ref_m(*example_inputs)
            ref_m = convert_fx(ref_m)
            ref_res = ref_m(*example_inputs)
            self.assertEqual(res, ref_res)

    def test_standalone_module_float_interface(self):
        float_interface_config = {
            "input_quantized_idxs": [],  # float input
            "output_quantized_idxs": [],  # float output
        }
        interface_config = float_interface_config
        # input and output of first conv, observer for standalone module
        # will be inserted in the standalone module itself
        prepare_count_check = {
            ns.call_module(torch.ao.quantization.MinMaxObserver): 2
        }
        # for input and output of conv in the standalone module
        standalone_prepare_count_check = {
            ns.call_module(torch.ao.quantization.MinMaxObserver): 2
        }
        convert_count_check = {
            ns.call_function(torch.quantize_per_tensor) : 1,
            ns.call_module(nnq.Conv2d) : 1,
            ns.call_method("dequantize") : 1,
        }
        standalone_convert_count_check = {
            # standalone module will take float as input and output
            # so we'll see quantize and dequantize in the modoule
            ns.call_function(torch.quantize_per_tensor) : 1,
            ns.call_module(nnq.Conv2d): 1,
            ns.call_method("dequantize") : 1,
        }
        self._test_standalone_module(
            interface_config,
            prepare_count_check,
            standalone_prepare_count_check,
            convert_count_check,
            standalone_convert_count_check)

    def test_standalone_module_quantized_interface(self):
        quantized_interface_config = {
            "input_quantized_idxs": [0],  # quantized input
            "output_quantized_idxs": [0],  # quantized output
        }
        interface_config = quantized_interface_config
        # observer for input and output of first conv
        prepare_count_check = {
            ns.call_module(torch.ao.quantization.MinMaxObserver): 2
        }
        # for output of conv in the standalone module
        standalone_prepare_count_check = {
            ns.call_module(torch.ao.quantization.MinMaxObserver): 1
        }
        convert_count_check = {
            # quantizing input for conv
            ns.call_function(torch.quantize_per_tensor) : 1,
            ns.call_module(nnq.Conv2d) : 1,
            # dequantizing output of standalone module
            ns.call_method("dequantize") : 1,
        }
        standalone_convert_count_check = {
            # quantization of input happens in parent module
            # quantization of output happens in the quantized conv module
            ns.call_function(torch.quantize_per_tensor) : 0,
            ns.call_module(nnq.Conv2d): 1,
            # dequantization for output happens in parent module
            ns.call_method("dequantize") : 0,
        }
        self._test_standalone_module(
            interface_config,
            prepare_count_check,
            standalone_prepare_count_check,
            convert_count_check,
            standalone_convert_count_check)

    @skipIfNoFBGEMM
    def test_qconfig_none(self):
        class M(torch.nn.Module):
            def __init__(self):
                super(M, self).__init__()
                self.conv1 = nn.Conv2d(1, 1, 1)
                self.conv2 = nn.Conv2d(1, 1, 1)

            def forward(self, x):
                x = self.conv1(x)
                x = self.conv2(x)
                return x

        m = M().eval()
        qconfig_dict = {"": default_qconfig,
                        "module_name": [("conv2", None)]}
        example_inputs = (torch.randn(1, 1, 1, 1),)
        m = prepare_fx(m, qconfig_dict, example_inputs=example_inputs)
        m(*example_inputs)
        m = convert_fx(m)
        m(*example_inputs)
        # first conv is quantized, second conv is not quantized
        node_list = [
            ns.call_function(torch.quantize_per_tensor),
            ns.call_module(nnq.Conv2d),
            ns.call_method("dequantize"),
            ns.call_module(nn.Conv2d),
        ]
        self.checkGraphModuleNodes(m, expected_node_list=node_list)

    def test_qconfig_module_type(self):
        class M(torch.nn.Module):
            def __init__(self):
                super(M, self).__init__()
                self.conv1 = nn.Conv2d(1, 1, 1)
                self.conv2 = nn.Conv2d(1, 1, 1)

            def forward(self, x):
                x = self.conv1(x)
                x = self.conv2(x)
                return x

        m = M().eval()
        qconfig_dict = {"object_type": [(torch.nn.Conv2d, default_qconfig)]}
        example_inputs = (torch.randn(1, 1, 1, 1),)
        m = prepare_fx(m, qconfig_dict, example_inputs=example_inputs)
        m(*example_inputs)
        m = convert_fx(m)
        m(*example_inputs)
        # first conv is quantized, second conv is not quantized
        node_list = [
            ns.call_function(torch.quantize_per_tensor),
            ns.call_module(nnq.Conv2d),
            ns.call_module(nnq.Conv2d),
            ns.call_method("dequantize"),
        ]
        self.checkGraphModuleNodes(m, expected_node_list=node_list)

    def test_qconfig_qat_module_type(self):
        class LinearRelu(nn.Sequential):
            def __init__(self):
                super().__init__(
                    nn.Linear(5, 5),
                    nn.ReLU(),
                )

        class M(torch.nn.Module):
            def __init__(self):
                super().__init__()
                self.lin_relu = LinearRelu()
                self.linear = nn.Linear(5, 5)

            def forward(self, x):
                x = self.lin_relu(x)
                x = self.linear(x)
                return x

        model = M().train()

        qconfig_dict = {
            "": None,
            "object_type": [
                (torch.nn.Linear, default_qat_qconfig),
                (torch.nn.ReLU, default_qat_qconfig),
            ],
        }
        example_inputs = (torch.rand(5, 5),)
        m = prepare_qat_fx(model, qconfig_dict, example_inputs=example_inputs)
        m(*example_inputs)
        m = convert_fx(m)
        m(*example_inputs)
        node_list = [
            ns.call_function(torch.quantize_per_tensor),
            ns.call_module(nniq.LinearReLU),
            ns.call_module(nnq.Linear),
            ns.call_method("dequantize"),
        ]
        self.checkGraphModuleNodes(m, expected_node_list=node_list)

    def test_qconfig_function(self):
        class M(torch.nn.Module):
            def __init__(self):
                super(M, self).__init__()

            def forward(self, x, y):
                return x + y

        m = M().eval()
        qconfig_dict = {"object_type": [(operator.add, default_qconfig)]}
        data = torch.randn(1, 1, 1, 1)
        example_inputs = (data, data)
        m = prepare_fx(m, qconfig_dict, example_inputs)
        m(*example_inputs)
        m = convert_fx(m)
        m(*example_inputs)
        # first conv is quantized, second conv is not quantized
        node_list = [
            ns.call_function(torch.quantize_per_tensor),
            ns.call_function(torch.ops.quantized.add),
            ns.call_method("dequantize"),
        ]
        self.checkGraphModuleNodes(m, expected_node_list=node_list)

    def test_qconfig_module_name_regex(self):
        class M(torch.nn.Module):
            def __init__(self):
                super(M, self).__init__()
                self.conv1 = nn.Conv2d(1, 1, 1)
                self.conv2 = nn.Conv2d(1, 1, 1)

            def forward(self, x):
                x = self.conv1(x)
                x = self.conv2(x)
                return x

        m = M().eval()
        qconfig_dict = {"module_name_regex": [("conv*", default_qconfig)]}
        example_inputs = (torch.randn(1, 1, 1, 1),)
        m = prepare_fx(m, qconfig_dict, example_inputs=example_inputs)
        m(*example_inputs)
        m = convert_fx(m)
        m(*example_inputs)
        # first conv is quantized, second conv is not quantized
        node_list = [
            ns.call_function(torch.quantize_per_tensor),
            ns.call_module(nnq.Conv2d),
            ns.call_module(nnq.Conv2d),
            ns.call_method("dequantize"),
        ]
        self.checkGraphModuleNodes(m, expected_node_list=node_list)

    def test_qconfig_precedence(self):
        for device in get_supported_device_types():
            class M(torch.nn.Module):
                def __init__(self):
                    super(M, self).__init__()
                    self.linear = nn.Linear(1, 1)
                    self.conv = nn.Conv2d(1, 1, 1)
                    self.module_conv1 = nn.Conv2d(1, 1, 1)
                    self.module_conv2 = nn.Conv2d(1, 1, 1)

                def forward(self, x):
                    # global
                    x = self.linear(x)
                    # global + object_type --> object_type
                    x = self.conv(x)
                    # global + object_type + module_name_regex --> module_name_regex
                    x = self.module_conv1(x)
                    # global + object_type + module_name_regex + module_name --> module_name
                    x = self.module_conv2(x)
                    return x

            m = M().to(device).eval()

            global_qconfig = default_qconfig
            object_type_qconfig = default_dynamic_qconfig
            module_name_regex_qconfig = float16_dynamic_qconfig
            module_name_qconfig = default_qat_qconfig
            qconfig_dict = {
                "": global_qconfig,
                "object_type": [(nn.Conv2d, object_type_qconfig)],
                "module_name_regex": [("module_conv*", module_name_regex_qconfig)],
                "module_name": [("module_conv2", module_name_qconfig)]}
            m_prep = prepare_fx(m, qconfig_dict, example_inputs=(torch.randn(1, 1),))
            self.assertEqual(m_prep.linear.qconfig.activation.p.func, global_qconfig.activation.p.func)
            self.assertEqual(m_prep.linear.qconfig.weight.p.func, global_qconfig.weight.p.func)
            self.assertEqual(m_prep.conv.qconfig.activation.p.func, object_type_qconfig.activation.p.func)
            self.assertEqual(m_prep.conv.qconfig.weight.p.func, object_type_qconfig.weight.p.func)
            self.assertEqual(m_prep.module_conv1.qconfig.activation.p.func, module_name_regex_qconfig.activation.p.func)
            self.assertEqual(m_prep.module_conv1.qconfig.weight.p.func, module_name_regex_qconfig.weight.p.func)
            self.assertEqual(m_prep.module_conv2.qconfig.activation.p.func, module_name_qconfig.activation.p.func)
            self.assertEqual(m_prep.module_conv2.qconfig.weight.p.func, module_name_qconfig.weight.p.func)

    def test_qconfig_module_name_object_type_order(self):
        class M1(torch.nn.Module):
            def __init__(self):
                super().__init__()
                self.fc1 = nn.Linear(1, 1)
                self.fc2 = nn.Linear(1, 1)

            def forward(self, x):
                x = self.fc1(x)
                x = self.fc2(x)
                x = torch.add(x, x)
                x = torch.add(x, x)
                return x

        class M2(torch.nn.Module):
            def __init__(self):
                super().__init__()
                self.fc1 = nn.Linear(1, 1)
                self.fc2 = nn.Linear(1, 1)
                self.m1 = M1()

            def forward(self, x):
                x = self.fc1(x)
                x = self.fc2(x)
                x = torch.add(x, x)
                x = torch.add(x, x)
                x = self.m1(x)
                return x

        class M3(torch.nn.Module):
            def __init__(self):
                super().__init__()
                self.fc1 = nn.Linear(1, 1)
                self.fc2 = nn.Linear(1, 1)
                self.m2 = M2()

            def forward(self, x):
                x = self.fc1(x)
                x = self.fc2(x)
                x = torch.add(x, x)
                x = torch.add(x, x)
                x = self.m2(x)
                return x

        m = M3().eval()
        qconfig_dict = {
            "module_name_object_type_order": [
                # test various FQNs: global, single child, multiple children
                ("", nn.Linear, 0, torch.ao.quantization.default_qconfig),
                ("", torch.add, 0, torch.ao.quantization.default_qconfig),
                ("m2", nn.Linear, 1, torch.ao.quantization.default_qconfig),
                ("m2", torch.add, 1, torch.ao.quantization.default_qconfig),
                ("m2.m1", nn.Linear, 0, torch.ao.quantization.default_qconfig),
                ("m2.m1", torch.add, 0, torch.ao.quantization.default_qconfig),
            ],
        }
        example_inputs = (torch.randn(1, 1, 1, 1),)
        m = prepare_fx(m, qconfig_dict, example_inputs=example_inputs)
        m(*example_inputs)
        m = convert_fx(m)
        m(*example_inputs)

        node_list = [
            # m3
            ns.call_function(torch.quantize_per_tensor),
            ns.call_module(nnq.Linear),
            ns.call_method("dequantize"),
            ns.call_module(nn.Linear),
            ns.call_function(torch.quantize_per_tensor),
            ns.call_function(torch.ops.quantized.add),
            ns.call_method("dequantize"),
            ns.call_function(torch.add),
            # m2
            ns.call_module(nn.Linear),
            ns.call_function(torch.quantize_per_tensor),
            ns.call_module(nnq.Linear),
            ns.call_method("dequantize"),
            ns.call_function(torch.add),
            ns.call_function(torch.quantize_per_tensor),
            ns.call_function(torch.ops.quantized.add),
            # m1
            ns.call_module(nnq.Linear),
            ns.call_method("dequantize"),
            ns.call_module(nn.Linear),
            ns.call_function(torch.quantize_per_tensor),
            ns.call_function(torch.ops.quantized.add),
            ns.call_method("dequantize"),
            ns.call_function(torch.add),
        ]
        self.checkGraphModuleNodes(m, expected_node_list=node_list)

        # test that function order overrides global qconfig
        class M4(torch.nn.Module):
            def __init__(self):
                super().__init__()
                self.fc1 = nn.Linear(1, 1)
                self.fc2 = nn.Linear(1, 1)

            def forward(self, x):
                x = self.fc1(x)
                x = self.fc2(x)
                x = torch.add(x, x)
                x = torch.add(x, x)
                return x

        m = M4().eval()
        qconfig_dict = {
            "": torch.ao.quantization.default_qconfig,
            "module_name_object_type_order": [
                ("", nn.Linear, 1, None),
                ("", torch.add, 1, None),
            ],
        }
        example_inputs = (torch.randn(1, 1, 1, 1),)
        m = prepare_fx(m, qconfig_dict, example_inputs=example_inputs)
        m(*example_inputs)
        m = convert_fx(m)
        m(*example_inputs)

        node_list = [
            ns.call_function(torch.quantize_per_tensor),
            ns.call_module(nnq.Linear),
            ns.call_method("dequantize"),
            ns.call_module(nn.Linear),
            ns.call_function(torch.quantize_per_tensor),
            ns.call_function(torch.ops.quantized.add),
            ns.call_method("dequantize"),
            ns.call_function(torch.add),
        ]
        self.checkGraphModuleNodes(m, expected_node_list=node_list)


    def test_qconfig_dict_with_fused_modules(self):
        class LinearReLUModel(torch.nn.Module):
            def __init__(self, relu):
                super(LinearReLUModel, self).__init__()
                self.linear = torch.nn.Linear(3, 3)
                self.relu = relu

            def forward(self, x):
                x = self.linear(x)
                x = self.relu(x)
                return x

        class ConvReLUModel(torch.nn.Module):
            def __init__(self, relu):
                super(ConvReLUModel, self).__init__()
                self.conv = torch.nn.Conv1d(3, 3, 3)
                self.relu = relu

            def forward(self, x):
                x = self.conv(x)
                x = self.relu(x)
                return x

        class ConvBnReLUModel(torch.nn.Module):
            def __init__(self, relu):
                super(ConvBnReLUModel, self).__init__()
                self.conv = torch.nn.Conv1d(3, 3, 3)
                self.bn = torch.nn.BatchNorm1d(3)
                self.relu = relu

            def forward(self, x):
                x = self.conv(x)
                x = self.bn(x)
                x = self.relu(x)
                return x

        for model in [LinearReLUModel, ConvReLUModel, ConvBnReLUModel]:
            for relu in [torch.nn.ReLU(), torch.nn.functional.relu, torch.relu]:
                m = model(relu).eval()
                qconfig_dict = torch.ao.quantization.get_default_qconfig_mapping("fbgemm")
                # should not crash as in https://github.com/pytorch/pytorch/issues/75825
                prepare_fx(m, qconfig_dict, example_inputs=(torch.randn(1, 3, 3, 3),))

    # TODO: move QConfigMapping tests to test/quantization/core
    def test_qconfig_mapping_set_global(self):
        qconfig = get_default_qconfig()
        qconfig_mapping = QConfigMapping()
        self.assertEqual(qconfig_mapping.global_qconfig, None)
        qconfig_mapping.set_global(qconfig)
        self.assertEqual(qconfig_mapping.global_qconfig, qconfig)

    def test_qconfig_mapping_set_object_type(self):
        qconfig1 = get_default_qconfig()
        qconfig2 = get_default_qconfig()
        qconfig3 = get_default_qconfig()
        self.assertNotEqual(qconfig1, qconfig2)
        self.assertNotEqual(qconfig1, qconfig3)
        qconfig_mapping = QConfigMapping()
        self.assertEqual(len(qconfig_mapping.object_type_qconfigs), 0)
        # Insert some entries
        qconfig_mapping.set_object_type(torch.nn.Linear, qconfig1)
        qconfig_mapping.set_object_type(torch.nn.ReLU, qconfig2)
        self.assertEqual(len(qconfig_mapping.object_type_qconfigs), 2)
        self.assertEqual(qconfig_mapping.object_type_qconfigs[torch.nn.Linear], qconfig1)
        self.assertEqual(qconfig_mapping.object_type_qconfigs[torch.nn.ReLU], qconfig2)
        # Override existing key
        qconfig_mapping.set_object_type(torch.nn.Linear, qconfig3)
        self.assertEqual(qconfig_mapping.object_type_qconfigs[torch.nn.Linear], qconfig3)
        self.assertEqual(qconfig_mapping.object_type_qconfigs[torch.nn.ReLU], qconfig2)
        self.assertEqual(get_object_type_qconfig(qconfig_mapping, torch.nn.Linear, None), qconfig3)
        self.assertEqual(get_object_type_qconfig(qconfig_mapping, torch.nn.ReLU, None), qconfig2)
        self.assertEqual(get_object_type_qconfig(qconfig_mapping, "nomatch", None), None)

    def test_qconfig_mapping_set_module_name_regex(self):
        qconfig1 = get_default_qconfig()
        qconfig2 = get_default_qconfig()
        qconfig3 = get_default_qconfig()
        self.assertNotEqual(qconfig1, qconfig2)
        self.assertNotEqual(qconfig1, qconfig3)
        qconfig_mapping = QConfigMapping()
        self.assertEqual(len(qconfig_mapping.module_name_regex_qconfigs), 0)
        # Insert some entries
        qconfig_mapping.set_module_name_regex("foo.*bar", qconfig1)
        qconfig_mapping.set_module_name_regex("foo.*", qconfig2)
        self.assertEqual(len(qconfig_mapping.module_name_regex_qconfigs), 2)
        self.assertEqual(qconfig_mapping.module_name_regex_qconfigs["foo.*bar"], qconfig1)
        self.assertEqual(qconfig_mapping.module_name_regex_qconfigs["foo.*"], qconfig2)
        # Override existing key
        qconfig_mapping.set_module_name_regex("foo.*bar", qconfig3)
        self.assertEqual(qconfig_mapping.module_name_regex_qconfigs["foo.*bar"], qconfig3)
        self.assertEqual(qconfig_mapping.module_name_regex_qconfigs["foo.*"], qconfig2)
        self.assertEqual(get_module_name_regex_qconfig(qconfig_mapping, "foo123bar", None), qconfig3)
        self.assertEqual(get_module_name_regex_qconfig(qconfig_mapping, "foobar", None), qconfig3)
        self.assertEqual(get_module_name_regex_qconfig(qconfig_mapping, "foobaz", None), qconfig2)
        self.assertEqual(get_module_name_regex_qconfig(qconfig_mapping, "foo", None), qconfig2)
        self.assertEqual(get_module_name_regex_qconfig(qconfig_mapping, "nomatch", None), None)

    def test_qconfig_mapping_set_module_name(self):
        qconfig1 = get_default_qconfig()
        qconfig2 = get_default_qconfig()
        qconfig3 = get_default_qconfig()
        self.assertNotEqual(qconfig1, qconfig2)
        self.assertNotEqual(qconfig1, qconfig3)
        qconfig_mapping = QConfigMapping()
        self.assertEqual(len(qconfig_mapping.module_name_qconfigs), 0)
        # Insert some entries
        qconfig_mapping.set_module_name("mod1", qconfig1)
        qconfig_mapping.set_module_name("mod2", qconfig2)
        self.assertEqual(len(qconfig_mapping.module_name_qconfigs), 2)
        self.assertEqual(qconfig_mapping.module_name_qconfigs["mod1"], qconfig1)
        self.assertEqual(qconfig_mapping.module_name_qconfigs["mod2"], qconfig2)
        # Override existing key
        qconfig_mapping.set_module_name("mod1", qconfig3)
        self.assertEqual(qconfig_mapping.module_name_qconfigs["mod1"], qconfig3)
        self.assertEqual(qconfig_mapping.module_name_qconfigs["mod2"], qconfig2)
        self.assertEqual(get_module_name_qconfig(qconfig_mapping, "mod1", None), qconfig3)
        self.assertEqual(get_module_name_qconfig(qconfig_mapping, "mod2", None), qconfig2)
        self.assertEqual(get_module_name_qconfig(qconfig_mapping, "nomatch", None), None)

    def test_qconfig_mapping_set_module_name_object_type_order(self):
        qconfig1 = get_default_qconfig()
        qconfig2 = get_default_qconfig()
        qconfig3 = get_default_qconfig()
        self.assertNotEqual(qconfig1, qconfig2)
        self.assertNotEqual(qconfig1, qconfig3)
        qconfig_mapping = QConfigMapping()
        self.assertEqual(len(qconfig_mapping.module_name_object_type_order_qconfigs), 0)
        # Insert some entries
        qconfig_mapping.set_module_name_object_type_order("mod1", torch.nn.Linear, 0, qconfig1)
        qconfig_mapping.set_module_name_object_type_order("mod2", torch.nn.ReLU, 1, qconfig2)
        self.assertEqual(len(qconfig_mapping.module_name_object_type_order_qconfigs), 2)
        key1 = ("mod1", torch.nn.Linear, 0)
        key2 = ("mod2", torch.nn.ReLU, 1)
        self.assertEqual(list(qconfig_mapping.module_name_object_type_order_qconfigs)[0], key1)
        self.assertEqual(list(qconfig_mapping.module_name_object_type_order_qconfigs)[1], key2)
        self.assertEqual(qconfig_mapping.module_name_object_type_order_qconfigs[key1], qconfig1)
        self.assertEqual(qconfig_mapping.module_name_object_type_order_qconfigs[key2], qconfig2)
        self.assertEqual(maybe_adjust_qconfig_for_module_name_object_type_order(
                         qconfig_mapping, "mod1", torch.nn.Linear, 0, None), qconfig1)
        self.assertEqual(maybe_adjust_qconfig_for_module_name_object_type_order(
                         qconfig_mapping, "mod2", torch.nn.ReLU, 1, None), qconfig2)
        # Override existing key
        qconfig_mapping.set_module_name_object_type_order("mod1", torch.nn.Linear, 0, qconfig3)
        self.assertEqual(len(qconfig_mapping.module_name_object_type_order_qconfigs), 2)
        self.assertEqual(list(qconfig_mapping.module_name_object_type_order_qconfigs)[0], key1)
        self.assertEqual(list(qconfig_mapping.module_name_object_type_order_qconfigs)[1], key2)
        self.assertEqual(qconfig_mapping.module_name_object_type_order_qconfigs[key1], qconfig3)
        self.assertEqual(qconfig_mapping.module_name_object_type_order_qconfigs[key2], qconfig2)
        self.assertEqual(maybe_adjust_qconfig_for_module_name_object_type_order(
                         qconfig_mapping, "mod1", torch.nn.Linear, 0, None), qconfig3)
        self.assertEqual(maybe_adjust_qconfig_for_module_name_object_type_order(
                         qconfig_mapping, "mod2", torch.nn.ReLU, 1, None), qconfig2)
        # No match
        self.assertEqual(maybe_adjust_qconfig_for_module_name_object_type_order(
                         qconfig_mapping, "mod123", torch.nn.Linear, 0, None), None)
        self.assertEqual(maybe_adjust_qconfig_for_module_name_object_type_order(
                         qconfig_mapping, "mod1", torch.nn.Linear, 35, None), None)
        self.assertEqual(maybe_adjust_qconfig_for_module_name_object_type_order(
                         qconfig_mapping, "mod2", torch.nn.Conv2d, 1, None), None)

    def _get_qconfig_dict_for_qconfig_mapping_test(self, global_qconfig, qconfig1, qconfig2):
        """
        Return a dummy qconfig_dict to test QConfigMapping's to_dict and from_dict methods.
        """
        return {
            GLOBAL_DICT_KEY: global_qconfig,
            OBJECT_TYPE_DICT_KEY: [
                (torch.nn.Linear, qconfig1),
                (torch.nn.ReLU, qconfig2),
            ],
            MODULE_NAME_REGEX_DICT_KEY: [
                ("foo.*bar", qconfig1),
                ("foo.*", qconfig2),
            ],
            MODULE_NAME_DICT_KEY: [
                ("bazbaz", qconfig1),
                ("borbor", qconfig2),
            ],
            MODULE_NAME_OBJECT_TYPE_ORDER_DICT_KEY: [
                ("bazbaz", torch.nn.Linear, 0, qconfig1),
                ("foofoo", torch.nn.ReLU, 1, qconfig2),
            ],
        }

        with self.assertRaises(ValueError) as context:
            m = prepare_fx(m, qconfig_dict, example_inputs=(torch.randn(1, 3, 3, 3),))
        self.assertTrue(
            'Expected qconfig_dict to have the following keys:' in str(context.exception)
        )
        self.assertTrue('But found \'object_typo\' instead.' in str(context.exception))

    def test_qconfig_mapping_from_dict(self):
        global_qconfig = QConfig(123, "global")
        qconfig1 = QConfig(1, "one")
        qconfig2 = QConfig(2, "two")
        qconfig_dict = self._get_qconfig_dict_for_qconfig_mapping_test(global_qconfig, qconfig1, qconfig2)
        qconfig_dict["undefined_dict_key"] = [(123, qconfig1), (234, qconfig2)]
        qconfig_mapping = QConfigMapping.from_dict(qconfig_dict)
        self.assertEqual(qconfig_mapping.global_qconfig, global_qconfig)
        self.assertEqual(qconfig_mapping.object_type_qconfigs, OrderedDict({
            torch.nn.Linear: qconfig1,
            torch.nn.ReLU: qconfig2,
        }))
        self.assertEqual(qconfig_mapping.module_name_regex_qconfigs, OrderedDict({
            "foo.*bar": qconfig1,
            "foo.*": qconfig2,
        }))
        self.assertEqual(qconfig_mapping.module_name_qconfigs, OrderedDict({
            "bazbaz": qconfig1,
            "borbor": qconfig2,
        }))
        self.assertEqual(qconfig_mapping.module_name_object_type_order_qconfigs, OrderedDict({
            ("bazbaz", torch.nn.Linear, 0): qconfig1,
            ("foofoo", torch.nn.ReLU, 1): qconfig2,
        }))

    def test_qconfig_mapping_to_dict(self):
        global_qconfig = QConfig(123, "global")
        qconfig1 = QConfig(1, "one")
        qconfig2 = QConfig(2, "two")
        qconfig_mapping = QConfigMapping().set_global(global_qconfig) \
            .set_object_type(torch.nn.Linear, qconfig1) \
            .set_object_type(torch.nn.ReLU, qconfig2) \
            .set_module_name_regex("foo.*bar", qconfig1) \
            .set_module_name_regex("foo.*", qconfig2) \
            .set_module_name("bazbaz", qconfig1) \
            .set_module_name("borbor", qconfig2) \
            .set_module_name_object_type_order("bazbaz", torch.nn.Linear, 0, qconfig1) \
            .set_module_name_object_type_order("foofoo", torch.nn.ReLU, 1, qconfig2)
        qconfig_dict = self._get_qconfig_dict_for_qconfig_mapping_test(global_qconfig, qconfig1, qconfig2)
        self.assertEqual(qconfig_mapping.to_dict(), qconfig_dict)

    # Dummy classes for PrepareCustomConfig testing

    class _DummyStandaloneModule:
        pass

    class _DummyFloatModule:
        pass

    class _DummyObservedModule:
        pass

    class _DummyQuantizedModule:
        pass

    class _DummyNonTraceableModule1:
        pass

    class _DummyNonTraceableModule2:
        pass

    def test_prepare_custom_config_set_standalone_module_name(self):
        qconfig_mapping = QConfigMapping()
        example_inputs = (torch.randn(3),)
        child_prepare_custom_config = PrepareCustomConfig()
        backend_config = BackendConfig("my_backend")
        config_entry = StandaloneModuleConfigEntry(
            qconfig_mapping, example_inputs, child_prepare_custom_config, backend_config)
        prepare_custom_config = PrepareCustomConfig()
        self.assertEqual(len(prepare_custom_config.standalone_module_names), 0)
        prepare_custom_config.set_standalone_module_name(
            "module1", qconfig_mapping, example_inputs, child_prepare_custom_config, backend_config)
        self.assertEqual(list(prepare_custom_config.standalone_module_names.keys()), ["module1"])
        self.assertEqual(prepare_custom_config.standalone_module_names["module1"], config_entry)

    def test_prepare_custom_config_set_standalone_module_class(self):
        qconfig_mapping = QConfigMapping()
        example_inputs = (torch.randn(3),)
        child_prepare_custom_config = PrepareCustomConfig()
        backend_config = BackendConfig("my_backend")
        config_entry = StandaloneModuleConfigEntry(
            qconfig_mapping, example_inputs, child_prepare_custom_config, backend_config)
        prepare_custom_config = PrepareCustomConfig()
        self.assertEqual(len(prepare_custom_config.standalone_module_classes), 0)
        prepare_custom_config.set_standalone_module_class(
            self._DummyStandaloneModule, qconfig_mapping, example_inputs, child_prepare_custom_config, backend_config)
        self.assertEqual(len(prepare_custom_config.standalone_module_classes), 1)
        self.assertTrue(self._DummyStandaloneModule in prepare_custom_config.standalone_module_classes)
        self.assertEqual(prepare_custom_config.standalone_module_classes[self._DummyStandaloneModule], config_entry)

    def test_prepare_custom_config_set_float_to_observed_mapping(self):
        prepare_custom_config = PrepareCustomConfig()
        self.assertEqual(len(prepare_custom_config.float_to_observed_mapping), 0)
        prepare_custom_config.set_float_to_observed_mapping(self._DummyFloatModule, self._DummyObservedModule, QuantType.STATIC)
        self.assertEqual(len(prepare_custom_config.float_to_observed_mapping), 1)
        self.assertEqual(list(prepare_custom_config.float_to_observed_mapping.keys()), [QuantType.STATIC])
        self.assertEqual(len(prepare_custom_config.float_to_observed_mapping[QuantType.STATIC]), 1)
        self.assertTrue(self._DummyFloatModule in prepare_custom_config.float_to_observed_mapping[QuantType.STATIC])
        self.assertEqual(prepare_custom_config.float_to_observed_mapping[QuantType.STATIC][self._DummyFloatModule],
                         self._DummyObservedModule)

    def test_prepare_custom_config_set_non_traceable_module_names(self):
        prepare_custom_config = PrepareCustomConfig()
        self.assertEqual(len(prepare_custom_config.non_traceable_module_names), 0)
        prepare_custom_config.set_non_traceable_module_names(["module1", "module2"])
        self.assertEqual(prepare_custom_config.non_traceable_module_names, ["module1", "module2"])

    def test_prepare_custom_config_set_non_traceable_module_classes(self):
        prepare_custom_config = PrepareCustomConfig()
        self.assertEqual(len(prepare_custom_config.non_traceable_module_classes), 0)
        prepare_custom_config.set_non_traceable_module_classes([self._DummyNonTraceableModule1, self._DummyNonTraceableModule2])
        self.assertEqual(prepare_custom_config.non_traceable_module_classes,
                         [self._DummyNonTraceableModule1, self._DummyNonTraceableModule2])

    def test_prepare_custom_config_set_input_quantized_indexes(self):
        prepare_custom_config = PrepareCustomConfig()
        self.assertEqual(len(prepare_custom_config.input_quantized_indexes), 0)
        prepare_custom_config.set_input_quantized_indexes([0, 1])
        self.assertEqual(prepare_custom_config.input_quantized_indexes, [0, 1])

    def test_prepare_custom_config_set_output_quantized_indexes(self):
        prepare_custom_config = PrepareCustomConfig()
        self.assertEqual(len(prepare_custom_config.output_quantized_indexes), 0)
        prepare_custom_config.set_output_quantized_indexes([0, 1])
        self.assertEqual(prepare_custom_config.output_quantized_indexes, [0, 1])

    def test_prepare_custom_config_set_preserved_attributes(self):
        prepare_custom_config = PrepareCustomConfig()
        self.assertEqual(len(prepare_custom_config.preserved_attributes), 0)
        prepare_custom_config.set_preserved_attributes(["attr1", "attr2"])
        self.assertEqual(prepare_custom_config.preserved_attributes, ["attr1", "attr2"])

    def _get_dummy_prepare_custom_config_dict(self):
        """
        Return a dummy prepare_custom_config_dict to test PrepareCustomConfig's to_dict and from_dict methods.
        """
        return {
            STANDALONE_MODULE_NAME_DICT_KEY: [(
                "module1",
                QConfigMapping(),
                (torch.randn(3),),
                PrepareCustomConfig(),
                BackendConfig("my_backend"),
            )],
            STANDALONE_MODULE_CLASS_DICT_KEY: [(
                self._DummyStandaloneModule,
                QConfigMapping(),
                (torch.randn(10),),
                PrepareCustomConfig(),
                BackendConfig("my_backend"),
            )],
            FLOAT_TO_OBSERVED_DICT_KEY: {
                "static": {
                    self._DummyFloatModule: self._DummyObservedModule
                },
            },
            NON_TRACEABLE_MODULE_NAME_DICT_KEY: ["module2", "module3"],
            NON_TRACEABLE_MODULE_CLASS_DICT_KEY: [self._DummyNonTraceableModule1, self._DummyNonTraceableModule2],
            INPUT_QUANTIZED_INDEXES_DICT_KEY: [0, 1],
            OUTPUT_QUANTIZED_INDEXES_DICT_KEY: [0, 1],
            PRESERVED_ATTRIBUTES_DICT_KEY: ["attr1", "attr2"]
        }

    def test_prepare_custom_config_from_dict(self):
        prepare_custom_config_dict = self._get_dummy_prepare_custom_config_dict()
        (sm_name, qm1, ei1, pcc1, bcd1) = prepare_custom_config_dict[STANDALONE_MODULE_NAME_DICT_KEY][0]
        (sm_class, qm2, ei2, pcc2, bcd2) = prepare_custom_config_dict[STANDALONE_MODULE_CLASS_DICT_KEY][0]
        sm_config_entry1 = StandaloneModuleConfigEntry(qm1, ei1, pcc1, bcd1)
        sm_config_entry2 = StandaloneModuleConfigEntry(qm2, ei2, pcc2, bcd2)
        prepare_custom_config = PrepareCustomConfig.from_dict(prepare_custom_config_dict)

        # Standalone modules
        self.assertEqual(len(prepare_custom_config.standalone_module_names), 1)
        self.assertTrue(sm_name in prepare_custom_config.standalone_module_names)
        self.assertEqual(prepare_custom_config.standalone_module_names[sm_name], sm_config_entry1)
        self.assertEqual(len(prepare_custom_config.standalone_module_classes), 1)
        self.assertTrue(sm_class in prepare_custom_config.standalone_module_classes)
        self.assertEqual(prepare_custom_config.standalone_module_classes[sm_class], sm_config_entry2)

        # Float to observed mapping
        self.assertEqual(len(prepare_custom_config.float_to_observed_mapping), 1)
        self.assertEqual(list(prepare_custom_config.float_to_observed_mapping.keys()), [QuantType.STATIC])
        self.assertEqual(len(prepare_custom_config.float_to_observed_mapping[QuantType.STATIC]), 1)
        self.assertTrue(self._DummyFloatModule in prepare_custom_config.float_to_observed_mapping[QuantType.STATIC])
        self.assertEqual(prepare_custom_config.float_to_observed_mapping[QuantType.STATIC][self._DummyFloatModule],
                         self._DummyObservedModule)

        # Other
        self.assertEqual(prepare_custom_config.non_traceable_module_names, ["module2", "module3"])
        self.assertEqual(prepare_custom_config.non_traceable_module_classes,
                         [self._DummyNonTraceableModule1, self._DummyNonTraceableModule2])
        self.assertEqual(prepare_custom_config.input_quantized_indexes, [0, 1])
        self.assertEqual(prepare_custom_config.output_quantized_indexes, [0, 1])
        self.assertEqual(prepare_custom_config.preserved_attributes, ["attr1", "attr2"])

    def test_prepare_custom_config_to_dict(self):
        prepare_custom_config_dict = self._get_dummy_prepare_custom_config_dict()
        (sm_name, qm1, ei1, pcc1, bcd1) = prepare_custom_config_dict[STANDALONE_MODULE_NAME_DICT_KEY][0]
        (sm_class, qm2, ei2, pcc2, bcd2) = prepare_custom_config_dict[STANDALONE_MODULE_CLASS_DICT_KEY][0]
        prepare_custom_config = PrepareCustomConfig() \
            .set_standalone_module_name(sm_name, qm1, ei1, pcc1, bcd1) \
            .set_standalone_module_class(sm_class, qm2, ei2, pcc2, bcd2) \
            .set_float_to_observed_mapping(self._DummyFloatModule, self._DummyObservedModule) \
            .set_non_traceable_module_names(["module2", "module3"]) \
            .set_non_traceable_module_classes([self._DummyNonTraceableModule1, self._DummyNonTraceableModule2]) \
            .set_input_quantized_indexes([0, 1]) \
            .set_output_quantized_indexes([0, 1]) \
            .set_preserved_attributes(["attr1", "attr2"])
        # PrepareCustomConfig.to_dict also converts internal QConfigMappings and PrepareCustomConfigs to dicts
        prepare_custom_config_dict[STANDALONE_MODULE_NAME_DICT_KEY][0] = (sm_name, qm1.to_dict(), ei1, pcc1.to_dict(), bcd1)
        prepare_custom_config_dict[STANDALONE_MODULE_CLASS_DICT_KEY][0] = (sm_class, qm2.to_dict(), ei2, pcc2.to_dict(), bcd2)
        self.assertEqual(prepare_custom_config.to_dict(), prepare_custom_config_dict)

    def test_convert_custom_config_set_observed_to_quantized_mapping(self):
        convert_custom_config = ConvertCustomConfig()
        self.assertEqual(len(convert_custom_config.observed_to_quantized_mapping), 0)
        convert_custom_config.set_observed_to_quantized_mapping(
            self._DummyObservedModule, self._DummyQuantizedModule, QuantType.STATIC)
        self.assertEqual(len(convert_custom_config.observed_to_quantized_mapping), 1)
        self.assertEqual(list(convert_custom_config.observed_to_quantized_mapping.keys()), [QuantType.STATIC])
        self.assertTrue(self._DummyObservedModule in convert_custom_config.observed_to_quantized_mapping[QuantType.STATIC])
        self.assertEqual(convert_custom_config.observed_to_quantized_mapping[QuantType.STATIC][self._DummyObservedModule],
                         self._DummyQuantizedModule)

    def test_convert_custom_config_set_preserved_attributes(self):
        convert_custom_config = ConvertCustomConfig()
        self.assertEqual(len(convert_custom_config.preserved_attributes), 0)
        convert_custom_config.set_preserved_attributes(["attr1", "attr2"])
        self.assertEqual(convert_custom_config.preserved_attributes, ["attr1", "attr2"])

    def _get_dummy_convert_custom_config_dict(self):
        """
        Return a dummy convert_custom_config_dict to test ConvertCustomConfig's to_dict and from_dict methods.
        """
        return {
            OBSERVED_TO_QUANTIZED_DICT_KEY: {
                "static": {
                    self._DummyObservedModule: self._DummyQuantizedModule
                },
            },
            PRESERVED_ATTRIBUTES_DICT_KEY: ["attr1", "attr2"]
        }

    def test_convert_custom_config_from_dict(self):
        convert_custom_config_dict = self._get_dummy_convert_custom_config_dict()
        convert_custom_config = ConvertCustomConfig.from_dict(convert_custom_config_dict)
        self.assertEqual(len(convert_custom_config.observed_to_quantized_mapping), 1)
        self.assertEqual(list(convert_custom_config.observed_to_quantized_mapping.keys()), [QuantType.STATIC])
        self.assertEqual(len(convert_custom_config.observed_to_quantized_mapping[QuantType.STATIC]), 1)
        self.assertTrue(self._DummyObservedModule in convert_custom_config.observed_to_quantized_mapping[QuantType.STATIC])
        self.assertEqual(convert_custom_config.observed_to_quantized_mapping[QuantType.STATIC][self._DummyObservedModule],
                         self._DummyQuantizedModule)
        self.assertEqual(convert_custom_config.preserved_attributes, ["attr1", "attr2"])

    def test_convert_custom_config_to_dict(self):
        convert_custom_config = ConvertCustomConfig() \
            .set_observed_to_quantized_mapping(self._DummyObservedModule, self._DummyQuantizedModule) \
            .set_preserved_attributes(["attr1", "attr2"])
        self.assertEqual(convert_custom_config.to_dict(), self._get_dummy_convert_custom_config_dict())

    def test_fuse_custom_config_set_preserved_attributes(self):
        fuse_custom_config = FuseCustomConfig()
        self.assertEqual(len(fuse_custom_config.preserved_attributes), 0)
        fuse_custom_config.set_preserved_attributes(["attr1", "attr2"])
        self.assertEqual(fuse_custom_config.preserved_attributes, ["attr1", "attr2"])

    def test_fuse_custom_config_from_dict(self):
        fuse_custom_config_dict = {PRESERVED_ATTRIBUTES_DICT_KEY: ["attr1", "attr2"]}
        fuse_custom_config = FuseCustomConfig.from_dict(fuse_custom_config_dict)
        self.assertEqual(fuse_custom_config.preserved_attributes, ["attr1", "attr2"])

    def test_fuse_custom_config_to_dict(self):
        fuse_custom_config_dict = {PRESERVED_ATTRIBUTES_DICT_KEY: ["attr1", "attr2"]}
        fuse_custom_config = FuseCustomConfig().set_preserved_attributes(["attr1", "attr2"])
        self.assertEqual(fuse_custom_config.to_dict(), fuse_custom_config_dict)

    def test_remove_qconfig(self):
        class M(torch.nn.Module):
            def __init__(self):
                super().__init__()
                self.avg_pool = torch.nn.AvgPool2d(1)

            def forward(self, x):
                return self.avg_pool(x)

        m = M().eval()
        qconfig_dict = {'': default_qconfig}
        example_inputs = (torch.randn(1, 1, 1, 1),)
        m = prepare_fx(m, qconfig_dict, example_inputs=example_inputs)
        m(*example_inputs)
        m = convert_fx(m)
        m(*example_inputs)
        for name, module in m.named_modules():
            self.assertFalse(hasattr(module, 'qconfig'),
                             'qconfig is not removed for ' + name)

    def test_return_none(self):
        class M(torch.nn.Module):
            def forward(self, x):
                pass

        m = M().eval()
        qconfig_dict = {'': torch.ao.quantization.default_qconfig}
        m = prepare_fx(m, qconfig_dict, example_inputs=(torch.randn(1),))
        m = convert_fx(m)

    def test_default_quant_after_none_qconfig(self):
        """ Make sure default quant is inserted properly"""
        class M(torch.nn.Module):
            def __init__(self):
                super().__init__()
                self.conv1 = torch.nn.Conv2d(1, 1, 1)
                self.conv2 = torch.nn.Conv2d(1, 1, 1)

            def forward(self, x):
                x = self.conv1(x)
                x = x.transpose(1, 2)
                x = self.conv2(x)

        m = M().eval()
        qconfig_dict = {
            "": default_qconfig,
            "module_name": [
                ("conv1", None)
            ]
        }
        m = prepare_fx(m, qconfig_dict, example_inputs=(torch.randn(1, 1, 1, 1),))
        m = convert_fx(m)

    def test_qconfig_for_call_method(self):
        class Sub(torch.nn.Module):
            def __init__(self):
                super().__init__()
                self.conv = torch.nn.Conv2d(1, 1, 1)

            def forward(self, x):
                x = x.transpose(2, 3)
                x = self.conv(x)
                return x.transpose(2, 3)

        class M(torch.nn.Module):
            def __init__(self):
                super().__init__()
                self.sub = Sub()
                self.conv1 = torch.nn.Conv2d(1, 1, 1)
                self.conv2 = torch.nn.Conv2d(1, 1, 1)

            def forward(self, x):
                x = self.conv1(x)
                x = self.sub(x)
                x = self.conv2(x)
                return x.transpose(2, 3)

        qconfig_dict1 = {"": default_qconfig, "module_name": [("sub", None)]}
        # since sub is configured to have qconfig None, we should dequantize the output
        # of self.conv1 and quantize the input of self.conv2
        # dequantize after conv2 should happen after transpose since
        # it is configured with default_qconfig
        # nodes in Sub module instance is not quantized
        node_list1 = [
            ns.call_function(torch.quantize_per_tensor),
            ns.call_module(nnq.Conv2d),
            ns.call_method("dequantize"),
            ns.call_method("transpose"),
            ns.call_module(nn.Conv2d),
            ns.call_method("transpose"),
            ns.call_function(torch.quantize_per_tensor),
            ns.call_module(nnq.Conv2d),
            ns.call_method("transpose"),
            ns.call_method("dequantize")
        ]

        qconfig_dict2 = {"": None, "module_name": [("sub", default_qconfig)]}
        # Only nodes in Sub module instance are quantized
        # the first transpose is not quantized because the input is not quantized
        node_list2 = [
            ns.call_module(nn.Conv2d),
            ns.call_function(torch.quantize_per_tensor),
            ns.call_method("transpose"),
            ns.call_module(nnq.Conv2d),
            ns.call_method("transpose"),
            ns.call_method("dequantize"),
            ns.call_module(nn.Conv2d),
            ns.call_method("transpose"),
        ]

        for qconfig_dict, node_list in [
                (qconfig_dict1, node_list1),
                (qconfig_dict2, node_list2)
        ]:
            example_inputs = (torch.randn(2, 1, 3, 3),)
            m = M().eval()
            m = prepare_fx(m, qconfig_dict, example_inputs=example_inputs)
            m(torch.randn(2, 1, 3, 3))
            m = convert_fx(m)
            self.checkGraphModuleNodes(m, expected_node_list=node_list)
            # make sure it runs
            m(*example_inputs)

    def test_qconfig_for_call_func(self):
        class Linear(torch.nn.Module):
            def __init__(self):
                super().__init__()
                self.w = torch.ones(5, 5)
                self.b = torch.zeros(5)

            def forward(self, x):
                return torch.nn.functional.linear(x, self.w, self.b)

        class M(torch.nn.Module):
            def __init__(self):
                super().__init__()
                self.mods1 = torch.nn.Sequential(
                    Linear(),
                    Linear()
                )
                self.mods2 = Linear()

            def forward(self, x):
                x = self.mods1(x)
                x = self.mods2(x)
                return x

        model = M().eval()
        example_inputs = (torch.rand(5, 5),)
        qconfig_dict = {"": default_qconfig, "module_name": [("mods2", None)]}
        m = prepare_fx(model, qconfig_dict, example_inputs=example_inputs)
        m(*example_inputs)

        m = convert_fx(m)
        node_list = [
            ns.call_function(torch.quantize_per_tensor),
            ns.call_function(torch.ops.quantized.linear),
            ns.call_function(torch.ops.quantized.linear),
            ns.call_method('dequantize'),
            ns.call_function(torch.nn.functional.linear)
        ]
        self.checkGraphModuleNodes(m, expected_node_list=node_list)
        m(torch.rand(5, 5))

    def test_preserve_attributes(self):
        class M(torch.nn.Module):
            def __init__(self):
                super().__init__()
                self.conv = torch.nn.Conv2d(1, 1, 1)

            def forward(self, x):
                return self.conv(x)

        m = M()
        m.eval()
        m.preserved_attr = 3
        prepare_custom_config_dict = {
            "preserved_attributes": ["preserved_attr"]
        }
        example_inputs = (torch.randn(1, 1, 1, 1),)
        m = prepare_fx(
            m,
            {"": default_qconfig},
            example_inputs=example_inputs,
            prepare_custom_config=prepare_custom_config_dict)

        def assertAttrPreserved(m):
            self.assertTrue(hasattr(m, "preserved_attr"))
            self.assertEqual(m.preserved_attr, 3)

        assertAttrPreserved(m)
        convert_custom_config_dict = {
            "preserved_attributes": ["preserved_attr"]
        }
        m = convert_fx(m, convert_custom_config=convert_custom_config_dict)
        assertAttrPreserved(m)

    @skipIfNoFBGEMM
    def test_qat_and_script(self):
        model = LinearModelWithSubmodule().train()
        qengine = torch.backends.quantized.engine
        qconfig_dict = {'': torch.ao.quantization.get_default_qat_qconfig(qengine)}
        x = torch.randn(5, 5)
        example_inputs = (x,)
        model = prepare_qat_fx(model, qconfig_dict, example_inputs=example_inputs)

        # ensure scripting works
        scripted = torch.jit.script(model)
        # run one round to make sure model runs
        scripted(x)
        FileCheck().check_count('FakeQuantize = prim::GetAttr[name="', 4, exactly=True) \
                   .run(scripted.graph)

        # disable fake_quant and observer
        for epoch in range(3):
            if epoch == 1:
                scripted.apply(torch.ao.quantization.disable_observer)
            if epoch == 2:
                scripted.apply(torch.ao.quantization.disable_fake_quant)

        # ensure the fake_quant and observer have been disabled.
        matches = ['.fake_quant_enabled', '.observer_enabled']
        for key, v in scripted.state_dict().items():
            if any(x in key for x in matches):
                self.assertEqual(v, torch.tensor([0], dtype=torch.int64))

        # enable them back
        scripted.apply(torch.ao.quantization.enable_fake_quant)
        scripted.apply(torch.ao.quantization.enable_observer)
        for key, v in scripted.state_dict().items():
            if any(x in key for x in matches):
                self.assertEqual(v, torch.tensor([1], dtype=torch.int64))

    @skipIfNoFBGEMM
    def test_save_observer_state_dict(self):
        orig = LinearModelWithSubmodule().eval()
        model = orig
        qconfig_dict = {'': torch.ao.quantization.get_default_qconfig('fbgemm')}
        x = torch.randn(5, 5)
        model = prepare_fx(model, qconfig_dict, example_inputs=(x,))

        # run it through input
        model(x)

        quant = convert_fx(model)

        # save state_dict of model
        obs_dict = torch.ao.quantization.get_observer_state_dict(model)
        b = io.BytesIO()
        torch.save(obs_dict, b)
        b.seek(0)

        # Load the stats into new model
        model_2 = orig
        model_2 = prepare_fx(model_2, qconfig_dict, example_inputs=(x,))

        loaded_dict = torch.load(b)
        torch.ao.quantization.load_observer_state_dict(model_2, loaded_dict)

        quant_2 = convert_fx(model_2)

        # Verify that loaded state dict produces same results.
        self.assertEqual(quant(x), quant_2(x))

    @skipIfNoFBGEMM
    def test_custom_module_class(self):
        class CustomModule(torch.nn.Module):
            def __init__(self):
                super().__init__()
                self.linear = torch.nn.Linear(3, 3)

            def forward(self, x):
                return self.linear(x)

        class ObservedCustomModule(torch.nn.Module):
            def __init__(self, linear):
                super().__init__()
                self.linear = linear

            def forward(self, x):
                return self.linear(x)

            @classmethod
            def from_float(cls, float_module):
                assert hasattr(float_module, 'qconfig')
                observed = cls(float_module.linear)
                observed.qconfig = float_module.qconfig
                return observed

        class StaticQuantCustomModule(torch.nn.Module):
            def __init__(self, linear):
                super().__init__()
                self.linear = linear

            def forward(self, x):
                return self.linear(x)

            @classmethod
            def from_observed(cls, observed_module):
                assert hasattr(observed_module, 'qconfig')
                assert hasattr(observed_module, 'activation_post_process')
                observed_module.linear.activation_post_process = \
                    observed_module.activation_post_process
                quantized = cls(nnq.Linear.from_float(observed_module.linear))
                return quantized

        class DynamicQuantCustomModule(torch.nn.Module):
            def __init__(self, linear):
                super().__init__()
                self.linear = linear

            def forward(self, x):
                return self.linear(x)

            @classmethod
            def from_observed(cls, observed_module):
                assert hasattr(observed_module, 'qconfig')
                observed_module.linear.qconfig = observed_module.qconfig
                quantized = cls(nnqd.Linear.from_float(observed_module.linear))
                return quantized

        class M(torch.nn.Module):
            def __init__(self):
                super().__init__()
                self.linear = torch.nn.Linear(3, 3)
                self.custom = CustomModule()

            def forward(self, x):
                x = self.linear(x)
                x = self.custom(x)
                return x

        class RefM(torch.nn.Module):
            def __init__(self):
                super().__init__()
                self.linear1 = torch.nn.Linear(3, 3)
                self.linear2 = torch.nn.Linear(3, 3)

            def forward(self, x):
                x = self.linear1(x)
                x = self.linear2(x)
                return x

        # instantiate M and RefM and align the parameters
        original_m = M().eval()
        original_ref_m = RefM().eval()
        original_ref_m.linear1.weight = torch.nn.Parameter(original_m.linear.weight.detach())
        original_ref_m.linear1.bias = torch.nn.Parameter(original_m.linear.bias.detach())
        original_ref_m.linear2.weight = torch.nn.Parameter(original_m.custom.linear.weight.detach())
        original_ref_m.linear2.bias = torch.nn.Parameter(original_m.custom.linear.bias.detach())

        a16_qconfig = QConfig(
            activation=MinMaxObserver.with_args(dtype=torch.qint32, quant_min=0, quant_max=65536),
            weight=default_weight_observer,
        )
        test_configs = {
            "static": (default_qconfig, StaticQuantCustomModule, 3),
            "static_a16": (a16_qconfig, StaticQuantCustomModule, 3),
            "dynamic": (default_dynamic_qconfig, DynamicQuantCustomModule, 0)
        }

        for quant_type in [QuantType.STATIC, QuantType.DYNAMIC]:
            key = quant_type_to_str(quant_type)
            qconfig, quantized_module_class, num_observers = test_configs[key]
            qconfig_dict = {"": qconfig}
            if key == "static":
                prepare_custom_config_dict = {
                    "float_to_observed_custom_module_class": {
                        "static": {
                            CustomModule: ObservedCustomModule
                        }
                    }
                }
                convert_custom_config_dict = {
                    "observed_to_quantized_custom_module_class": {
                        "static": {
                            ObservedCustomModule: quantized_module_class
                        }
                    }
                }
            else:
                prepare_custom_config_dict = {
                    "non_traceable_module_class": [
                        CustomModule
                    ]
                }
                convert_custom_config_dict = {
                    "observed_to_quantized_custom_module_class": {
                        "dynamic": {
                            CustomModule: quantized_module_class
                        }
                    }
                }

            example_inputs = (torch.randn(3, 3),)
            # check prepared model
            m = prepare_fx(
                copy.deepcopy(original_m),
                qconfig_dict,
                example_inputs=example_inputs,
                prepare_custom_config=prepare_custom_config_dict)
            # calibration
            m(*example_inputs)
            # all activation observers are inserted in the top level module
            count_check = {
                ns.call_module(torch.ao.quantization.MinMaxObserver): num_observers
            }
            self.checkGraphModuleNodes(m, expected_node_occurrence=count_check)

            # check converted/quantized model
            m = convert_fx(
                m,
                convert_custom_config=convert_custom_config_dict)
            if quant_type == QuantType.STATIC:
                count_check = {
                    ns.call_function(torch.quantize_per_tensor) : 1,
                    ns.call_module(nnq.Linear) : 1,
                    ns.call_method('dequantize') : 1,
                }
                self.checkGraphModuleNodes(m, expected_node_occurrence=count_check)
            self.assertEqual(type(m.custom), quantized_module_class)
            res = m(*example_inputs)

            # quantize the reference model
            ref_m = prepare_fx(
                copy.deepcopy(original_ref_m), qconfig_dict, example_inputs=example_inputs)
            ref_m(*example_inputs)
            ref_m = convert_fx(ref_m)
            ref_res = ref_m(*example_inputs)
            self.assertEqual(res, ref_res)

    @skipIfNoFBGEMM
    def test_custom_module_class_input_has_multiple_users(self):
        """ Tests that the flow still works when the input of custom module
        has multiple users
        """
        class CustomModule(torch.nn.Module):
            def __init__(self):
                super().__init__()
                self.linear = torch.nn.Linear(3, 3)

            def forward(self, x):
                return self.linear(x)

        class ObservedCustomModule(torch.nn.Module):
            def __init__(self, linear):
                super().__init__()
                self.linear = linear

            def forward(self, x):
                return self.linear(x)

            @classmethod
            def from_float(cls, float_module):
                assert hasattr(float_module, 'qconfig')
                observed = cls(float_module.linear)
                observed.qconfig = float_module.qconfig
                return observed

        class StaticQuantCustomModule(torch.nn.Module):
            def __init__(self, linear):
                super().__init__()
                self.linear = linear

            def forward(self, x):
                return self.linear(x)

            @classmethod
            def from_observed(cls, observed_module):
                assert hasattr(observed_module, 'qconfig')
                assert hasattr(observed_module, 'activation_post_process')
                observed_module.linear.activation_post_process = \
                    observed_module.activation_post_process
                quantized = cls(nnq.Linear.from_float(observed_module.linear))
                return quantized

        class M(torch.nn.Module):
            def __init__(self):
                super().__init__()
                self.linear = torch.nn.Linear(3, 3)
                self.custom = CustomModule()

            def forward(self, x0):
                x1 = self.custom(x0)
                x2 = self.linear(x0)
                return x1 + x2

        prepare_custom_config_dict = {
            "float_to_observed_custom_module_class": {
                "static": {
                    CustomModule: ObservedCustomModule
                }
            }
        }
        convert_custom_config_dict = {
            "observed_to_quantized_custom_module_class": {
                "static": {
                    ObservedCustomModule: StaticQuantCustomModule
                }
            }
        }
        m = M().eval()
        example_inputs = (torch.randn(3, 3),)
        m = prepare_fx(
            m,
            {"": default_qconfig},
            example_inputs=example_inputs,
            prepare_custom_config=prepare_custom_config_dict)
        # make sure it works
        m = convert_fx(
            m,
            convert_custom_config=convert_custom_config_dict)
        # make sure it runs
        m(*example_inputs)

    @skipIfNoFBGEMM
    def test_non_traceable_module(self):
        class NonTraceable(torch.nn.Module):
            def __init__(self):
                super().__init__()

            def forward(self, x):
                for k in x.keys():
                    print(x[k])
                return x

        class NonTraceable2(torch.nn.Module):
            def __init__(self):
                super().__init__()

            def forward(self, x):
                # data dependent control flow is not traceable
                for i in x:
                    print(i)
                return x

        class M(torch.nn.Module):
            def __init__(self):
                super().__init__()
                self.m1 = NonTraceable()
                self.m2 = NonTraceable2()

            def forward(self, x):
                x = self.m1(x)
                x = self.m2(x)
                return x

        m = M().eval()
        qconfig_dict = {"": default_qconfig}
        prepare_custom_config_dict = {
            "non_traceable_module_name": [
                "m1"
            ],
            "non_traceable_module_class": [
                NonTraceable2
            ]
        }
        m = prepare_fx(
            m, qconfig_dict,
            example_inputs=({"key": torch.randn(1)},),
            prepare_custom_config=prepare_custom_config_dict)

        node_occurrence = {
            ns.call_module(NonTraceable) : 1,
            ns.call_module(NonTraceable2) : 1,
        }
        # make sure these modules are not traced
        self.checkGraphModuleNodes(m, expected_node_occurrence=node_occurrence)

    def test_prepared_model_deepcopy(self):
        """Ensures that copy.deepcopy works correctly on a prepared model.
        """
        class M(torch.nn.Module):
            def __init__(self):
                super().__init__()
                self.conv = torch.nn.Conv2d(1, 1, 1)
                self._foobar = 'foobar'
                self.foobar2 = 'foobar2'

            def forward(self, x):
                x = self.conv(x)
                return x

        m = M()
        m.eval()
        qconfig_dict = {'': torch.ao.quantization.default_qconfig}
        example_inputs = (torch.randn(4, 1, 4, 4),)
        prepared = prepare_fx(m, qconfig_dict, example_inputs=example_inputs)
        # calibrate
        prepared(*example_inputs)
        # copy
        prepared_copy = copy.deepcopy(prepared)
        # quantize, should run with no errors
        quantized = convert_fx(prepared_copy)

    def test_quantized_model_type(self):
        """ Test state_dict and deepcopy works properly in the quantized model
        """
        class M(torch.nn.Module):
            def __init__(self):
                super().__init__()
                self.linear = torch.nn.Linear(5, 5)

            def forward(self, x):
                return self.linear(x)

        example_inputs = (torch.rand(8, 5),)
        m = M().eval()
        m = prepare_fx(m, {"": default_qconfig}, example_inputs=example_inputs)
        m = convert_fx(m)
        # test deepcopy
        m_copy = copy.deepcopy(m)
        self.assertEqual(m_copy(*example_inputs), m(*example_inputs))

        # test state_dict
        state_dict = m.state_dict()
        m_new = M().eval()
        m_new = prepare_fx(m_new, {"": default_qconfig}, example_inputs=example_inputs)
        m_new = convert_fx(m_new)
        m_new.load_state_dict(state_dict)
        self.assertEqual(m_new(*example_inputs), m(*example_inputs))

    def test_dequantize(self):
        r""" Test to make sure dequantize node are placed before
        non-quantizable node
        """
        class M(torch.nn.Module):
            def __init__(self):
                super().__init__()
                self.conv = torch.nn.Conv2d(1, 1, 1)
                self.act = torch.nn.GELU()

            def forward(self, x):
                x = self.conv(x)
                return self.act(x)

        data = torch.rand(5, 1, 3, 3, dtype=torch.float)
        for quant_type in self.static_quant_types:
            node_list = [
                ns.call_module(nnq.Conv2d),
                ns.call_method("dequantize"),
                ns.call_module(nn.GELU),
            ]
            self.checkGraphModeFxOp(
                M().eval(), (data,), quant_type, expected_node_list=node_list)

    def test_sequential(self):
        class M(torch.nn.Module):
            def __init__(self):
                super().__init__()
                self.convs = torch.nn.Sequential(
                    torch.nn.Conv2d(1, 1, 1),
                    torch.nn.Conv2d(1, 1, 1)
                )

            def forward(self, x):
                x = self.convs(x)
                return x

        data = torch.rand(5, 1, 3, 3, dtype=torch.float)
        for quant_type in self.static_quant_types:
            node_list = [
                ns.call_module(nnq.Conv2d),
                ns.call_module(nnq.Conv2d),
            ]
            self.checkGraphModeFxOp(
                M().eval(), (data,), quant_type, expected_node_list=node_list)

    def _test_quantized_inputs_outputs(
            self, prepare_custom_config_dict, prepare_count_check,
            convert_count_check):
        """
        Test the option to have inputs and outputs of the graph quantized
        """
        class M(torch.nn.Module):
            def __init__(self):
                super().__init__()
                self.conv1 = torch.nn.Conv2d(1, 1, 1)
                self.conv2 = torch.nn.Conv2d(1, 1, 1)

            def forward(self, x):
                x = self.conv1(x)
                x = self.conv2(x)
                return x

        # quantized input, quantized output
        m = M()
        qconfig_dict = {'': torch.ao.quantization.default_qconfig}
        example_inputs = (torch.randn(1, 1, 4, 4),)
        m.eval()
        mp = torch.ao.quantization.quantize_fx.prepare_fx(
            m, qconfig_dict,
            example_inputs=example_inputs,
            prepare_custom_config=prepare_custom_config_dict)
        self.checkGraphModuleNodes(mp, expected_node_occurrence=prepare_count_check)
        mp(*example_inputs)
        mq = torch.ao.quantization.quantize_fx.convert_fx(mp)
        self.checkGraphModuleNodes(mq, expected_node_occurrence=convert_count_check)

    def test_quantized_input_quantized_output(self):
        prepare_custom_config_dict = {
            'input_quantized_idxs': [0], 'output_quantized_idxs': [0]}
        prepare_count_check = {
            ns.call_module(torch.ao.quantization.MinMaxObserver): 2,
        }
        convert_count_check = {
            ns.call_function(torch.quantize_per_tensor): 0,
            ns.call_method('dequantize'): 0,
        }
        self._test_quantized_inputs_outputs(
            prepare_custom_config_dict, prepare_count_check, convert_count_check)

    def test_fp32_input_quantized_output(self):
        prepare_custom_config_dict = {
            'output_quantized_idxs': [0]}
        prepare_count_check = {
            ns.call_module(torch.ao.quantization.MinMaxObserver): 3,
        }
        convert_count_check = {
            ns.call_function(torch.quantize_per_tensor): 1,
            ns.call_method('dequantize'): 0,
        }
        self._test_quantized_inputs_outputs(
            prepare_custom_config_dict, prepare_count_check, convert_count_check)

    def test_quantized_input_fp32_output(self):
        prepare_custom_config_dict = {
            'input_quantized_idxs': [0]}
        prepare_count_check = {
            ns.call_module(torch.ao.quantization.MinMaxObserver): 2,
        }
        convert_count_check = {
            ns.call_function(torch.quantize_per_tensor): 0,
            ns.call_method('dequantize'): 1,
        }
        self._test_quantized_inputs_outputs(
            prepare_custom_config_dict, prepare_count_check, convert_count_check)

    def test_fp32_input_fp32_output(self):
        prepare_custom_config_dict = {}
        prepare_count_check = {
            ns.call_module(torch.ao.quantization.MinMaxObserver): 3,
        }
        convert_count_check = {
            ns.call_function(torch.quantize_per_tensor): 1,
            ns.call_method('dequantize'): 1,
        }
        self._test_quantized_inputs_outputs(
            prepare_custom_config_dict, prepare_count_check, convert_count_check)

    @skipIfNoFBGEMM
    def test_convtranspose_per_channel_fails_early(self):
        r"""
        Verifies that attempting to quantize a ConvTranspose module with per-Channel
        weight observers fails in the prepare step, as opposed to the convert step.
        """
        m = torch.nn.Sequential(torch.nn.ConvTranspose2d(1, 1, 1))
        m.eval()
        qconfig_dict = {'': torch.ao.quantization.get_default_qconfig('fbgemm')}
        with self.assertRaises(AssertionError) as context:
            mp = prepare_fx(m, qconfig_dict, example_inputs=(torch.randn(1, 1, 1, 1),))
        self.assertTrue(
            str(context.exception) ==
            'Per channel weight observer is not supported yet for ConvTranspose{n}d.')

    @skipIfNoFBGEMM
    def test_qparams_buffers(self):
        class Linear(torch.nn.Module):
            def __init__(self):
                super().__init__()
                self.w = torch.ones(5, 5)
                self.b = torch.zeros(5)

            def forward(self, x):
                return torch.nn.functional.linear(x, self.w, self.b)

        class M(torch.nn.Module):
            def __init__(self):
                super().__init__()
                self.mods1 = torch.nn.Sequential(
                    Linear(),
                    Linear()
                )
                self.mods2 = Linear()

            def forward(self, x):
                x = self.mods1(x)
                x = self.mods2(x)
                return x

        model = M().eval()
        qconfig_dict = {"": default_qconfig}
        example_inputs = (torch.rand(5, 5),)
        m = prepare_fx(model, qconfig_dict, example_inputs=example_inputs)
        m(*example_inputs)
        m = convert_fx(m)
        keys = m.state_dict().keys()
        quant_scale_count = quant_zero_point = scale_count = zero_point_count = 0
        for k in keys:
            if 'input_scale' in k:
                quant_scale_count = quant_scale_count + 1
            elif 'input_zero_point' in k:
                quant_zero_point = quant_zero_point + 1
            elif 'scale' in k:
                scale_count = scale_count + 1
            elif 'zero_point' in k:
                zero_point_count = zero_point_count + 1

        # Expect each quantized linear op to have a scale and zero point
        self.assertTrue(scale_count == 3, "Expect each quantized linear op to have a scale in state_dict")
        self.assertTrue(zero_point_count == 3, "Expect each quantized linear op to have a zero_point in state_dict")
        # ensure it runs
        m(*example_inputs)
        # ensure it is scriptable
        scripted = torch.jit.script(m)
        scripted_keys = scripted.state_dict().keys()
        scripted.mods1_0_packed_weight_0 = m.state_dict()["mods1_0_packed_weight_0"]
        non_packed_weight_keys = [key for key in keys if "_packed_weight" not in key]
        self.assertTrue(
            set(scripted_keys) == set(non_packed_weight_keys),
            "Expected the scripted model to preserve the state_dict for non-packed weight attributes")
        # TODO: probably don't want to hardcode the attribute names, since they are generated
        for attr_name in [
                "mods1_0_input_scale_0", "mods1_0_input_zero_point_0",
                "mods1_0_scale_1", "mods1_0_zero_point_1",
                "mods1_1_scale_1", "mods1_1_zero_point_1",
                "mods2_scale_1", "mods2_zero_point_1"]:
            self.assertTrue(hasattr(m, attr_name), attr_name + " not found.")

    @skipIfNoFBGEMM
    def test_packed_weight_fused_op(self):
        class Linear(torch.nn.Module):
            def __init__(self):
                super().__init__()
                self.w = torch.ones(5, 5)
                self.b = torch.zeros(5)

            def forward(self, x):
                return F.linear(x, self.w, self.b)

        class M(torch.nn.Module):
            def __init__(self):
                super().__init__()
                self.mods1 = torch.nn.Sequential(
                    Linear(),
                    Linear()
                )
                self.mods2 = Linear()
                self.relu = F.relu

            def forward(self, x):
                x = self.mods1(x)
                x = self.mods2(x)
                x = self.relu(x)
                return x

        model = M().eval()
        example_inputs = (torch.rand(5, 5),)
        qconfig_dict = {"": default_qconfig}
        m = prepare_fx(model, qconfig_dict, example_inputs=example_inputs)
        m(*example_inputs)
        m = convert_fx(m)
        assert hasattr(m, "mods1_0_packed_weight_0")
        assert hasattr(m, "mods1_1_packed_weight_0")
        assert hasattr(m, "mods2_packed_weight_0")

    @skipIfNoFBGEMM
    def test_mul_add_fp16_config(self):
        with override_quantized_engine('fbgemm'):
            class Linear(torch.nn.Module):
                def __init__(self):
                    super().__init__()
                    self.w = torch.ones(5, 5)
                    self.b = torch.zeros(5)

                def forward(self, x):
                    return torch.nn.functional.linear(x, self.w, self.b)

            class M(torch.nn.Module):
                def __init__(self):
                    super().__init__()
                    self.mods1 = torch.nn.Sequential(
                        Linear(),
                        Linear()
                    )
                    self.mods2 = Linear()

                def forward(self, x):
                    x = x * 5
                    x = x + 5
                    x = self.mods1(x)
                    x = self.mods2(x)
                    return x
            model = M().eval()
            qconfig_dict = {"": float16_dynamic_qconfig}
            example_inputs = (torch.rand(5, 5),)
            m = prepare_fx(model, qconfig_dict, example_inputs=example_inputs)
            m = convert_fx(m)
            # make sure it runs
            m(*example_inputs)

    def test_getattr_with_nontensor_result(self):
        """
        Verifies that binary ops get quantized correctly if some
        of the args are nodes but not Tensors, such as an `x.ndim`
        pattern.
        """
        class M1(torch.nn.Module):
            def __init__(self):
                super().__init__()

            def forward(self, x):
                dims = x.ndim
                dims_sub = dims - 1
                dims_sub2 = dims_sub - 1
                x = torch.add(x, dims_sub2)
                return x

        class M2(torch.nn.Module):
            def __init__(self):
                super().__init__()

            def forward(self, x):
                dims = x.ndim
                dims_sub = dims - 2
                mul = [1] * dims_sub
                dims_list = [-1, x.size(1)] + mul
                x = x.view(dims_list)
                return x

        class M3(torch.nn.Module):
            def forward(self, x):
                shape = x.shape
                x = x.view(shape)
                return x

        for cls in (M1, M2, M3):
            m = cls().eval()
            example_inputs = (torch.rand(4, 4, 4, 4),)
            m(*example_inputs)
            qconfig_dict = {'': torch.ao.quantization.default_qconfig}
            mp = prepare_fx(m, qconfig_dict, example_inputs=example_inputs)
            mp(torch.rand(4, 4, 4, 4))
            mc = convert_fx(mp)

    class _NonReferenceTestModel(nn.Module):
        def __init__(self, func, lin_in, lin_out):
            super().__init__()
            self.conv1 = nn.Conv2d(3, 6, 5)
            self.pool = nn.MaxPool2d(2, 2)
            self.lin = nn.Linear(lin_in, lin_out)
            self.func = func

        def forward(self, x, y, z):
            x = self.pool(F.relu(self.conv1(x)))
            x = torch.flatten(x, 1)
            x = self.func(x, y, z)
            x = self.lin(x)
            return x

    # This function looks at the node specified by the NodeInfo in the key of
    # node_info_to_non_tensor_args and checks that the args at specified indices
    # are not observed (since they are non tensors). If the args at those indices
    # are a tuple/list (which do not show up as nodes) the function checks the
    # individual elements of the tuple/list recursively.
    def _check_not_observed(self, model, node_info_to_non_tensor_args):

        # this is a helper function (for easier recursion) that checks whether
        # arg_node is observed
        def _check_node_not_observed(model, arg_node, node):
            if isinstance(arg_node, tuple) or isinstance(arg_node, list):
                for new_node in arg_node:
                    _check_node_not_observed(model, new_node, node)
            elif arg_node.op == "call_module":
                self.assertTrue(
                    not is_activation_post_process(getattr(model, arg_node.target)),
                    "Arg: {0} of node: {1} is observed but is not a float tensor".format(
                        arg_node, node
                    ),
                )

        for node in model.graph.nodes:
            indices = node_info_to_non_tensor_args.get(
                NodeInfo(node.op, node.target), []
            )
            for index in indices:
                if index < len(node.args):
                    arg_node = node.args[index]
                    _check_node_not_observed(model, arg_node, node)

    # This test checks that the model gets prepared correct, doesn't have observers
    # on specific ops (see _check_not_observed) and that the prepared model runs
    def _test_dtype_propagation(self, model, node_info_to_non_tensor_args, *args):
        model.eval()
        qconfig_dict = {"": torch.ao.quantization.get_default_qconfig("fbgemm")}
        prepared_model = prepare_fx(model, qconfig_dict, example_inputs=tuple(args))
        self._check_not_observed(prepared_model, node_info_to_non_tensor_args)
        prepared_model(*args)

    def test_masked_fill_nontensor_args_not_observed(self):
        def func(x, y, z):
            return x.masked_fill(y, z)

        model = self._NonReferenceTestModel(func, 1176, 1)
        args = [torch.randn(5, 3, 32, 32), torch.randn(1176) > 0, 0.1]
        node_info_to_non_tensor_args = {NodeInfo("call_method", "masked_fill"): [1, 2]}
        self._test_dtype_propagation(model, node_info_to_non_tensor_args, *args)

    def test_permute_nontensor_args_not_observed(self):
        def func(x, y, z):
            return x.permute(y, z)

        model = self._NonReferenceTestModel(func, 1176, 1)
        args = [torch.randn(5, 3, 32, 32), 0, 1]
        node_info_to_non_tensor_args = {NodeInfo("call_method", "permute"): [1, 2]}
        self._test_dtype_propagation(model, node_info_to_non_tensor_args, *args)

    def test_repeat_nontensor_args_not_observed(self):
        def func(x, y, z):
            return x.repeat(y, z)

        model = self._NonReferenceTestModel(func, 1176, 1)
        args = [torch.randn(5, 3, 32, 32), 2, 1]
        node_info_to_non_tensor_args = {NodeInfo("call_method", "repeat"): [1, 2]}
        self._test_dtype_propagation(model, node_info_to_non_tensor_args, *args)

    def test_reshape_nontensor_args_not_observed(self):
        def func(x, y, z):
            return x.reshape(-1, y)

        model = self._NonReferenceTestModel(func, 5, 1)
        args = [torch.randn(5, 3, 32, 32), 5, None]
        node_info_to_non_tensor_args = {NodeInfo("call_method", "reshape"): [2]}
        self._test_dtype_propagation(model, node_info_to_non_tensor_args, *args)

    def test_size_nontensor_args_not_observed(self):
        def func(x, y, z):
            return x.reshape((-1, x.size(y)))

        model = self._NonReferenceTestModel(func, 5, 1)
        args = [torch.randn(5, 3, 32, 32), 0, None]
        node_info_to_non_tensor_args = {NodeInfo("call_method", "size"): [1]}
        self._test_dtype_propagation(model, node_info_to_non_tensor_args, *args)

    def test_transpose_nontensor_args_not_observed(self):
        def func(x, y, z):
            return x.transpose(y, z)

        model = self._NonReferenceTestModel(func, 5, 1)
        args = [torch.randn(5, 3, 32, 32), 0, 1]
        node_info_to_non_tensor_args = {NodeInfo("call_method", "transpose"): [1, 2]}
        self._test_dtype_propagation(model, node_info_to_non_tensor_args, *args)

    def test_torch_transpose_nontensor_args_not_observed(self):
        # TODO: make torch.transpose traceable by fx when using
        # variable nontensor arguments
        # func = lambda x, y, z: torch.transpose(x, y, z) # error
        def func(x, y, z):
            return torch.transpose(x, 0, 1)

        model = self._NonReferenceTestModel(func, 5, 1)
        node_info_to_non_tensor_args = {
            NodeInfo("call_method", torch.transpose): [1, 2]
        }
        args = [torch.randn(5, 3, 32, 32), 0, 1]
        self._test_dtype_propagation(model, node_info_to_non_tensor_args, *args)

    def test_unsqueeze_nontensor_args_not_observed(self):
        def func(x, y, z):
            return x.unsqueeze(y)

        model = self._NonReferenceTestModel(func, 1176, 1)
        args = [torch.randn(5, 3, 32, 32), 1, None]
        node_info_to_non_tensor_args = {NodeInfo("call_method", "unsqueeze"): [1]}
        self._test_dtype_propagation(model, node_info_to_non_tensor_args, *args)

    def test_unsqueeze__nontensor_args_not_observed(self):
        def func(x, y, z):
            return x.unsqueeze_(y)

        model = self._NonReferenceTestModel(func, 1176, 1)
        args = [torch.randn(5, 3, 32, 32), 1, None]
        node_info_to_non_tensor_args = {NodeInfo("call_method", "unsqueeze_"): [1]}
        self._test_dtype_propagation(model, node_info_to_non_tensor_args, *args)

    def test_torch_unsqueeze_nontensor_args_not_observed(self):
        # TODO: make torch.unsqueeze scriptable by fx when using
        # variable nontensor arguments
        # func = lambda x, y, z: torch.unsqueeze(x, y) # error
        def func(x, y, z):
            return torch.unsqueeze(x, 1)

        model = self._NonReferenceTestModel(func, 1176, 1)
        args = [torch.randn(5, 3, 32, 32), 1, None]
        node_info_to_non_tensor_args = {NodeInfo("call_method", torch.unsqueeze): [1]}
        self._test_dtype_propagation(model, node_info_to_non_tensor_args, *args)

    def test_view_nontensor_args_not_observed(self):
        def func(x, y, z):
            return x.view(-1, y)

        model = self._NonReferenceTestModel(func, 5, 1)
        args = [torch.randn(5, 3, 32, 32), 5, None]
        node_info_to_non_tensor_args = {NodeInfo("call_method", "view"): [2]}
        self._test_dtype_propagation(model, node_info_to_non_tensor_args, *args)

    def test_propagate_dtypes_for_known_nodes_list_args(self):
        def func(x, y, z):
            return x.reshape(y)

        model = self._NonReferenceTestModel(func, 5, 1)
        args = [torch.randn(5, 3, 32, 32), [-1, 5], None]
        node_info_to_non_tensor_args = {NodeInfo("call_method", "reshape"): [1]}
        self._test_dtype_propagation(model, node_info_to_non_tensor_args, *args)

    def test_propagate_dtypes_for_known_nodes_split_list_args(self):
        def func(x, y, z):
            return x.reshape([y, z])

        model = self._NonReferenceTestModel(func, 5, 1)
        args = [torch.randn(5, 3, 32, 32), -1, 5]
        node_info_to_non_tensor_args = {NodeInfo("call_method", "reshape"): [1]}
        self._test_dtype_propagation(model, node_info_to_non_tensor_args, *args)

    def test_propagate_dtypes_for_known_nodes_tuple_args(self):
        def func(x, y, z):
            return x.reshape(y)

        model = self._NonReferenceTestModel(func, 5, 1)
        args = [torch.randn(5, 3, 32, 32), (-1, 5), None]
        node_info_to_non_tensor_args = {NodeInfo("call_method", "reshape"): [1]}
        self._test_dtype_propagation(model, node_info_to_non_tensor_args, *args)

    def test_propagate_dtypes_for_known_nodes_split_tuple_args(self):
        def func(x, y, z):
            return x.reshape((y, z))

        model = self._NonReferenceTestModel(func, 5, 1)
        args = [torch.randn(5, 3, 32, 32), -1, 5]
        node_info_to_non_tensor_args = {NodeInfo("call_method", "reshape"): [1]}
        self._test_dtype_propagation(model, node_info_to_non_tensor_args, *args)

    def test_propagate_dtypes_for_known_nodes_dict_args(self):
        def func(x, y, z):
            return x.transpose(y["first"], y["second"])

        model = self._NonReferenceTestModel(func, 5, 1)
        args = [torch.randn(5, 3, 32, 32), {"first": 0, "second": 1}, None]
        node_info_to_non_tensor_args = {NodeInfo("call_method", "transpose"): [1, 2]}
        self._test_dtype_propagation(model, node_info_to_non_tensor_args, *args)

    def test_propagate_dtypes_for_known_nodes_dict_tuple_args(self):
        class reshape_module(nn.Module):
            def __init__(self):
                super().__init__()

            def forward(self, x, y, z):
                return x.reshape(y["shape"])

        model = self._NonReferenceTestModel(reshape_module(), 5, 1)
        args = [torch.randn(5, 3, 32, 32), {"shape": (-1, 5)}, None]
        node_info_to_non_tensor_args = {NodeInfo("call_method", "reshape"): [1]}
        self._test_dtype_propagation(model, node_info_to_non_tensor_args, *args)

    def test_propagate_dtypes_for_known_nodes_dict_split_tuple_args(self):
        def func(x, y, z):
            return x.reshape((y["first"], y["second"]))

        model = self._NonReferenceTestModel(func, 5, 1)
        args = [torch.randn(5, 3, 32, 32), {"first": -1, "second": 5}, None]
        node_info_to_non_tensor_args = {NodeInfo("call_method", "transpose"): [1]}
        self._test_dtype_propagation(model, node_info_to_non_tensor_args, *args)

    def test_assert_on_size_after_quant_layer(self):
        """
        Verifies that calculating a size of a quantized tensor works
        correctly in quantization passes.
        """
        class M(torch.nn.Module):
            def __init__(self):
                super().__init__()
                self.conv1 = nn.Conv2d(1, 1, 1)

            def forward(self, x):
                x = self.conv1(x)
                torch._assert(x.size(1) == 1, 'foobar')
                return x

        m = M().eval()
        example_inputs = (torch.rand(4, 1, 4, 4),)
        m(*example_inputs)
        qconfig_dict = {'': torch.ao.quantization.default_qconfig}
        mp = prepare_fx(m, qconfig_dict, example_inputs=example_inputs)
        mp(*example_inputs)
        mc = convert_fx(mp)
        mc(*example_inputs)

    def test_fp32_sum(self):
        """
        Verifies that fp32 sum works correctly if it's before or after
        quantized layers.
        """
        class M1(torch.nn.Module):
            def __init__(self):
                super().__init__()
                self.conv1 = nn.Conv2d(1, 1, 1)

            def forward(self, x):
                x = self.conv1(x)
                x = torch.stack([x])
                x = torch.sum(x)
                return x

        class M2(torch.nn.Module):
            def __init__(self):
                super().__init__()
                self.conv1 = nn.Conv2d(1, 1, 1)
                self.conv2 = nn.Conv2d(1, 1, 1)

            def forward(self, x):
                x = self.conv1(x)
                x1 = torch.stack([x])
                x1 = torch.sum(x1, dim=0)
                x2 = self.conv2(x1)
                return x2

        for cls in (M1, M2):
            m = cls().eval()
            example_inputs = (torch.rand(4, 1, 4, 4),)
            m(*example_inputs)
            qconfig_dict = {'': torch.ao.quantization.default_qconfig}
            mp = prepare_fx(m, qconfig_dict, example_inputs=example_inputs)
            mp(*example_inputs)
            mc = convert_fx(mp)
            mc(*example_inputs)

    def test_fusion_pattern_unquantized(self):
        """
        Ensure that leaving a possible fusion pattern of multiple nodes
        unquantized runs through the APIs without errors.
        """
        class Child(torch.nn.Module):
            def __init__(self):
                super().__init__()
                self.relu = nn.ReLU()

            def forward(self, x):
                x = torch.add(x, 1.0)
                x = torch.nn.functional.relu(x)
                return x

        class Parent(torch.nn.Module):
            def __init__(self):
                super().__init__()
                self.child = Child()
                self.conv = nn.Conv2d(1, 1, 1)

            def forward(self, x):
                x = self.child(x)
                x = self.conv(x)
                return x

        m = Parent().eval()
        qconfig_dict = {
            '': torch.ao.quantization.default_qconfig,
            'module_name': [
                ('child', None),
            ],
        }
        example_inputs = (torch.rand(1, 1, 1, 1),)
        mp = prepare_fx(m, qconfig_dict, example_inputs=example_inputs)
        mp(*example_inputs)
        mc = convert_fx(mp)

    def test_state_dict(self):
        """ Make sure packed params appear in state_dict
        """

        # test linear packed weight
        class M1(torch.nn.Module):
            def __init__(self):
                super().__init__()
                self.w = torch.rand(4, 30)
                self.b = torch.rand(4)

            def forward(self, x):
                return F.linear(x, self.w, self.b)

        m = M1().eval()
        qconfig_dict = {"": default_qconfig}
        m = prepare_fx(m, qconfig_dict, example_inputs=(torch.randn(1, 30),))
        m = convert_fx(m)
        state_dict = m.state_dict()
        self.assertTrue("_packed_weight_0" in state_dict)

        # test conv packed weight
        class M2(torch.nn.Module):
            def __init__(self):
                super().__init__()
                self.w = torch.rand(3, 3, 3, 3)
                self.b = torch.rand(3)
                self.stride = (1, 1)
                self.padding = (0, 0)
                self.dilation = (1, 1)
                self.groups = 1

            def forward(self, x):
                return F.conv2d(x, self.w, self.b, self.stride, self.padding, self.dilation, self.groups)

        m = M2().eval()
        qconfig_dict = {"": default_qconfig}
        m = prepare_fx(m, qconfig_dict, example_inputs=(torch.randn(1, 3, 3, 3),))
        m = convert_fx(m)
        state_dict = m.state_dict()
        self.assertTrue("_packed_weight_0" in state_dict)

        # test load
        ref_weight, ref_bias = torch.ops.quantized.conv2d_unpack(state_dict["_packed_weight_0"])
        data = torch.rand(1, 3, 5, 5)
        ref_res = m(data)
        m = M2().eval()
        m = prepare_fx(m, qconfig_dict, (data,))
        m = convert_fx(m)
        res = m(data)
        weight, bias = m._packed_weight_0.unpack()
        # check that random model weight/bias does not match ref weight/bias
        self.assertNotEqual(weight, ref_weight)
        self.assertNotEqual(bias, ref_bias)
        self.assertNotEqual(res, ref_res)
        m.load_state_dict(state_dict)

        def checkModel(m, data, ref_weight, ref_bias, ref_res):
            res = m(data)
            weight, bias = m._packed_weight_0.unpack()
            # check that weight/bias matches after load the state_dict
            self.assertEqual(weight, ref_weight)
            self.assertEqual(bias, ref_bias)
            self.assertEqual(res, ref_res)

        checkModel(m, data, ref_weight, ref_bias, ref_res)

        # Test save to disk and load back
        m = M2().eval()
        m = prepare_fx(m, qconfig_dict, example_inputs=(data,))
        m = convert_fx(m)
        m.load_state_dict(state_dict)
        with TemporaryFileName() as fname:
            torch.save(m.state_dict(), fname)
            m.load_state_dict(torch.load(fname))

        checkModel(m, data, ref_weight, ref_bias, ref_res)

    @skipIfNoFBGEMM
    def test_preserve_qconfig(self):
        """
        Test to make sure the temporary config option to preserve qconfig attributes
        in the model works
        """
        with override_quantized_engine('fbgemm'):
            class Linear(torch.nn.Module):
                def __init__(self):
                    super().__init__()
                    self.w = torch.ones(5, 5)
                    self.b = torch.zeros(5)

                def forward(self, x):
                    return torch.nn.functional.linear(x, self.w, self.b)

            class M(torch.nn.Module):
                def __init__(self):
                    super().__init__()
                    self.mods1 = torch.nn.Sequential(
                        Linear(),
                        Linear()
                    )
                    self.mods2 = torch.nn.Sigmoid()

                def forward(self, x):
                    x = self.mods1(x)
                    x = self.mods2(x)
                    return x

            model = M().eval()
            qconfig_dict = {
                "object_type": [
                    (torch.nn.functional.linear, float16_dynamic_qconfig),
                ],
            }
            example_inputs = (torch.rand(5, 5),)
            m = prepare_fx(model, qconfig_dict, example_inputs=example_inputs)
            m(*example_inputs)
            m = convert_fx(m, _remove_qconfig=False)

            self.assertTrue(hasattr(m.mods2, 'qconfig'))

    def test_not_used(self):
        """ Test quantizing a not used value"""

        class M(torch.nn.Module):
            def __init__(self):
                super().__init__()

            def forward(self, x):
                x = x + x
                x.sigmoid_()
                return x

        m = M().eval()
        qconfig_mapping = get_default_qconfig_mapping().set_global(float16_static_qconfig)
        # make sure quantization runs
        m = prepare_fx(m, qconfig_mapping, example_inputs=(torch.randn(1),))
        m = convert_fx(m)

    def test_qparams_fqn(self):
        """ Test that the FQN of input_scale/zero_point is set
        to that of first linear use. """
        class Linear(torch.nn.Module):
            def __init__(self):
                super().__init__()
                self.w = torch.ones(5, 5)
                self.b = torch.zeros(5)

            def forward(self, x):
                return torch.nn.functional.linear(x, self.w, self.b)

        class M(torch.nn.Module):
            def __init__(self):
                super().__init__()
                self.mods1 = torch.nn.Sequential(
                    Linear(),
                    Linear()
                )

            def forward(self, x):
                x = torch.cat((x,), 1)
                tmp = x.size()
                x = self.mods1(x)
                y = x * tmp[0]
                return y

        model = M().eval()
        qconfig_dict = {
            "": None,
            "object_type": [
                (torch.nn.functional.linear, default_qconfig),
                (torch.nn.functional.relu, default_qconfig),
            ],
        }
        example_inputs = (torch.rand(5, 5),)
        m = prepare_fx(model, qconfig_dict, example_inputs=example_inputs)
        m(*example_inputs)
        m = convert_fx(m)
        keys = m.state_dict().keys()
        m(torch.randn(5, 5))
        # TODO: probably don't want to hardcode the attribute names, since they are generated
        for attr_name in [
                "mods1_0_input_scale_0", "mods1_0_input_zero_point_0",
                "mods1_0_scale_0", "mods1_0_zero_point_0",
                "mods1_1_scale_0", "mods1_1_zero_point_0"]:
            self.assertTrue(hasattr(m, attr_name), attr_name + " not found.")

    def test_no_obs_between_unmatched_node_and_copy_node(self):
        """
        Verifies that an observer is not inserted between an unmatched
        node and a node matched to CopyNodeQuantizeHandler.  This is done
        because observers require activations to be Tensors, and there is
        no guarantee that an output of an unmatched node is a Tensor.
        """

        class M(nn.Module):
            def __init__(self):
                super().__init__()
                self.relu = nn.ReLU()

            def forward(self, x):
                x = _user_func_with_complex_return_type(x)
                x1 = x[0] + 1
                return x1, x[1]

        m = M().eval()

        qconfig_dict = {'': torch.ao.quantization.default_qconfig}
        example_inputs = (torch.randn(4, 4, 4, 4),)
        mp = prepare_fx(m, qconfig_dict, example_inputs=example_inputs)
        # if an observer is inserted after _user_func_with_complex_return_type,
        # the following call will fail
        mp(*example_inputs)
        mc = convert_fx(mp)
        mc(*example_inputs)

    def test_fold_quant_dequant(self):
        """ Test that the sequence of quant-dequant nodes in the
            graph, get folded and we erase the extra dequant nodes.
        """
        class M(torch.nn.Module):
            def __init__(self):
                super().__init__()
                self.w = torch.ones(5, 5)
                self.b = torch.zeros(5)

            def forward(self, x):
                x = torch.cat((x,), 1)
                tmp = x.size()
                x = torch.nn.functional.linear(x, self.w, self.b)
                y = x * tmp[0]
                return y

        model = M().eval()
        qconfig_dict = {
            "": None,
            "object_type": [
                (torch.nn.functional.linear, default_qconfig),
            ],
        }
        example_inputs = (torch.rand(5, 5),)
        m = prepare_fx(model, qconfig_dict, example_inputs=example_inputs)
        m(*example_inputs)
        m = convert_fx(m)
        keys = m.state_dict().keys()
        m(*example_inputs)
        dequant = 0
        quant = 0
        for n in m.graph.nodes:
            if n.op == "call_method" and n.target == "dequantize":
                dequant = dequant + 1
            if n.op == "call_function" and n.target == torch.quantize_per_tensor:
                quant = quant + 1
        self.assertEqual(dequant, 1)
        self.assertEqual(quant, 1)

    def test_quant_output_always_observed(self):
        """
        If the output is hardcoded to be quantized, ensure that
        there is always an observer, even if the last non-output node is not
        quantizeable.
        """
        qconfig_dict = {'': torch.ao.quantization.get_default_qat_qconfig('fbgemm')}
        prepare_custom_config_dict = {'output_quantized_idxs': [0]}
        example_inputs = (torch.randn(4, 1, 4, 4),)

        # non-quantizeable node, quantized output
        class M1(torch.nn.Module):
            def __init__(self):
                super().__init__()
                self.identity = torch.nn.Identity()

            def forward(self, x):
                x = self.identity(x)
                return x

        m1 = M1()
        self.checkGraphModeFxOp(
            m1, example_inputs, QuantType.QAT,
            prepare_expected_node_occurrence={
                ns.call_module(torch.ao.quantization.FusedMovingAvgObsFakeQuantize): 2,
            },
            expected_node_occurrence={
                ns.call_function(torch.quantize_per_tensor): 1,
            },
            prepare_custom_config=prepare_custom_config_dict)

        # quantizeable node, quantized output
        class M2(torch.nn.Module):
            def __init__(self):
                super().__init__()
                self.conv = torch.nn.Conv2d(1, 1, 1)

            def forward(self, x):
                x = self.conv(x)
                return x

        m2 = M2()
        self.checkGraphModeFxOp(
            m2, example_inputs, QuantType.QAT,
            prepare_expected_node_occurrence={
                # one for weights, one for activations
                ns.call_module(torch.ao.quantization.FusedMovingAvgObsFakeQuantize): 2,
            },
            expected_node_occurrence={
                ns.call_function(torch.quantize_per_tensor): 1,
            },
            prepare_custom_config=prepare_custom_config_dict)

        # quantizeable node, quantized dictionary output
        class M3(torch.nn.Module):
            def __init__(self):
                super().__init__()
                self.conv = torch.nn.Conv2d(1, 1, 1)

            def forward(self, x):
                x = self.conv(x)
                return {"output": x}

        m3 = M3()
        self.checkGraphModeFxOp(
            m3, example_inputs, QuantType.QAT,
            prepare_expected_node_occurrence={
                # one for weights, one for activations
                ns.call_module(torch.ao.quantization.FusedMovingAvgObsFakeQuantize): 2,
            },
            expected_node_occurrence={
                ns.call_function(torch.quantize_per_tensor): 1,
            },
            prepare_custom_config=prepare_custom_config_dict)

    def test_deepcopy_preserve_attributes(self):
        class M(torch.nn.Module):
            def __init__(self):
                super().__init__()
                self.attr = 3

            def forward(self, x):
                return x

        m = M().eval()
        m = prepare_fx(
            m,
            {"": default_qconfig},
            example_inputs=(torch.randn(1),),
            prepare_custom_config={"preserved_attributes": ["attr"]})
        self.assertTrue(hasattr(m, "attr"))
        m2 = copy.deepcopy(m)
        self.assertTrue(hasattr(m2, "attr"))
        m = convert_fx(m, convert_custom_config={"preserved_attributes": ["attr"]})
        self.assertTrue(hasattr(m, "attr"))
        m2 = copy.deepcopy(m)
        self.assertTrue(hasattr(m2, "attr"))

    def test_output_lists_and_dicts(self):
        """Verify that specifying complicated output types does not crash.
        """
        class M(torch.nn.Module):
            def __init__(self):
                super().__init__()
                self.conv = nn.Conv2d(1, 1, 1)

            def forward(self, x):
                x = self.conv(x)
                return {'foo': [x]}, [{'foo': [[x]]}]

        m = M().eval()
        qconfig_dict = {'': torch.ao.quantization.default_qconfig}
        mp = prepare_fx(m, qconfig_dict, example_inputs=(torch.randn(1, 1, 1, 1),))
        mc = convert_fx(mp)

    def test_shape_followed_by_quantized_op(self):
        """ Make sure that shape does not dequantize
        the Tensor before the next operator
        """
        class M(torch.nn.Module):
            def __init__(self):
                super().__init__()
                self.conv1 = torch.nn.Conv2d(2, 2, 2)
                self.conv2 = torch.nn.Conv2d(2, 2, 2)

            def forward(self, x):
                x = self.conv1(x)
                s = x.shape
                torch._assert(s == x.shape, "")
                x = self.conv2(x)
                return x

        # make sure quantization runs
        m = M().eval()
        example_inputs = (torch.randn(2, 2, 4, 4),)
        m = prepare_fx(m, {"": default_qconfig}, example_inputs=example_inputs)
        m = convert_fx(m)
        m(*example_inputs)
        node_occurrence = {
            ns.call_function(torch.quantize_per_tensor): 1,
            ns.call_method("dequantize"): 1
        }
        self.checkGraphModuleNodes(m, expected_node_occurrence=node_occurrence)

    def test_trace_quantize_per_tensor(self):
        class M(torch.nn.Module):
            def __init__(self):
                super().__init__()
                self.conv = torch.nn.Conv2d(1, 1, 1)

            def forward(self, x):
                x = self.conv(x)
                return x

        m = M().eval()
        m = prepare_fx(m, {"": default_qconfig}, example_inputs=(torch.randn(1, 1, 3, 3),))
        m = convert_fx(m)
        # Make sure this runs without error
        m = torch.fx.Transformer(m).transform()

    def test_copy_node_has_shared_actpp_instance(self):
        """ Test the output of CopyNode to have the same
        observer/fake_quant instance as the input
        """

        class M(torch.nn.Module):
            def __init__(self):
                super().__init__()
                self.avgpool2d = torch.nn.AvgPool2d(kernel_size=3)

            def forward(self, x):
                x = self.avgpool2d(x)
                return x

        for quant_type in self.static_quant_types:
            m = M()
            # Checks that we have an observer for both input and output
            occurrence_map = {
                QuantType.STATIC: {
                    ns.call_module(torch.ao.quantization.MinMaxObserver): 2
                },
                QuantType.QAT: {
                    ns.call_module(torch.ao.quantization.FakeQuantize): 2
                }
            }
            if quant_type == QuantType.QAT:
                m.train()
                prepare = prepare_qat_fx
                qconfig = default_qat_qconfig
                actpp_module_class = torch.ao.quantization.FakeQuantize
            else:
                m.eval()
                prepare = prepare_fx
                qconfig = default_qconfig
                actpp_module_class = torch.ao.quantization.MinMaxObserver

            example_inputs = (torch.randn(1, 3, 3, 3),)
            m = prepare(m, {"": qconfig}, example_inputs=example_inputs)
            # check that there is a duplicated observer instance
            actpp_module_count = 0
            for name, module in m.named_modules(remove_duplicate=False):
                if isinstance(module, actpp_module_class):
                    actpp_module_count += 1
            self.assertEqual(actpp_module_count, 2)

            actpp_module_count = 0
            for name, module in m.named_modules():
                if isinstance(module, actpp_module_class):
                    actpp_module_count += 1
            self.assertEqual(actpp_module_count, 1)

            m_copy = copy.deepcopy(m)
            m = convert_fx(m)
            m_reference = convert_to_reference_fx(m_copy)

            # checks for non-reference quantized model
            node_occurrence = {
                ns.call_function(torch.quantize_per_tensor): 1,
                ns.call_method("dequantize"): 1
            }
            node_list = [
                ns.call_function(torch.quantize_per_tensor),
                ns.call_module(torch.nn.AvgPool2d),
                ns.call_method("dequantize"),
            ]
            self.checkGraphModuleNodes(m, expected_node_occurrence=node_occurrence, expected_node_list=node_list)

            # checks for reference quantized model, for copy nodes we'll have
            # dequant - copy_node - quant patterns which will be fused later
            # in the backend lowering step
            node_occurrence = {
                ns.call_function(torch.quantize_per_tensor): 2,
                ns.call_method("dequantize"): 2
            }
            node_list = [
                ns.call_function(torch.quantize_per_tensor),
                ns.call_method("dequantize"),
                ns.call_module(torch.nn.AvgPool2d),
                ns.call_function(torch.quantize_per_tensor),
                ns.call_method("dequantize"),
            ]
            self.checkGraphModuleNodes(m_reference, expected_node_occurrence=node_occurrence, expected_node_list=node_list)

    def test_linear_qint8_activation(self):
        """Test support for qint8 activation in reference pattern
        """
        class M(torch.nn.Module):
            def __init__(self):
                super().__init__()
                self.conv = torch.nn.Conv2d(1, 2, 2, 2)
                self.linear = torch.nn.Linear(8, 5)

            def forward(self, x):
                x = self.conv(x)
                x = torch.flatten(x, 1)
                x = self.linear(x)
                return x

        m = M().eval()
        example_inputs = (torch.rand(2, 1, 5, 5),)
        m = prepare_fx(
            m,
            {"": torch.ao.quantization.QConfig(
                activation=torch.ao.quantization.HistogramObserver.with_args(
                    qscheme=torch.per_tensor_symmetric, dtype=torch.qint8
                ), weight=torch.ao.quantization.default_per_channel_weight_observer)},
            example_inputs=example_inputs)
        m = convert_to_reference_fx(m)
        m(*example_inputs)

    def test_preserve_tuple(self):
        """ Test tuple input type is preserved
        """

        class LSTM(nn.Module):
            def __init__(self):
                super().__init__()
                self.lstm = nn.LSTM(50, 50, 1)

            def forward(self, inputs: torch.Tensor, state: List[torch.Tensor]):
                h = state[0]
                c = state[1]
                return self.lstm(inputs, (h, c))

        m = LSTM().eval()
        example_inputs = (torch.randn(5, 3, 50), torch.randn(2, 3, 50), torch.randn(2, 3, 50))
        m = prepare_fx(m, {"": default_qconfig}, example_inputs=example_inputs)
        # make sure the arg[1] of lstm module is a tuple
        for n in m.graph.nodes:
            if n.target == "lstm":
                self.assertEqual(type(n.args[1]), tuple)

    def _test_static_lstm_helper(self, model, prepare_node_occurrence, convert_node_occurrence):
        """
        Helper method to validate the graph of a model with static LSTM.
        """
        qconfig_mapping = get_default_qconfig_mapping()
        prepare_custom_config = PrepareCustomConfig() \
            .set_float_to_observed_mapping(torch.nn.LSTM, torch.ao.nn.quantizable.LSTM)
        convert_custom_config = ConvertCustomConfig() \
            .set_observed_to_quantized_mapping(torch.ao.nn.quantizable.LSTM, torch.ao.nn.quantized.LSTM)
        example_inputs = (torch.rand(5, 3, 50), torch.rand(1, 3, 50), torch.randn(1, 3, 50))

        model = prepare_fx(model, qconfig_mapping, example_inputs, prepare_custom_config=prepare_custom_config)
        self.checkGraphModuleNodes(model, expected_node_occurrence=prepare_node_occurrence)
        model(*example_inputs)

        model = convert_fx(model, convert_custom_config=convert_custom_config)
        self.checkGraphModuleNodes(model, expected_node_occurrence=convert_node_occurrence)
        model(*example_inputs)

    def test_static_lstm(self):
        """
        Test statically quantized custom module LSTM followed by ops that consume individual
        tensors of the output tuple.
        """
        class MyModel(nn.Module):
            def __init__(self):
                super().__init__()
                self.lstm = nn.LSTM(50, 50, 1)
                self.linear1 = nn.Linear(50, 10)
                self.linear2 = nn.Linear(50, 10)
                self.linear3 = nn.Linear(50, 10)

            def forward(self, inputs: torch.Tensor, h0: torch.Tensor, c0: torch.Tensor):
                (out, (h0_out, c0_out)) = self.lstm(inputs, (h0, c0))
                out = self.linear1(out)
                h0_out = self.linear2(h0_out)
                c0_out = self.linear3(c0_out)
                return (out, (h0_out, c0_out))

        m = MyModel()
        prepare_node_occurrence = {
            ns.call_module(torch.ao.nn.quantizable.LSTM): 1,
        }
        convert_node_occurrence = {
            ns.call_module(torch.ao.nn.quantized.LSTM): 1,
            ns.call_function(torch.quantize_per_tensor): 3,
            # lstm[0].dequantize()
            # lstm[1][0].dequantize()
            # lstm[1][1].dequantize()
            ns.call_method("dequantize"): 3,
            # lstm[0], lstm[1], lstm[1][0], lstm[1][1]
            ns.call_function(operator.getitem): 4,
            # No tuples are consumed
            ns.call_function(tuple): 0,
        }
        self._test_static_lstm_helper(m, prepare_node_occurrence, convert_node_occurrence)

    def test_static_lstm_consume_tuple(self):
        """
        Test statically quantized custom module LSTM followed by a module that consumes the
        output tuple, either as a whole or part of it.
        """
        class ModuleAfterLSTM(nn.Module):
            def __init__(self):
                super().__init__()
                self.identity = torch.nn.Identity()

            def forward(self, x):
                return self.identity(x)

        class ConsumeWholeTuple(nn.Module):
            def __init__(self):
                super().__init__()
                self.lstm = nn.LSTM(50, 50, 1)
                self.module_after_lstm = ModuleAfterLSTM()

            def forward(self, inputs: torch.Tensor, h0: torch.Tensor, c0: torch.Tensor):
                x = self.lstm(inputs, (h0, c0))
                x = self.module_after_lstm(x)  # consume tuple (output, (hidden0, hidden1))
                return x

        class ConsumeHiddenTuple(ConsumeWholeTuple):
            def forward(self, inputs: torch.Tensor, h0: torch.Tensor, c0: torch.Tensor):
                x = self.lstm(inputs, (h0, c0))
                x = self.module_after_lstm(x[1])  # consume tuple (hidden0, hidden1)
                return x

        # Test consuming the whole tuple (output, (hidden0, hidden1))
        m1 = ConsumeWholeTuple()
        prepare_node_occurrence = {
            ns.call_module(torch.ao.nn.quantizable.LSTM): 1,
        }
        convert_node_occurrence1 = {
            ns.call_module(torch.ao.nn.quantized.LSTM): 1,
            ns.call_function(torch.quantize_per_tensor): 3,
            # lstm[0].dequantize()
            # lstm[1][0].dequantize()
            # lstm[1][1].dequantize()
            ns.call_method("dequantize"): 3,
            # lstm[0], lstm[1], lstm[1][0], lstm[1][1]
            ns.call_function(operator.getitem): 4,
            # tuple(output_dq, tuple(hidden0_dq, hidden1_dq))
            ns.call_function(tuple): 2,
        }
        self._test_static_lstm_helper(m1, prepare_node_occurrence, convert_node_occurrence1)

        # Test consuming just the hidden tuple (hidden0, hidden1)
        m2 = ConsumeHiddenTuple()
        convert_node_occurrence2 = {
            ns.call_module(torch.ao.nn.quantized.LSTM): 1,
            ns.call_function(torch.quantize_per_tensor): 3,
            # lstm[1][0].dequantize()
            # lstm[1][1].dequantize()
            ns.call_method("dequantize"): 2,
            # lstm[1], lstm[1][0], lstm[1][1]
            ns.call_function(operator.getitem): 3,
            # tuple(hidden0_dq, hidden1_dq)
            ns.call_function(tuple): 1,
        }
        self._test_static_lstm_helper(m2, prepare_node_occurrence, convert_node_occurrence2)

    def test_reroute_tuple_getitem_patterns(self):
        """
        The following graph should redirect the output to `b`. After the transformation,
        all other nodes, including the inputs `a` and `c`, are no longer needed.

             a   b     c
             |   \\   /
             \\   tuple
              \\   /
               tuple
               /  \\
              /    \\
             |      \\
             |       \\
             |        \\
        getitem0    getitem1
             |      /     \\
             | getitem0  getitem1
             |     \\     /
             \\      tuple
              \\      /
               \\    /
                tuple
                  |
               getitem1
                  |
               getitem0
                  |
                output
        """
        # Construct graph manually because symbolic_trace does not insert tuple and getitem nodes
        graph = torch.fx.Graph()
        a = graph.create_node("placeholder", "a")
        b = graph.create_node("placeholder", "b")
        c = graph.create_node("placeholder", "c")
        bc = graph.call_function(tuple, args=([b, c],))
        abc = graph.call_function(tuple, args=([a, bc],))

        # Break down tuple and reconstruct it again
        a2 = graph.call_function(operator.getitem, args=(abc, 0))
        bc2 = graph.call_function(operator.getitem, args=(abc, 1))
        b2 = graph.call_function(operator.getitem, args=(bc2, 0))
        c2 = graph.call_function(operator.getitem, args=(bc2, 1))
        bc3 = graph.call_function(tuple, args=([b2, c2],))
        abc2 = graph.call_function(tuple, args=([a2, bc3],))

        # Output tuple[1][0]
        bc4 = graph.call_function(operator.getitem, args=(abc2, 1))
        b3 = graph.call_function(operator.getitem, args=(bc4, 0))
        output = graph.output(b3)

        # Do reroute
        _reroute_tuple_getitem_pattern(graph)

        # Assert that output reroutes to `b` directly, and all other nodes can be removed
        output_ancestors = []
        def gather_ancestors(current_node):  # noqa: E306
            for arg in current_node.args:
                output_ancestors.append(arg)
                gather_ancestors(arg)
        gather_ancestors(output)
        self.assertEqual(output_ancestors, [b])
        self.assertEqual(output.args[0], b)

    def test_relu_lowering(self):
        class M(torch.nn.Module):
            def forward(self, x):
                return torch.nn.functional.relu(x)

        m = M().eval()
        m = prepare_fx(m, {"": default_qconfig}, example_inputs=(torch.randn(1),))
        m_copy = copy.deepcopy(m)
        m = convert_fx(m)
        m_ref = convert_to_reference_fx(m_copy)
        node_occurrence = {
            ns.call_function(torch.quantize_per_tensor): 1,
            ns.call_method("dequantize"): 1
        }
        node_occurrence_ref = {
            ns.call_function(torch.quantize_per_tensor): 2,
            ns.call_method("dequantize"): 2
        }

        self.checkGraphModuleNodes(m, expected_node_occurrence=node_occurrence)
        self.checkGraphModuleNodes(m_ref, expected_node_occurrence=node_occurrence_ref)

    @skipIfNoFBGEMM
    def test_dynamic_with_fusion(self):
        """
        Tests that dynamic quantization APIs work with Linear + Relu fusion
        """
        with override_quantized_engine('fbgemm'):
            class LinearRelu(torch.nn.Module):
                def __init__(self):
                    super().__init__()
                    self.linear = torch.nn.Linear(5, 5)
                    self.relu = torch.nn.ReLU()

                def forward(self, x):
                    x = self.linear(x)
                    return self.relu(x)

            class Linear(torch.nn.Module):
                def __init__(self):
                    super().__init__()
                    self.w = torch.ones(5, 5)
                    self.b = torch.zeros(5)

                def forward(self, x):
                    return torch.nn.functional.linear(x, self.w, self.b)

            class M(torch.nn.Module):
                def __init__(self):
                    super().__init__()
                    self.mods1 = torch.nn.Sequential(LinearRelu(), LinearRelu())
                    self.mods2 = Linear()
                    self.relu = F.relu

                def forward(self, x):
                    x = self.mods1(x)
                    x = self.mods2(x)
                    x = self.relu(x)
                    return x

            dynamic_quantized_ops = {
                float16_dynamic_qconfig: torch.ops.quantized.linear_relu_dynamic_fp16,
                default_dynamic_qconfig: torch.ops.quantized.linear_relu_dynamic
            }
            for qconfig in [float16_dynamic_qconfig, default_dynamic_qconfig]:
                model = M().eval()
                qconfig_dict = {
                    "": qconfig
                }
                example_inputs = (torch.rand(5, 5),)
                m = prepare_fx(model, qconfig_dict, example_inputs=example_inputs)
                m = convert_fx(m)
                m(*example_inputs)
                node_list = [
                    ns.call_module(nniqd.LinearReLU),
                    ns.call_module(nniqd.LinearReLU),
                    ns.call_function(dynamic_quantized_ops[qconfig]),
                ]
                self.checkGraphModuleNodes(m, expected_node_list=node_list)

    @skipIfNoFBGEMM
    def test_dynamic_with_fusion_multiple_uses(self):
        """
        Tests that dynamic quantization APIs work with Linear + Relu fusion
        """
        with override_quantized_engine('fbgemm'):
            class LinearRelu(torch.nn.Module):
                def __init__(self):
                    super().__init__()
                    self.linear = torch.nn.Linear(5, 5)
                    self.relu = torch.nn.ReLU()

                def forward(self, x):
                    x = self.linear(x)
                    return self.relu(x)

            class M(torch.nn.Module):
                def __init__(self):
                    super().__init__()
                    self.linear_relu = LinearRelu()

                def forward(self, x):
                    x = self.linear_relu(x)
                    x = self.linear_relu(x)
                    return x

            for qconfig in [float16_dynamic_qconfig, default_dynamic_qconfig]:
                model = M().eval()
                qconfig_dict = {
                    "": qconfig
                }
                example_inputs = (torch.randn(5, 5),)
                m = prepare_fx(model, qconfig_dict, example_inputs=example_inputs)
                m = convert_fx(m)
                m(*example_inputs)
                node_list = [
                    ns.call_module(nniqd.LinearReLU),
                    ns.call_module(nniqd.LinearReLU),
                ]
                self.checkGraphModuleNodes(m, expected_node_list=node_list)

    @skipIfNoFBGEMM
    def test_dynamic_linear_input_multiple_use(self):
        """
        Tests input for dynamic linear being used by multiple ops
        """
        with override_quantized_engine('fbgemm'):
            class LinearRelu(torch.nn.Module):
                def __init__(self):
                    super().__init__()
                    self.linear = torch.nn.Linear(5, 5)
                    self.relu = torch.nn.ReLU()

                def forward(self, x):
                    x = self.linear(x)
                    return self.relu(x)

            class M(torch.nn.Module):
                def __init__(self):
                    super().__init__()
                    self.mod1 = LinearRelu()
                    self.mod2 = LinearRelu()

                def forward(self, x):
                    y1 = self.mod1(x)
                    y2 = self.mod2(x)
                    return y1 + y2

            for qconfig in [float16_dynamic_qconfig, default_dynamic_qconfig]:
                model = M().eval()
                qconfig_dict = {
                    "": qconfig
                }
                example_inputs = (torch.rand(5, 5, 5),)
                m = prepare_fx(model, qconfig_dict, example_inputs=example_inputs)
                m = convert_fx(m)
                m(*example_inputs)
                node_list = [
                    ns.call_module(nniqd.LinearReLU),
                    ns.call_module(nniqd.LinearReLU),
                ]
                self.checkGraphModuleNodes(m, expected_node_list=node_list)

    def test_ref_linear_module(self):
        """ Make sure the numerics for models with ref linear module
        matches models with fbgemm/qnnpack module
        """
        class M1(torch.nn.Module):
            def __init__(self):
                super().__init__()
                self.linear = torch.nn.Linear(10, 5)

            def forward(self, x):
                return self.linear(x)

        class M2(torch.nn.Module):
            def __init__(self):
                super().__init__()
                self.linear = torch.nn.Linear(10, 5)
                self.relu = torch.nn.ReLU()

            def forward(self, x):
                return self.relu(self.linear(x))

        for M in [M1, M2]:
            m = M().eval()
            example_inputs = (torch.randn(5, 10),)
            m = prepare_fx(m, {"": default_qconfig}, example_inputs=example_inputs)
            m_copy = copy.deepcopy(m)
            m = convert_fx(m)
            m_ref = convert_to_reference_fx(m_copy)
            result = m(*example_inputs)
            result_ref = m_ref(*example_inputs)
            self.assertTrue(torch.equal(result, result_ref))

    def test_ref_conv_module(self):
        """ Make sure the numerics for models with ref conv module
        matches models with fbgemm/qnnpack module
        """
        convs = {
            1: nn.Conv1d,
            2: nn.Conv2d,
            3: nn.Conv3d,
        }

        class M1(torch.nn.Module):
            def __init__(self, dim):
                super().__init__()
                self.conv = convs[dim](3, 3, 3)

            def forward(self, x):
                return self.conv(x)

        class M2(torch.nn.Module):
            def __init__(self, dim):
                super().__init__()
                self.conv = convs[dim](3, 3, 3)
                self.relu = torch.nn.ReLU()

            def forward(self, x):
                return self.relu(self.conv(x))

        for dim, M in itertools.product([1, 2, 3], [M1, M2]):
            m = M(dim).eval()
            data = self.img_data_dict[dim][0][0]
            m = prepare_fx(m, {"": default_qconfig}, example_inputs=(data,))
            m_copy = copy.deepcopy(m)
            m = convert_fx(m)
            m_ref = convert_to_reference_fx(m_copy)
            result = m(data)
            result_ref = m_ref(data)
            self.assertTrue(torch.equal(result, result_ref))

    def test_sub_scalar(self):
        class M(torch.nn.Module):
            def forward(self, x):
                x = x + 1
                x = x - 1
                x = x + 3
                x = x - 4
                return x

        m = M().eval()
        m = prepare_fx(m, {"": default_qconfig}, example_inputs=(torch.rand(3),))
        m = convert_fx(m)
        occurrence = {
            ns.call_function(torch.quantize_per_tensor): 2,
            ns.call_method("dequantize"): 2
        }
        self.checkGraphModuleNodes(m, expected_node_occurrence=occurrence)

    def test_observer_fqn(self):
        """
        Test to make sure the observer FQN is based on the quantizable op/module that it is observing
        and uses the modules FQN to determine the observer name.
        """
        class Linear(torch.nn.Module):
            def __init__(self):
                super().__init__()
                self.w = torch.ones(5, 5)
                self.b = torch.zeros(5)


            def forward(self, x):
                return torch.nn.functional.linear(x, self.w, self.b)


        class M(torch.nn.Module):
            def __init__(self):
                super().__init__()
                self.mods1 = torch.nn.Sequential(
                    Linear(),
                    Linear()
                )
                self.mods2 = Linear()
                self.mods3 = torch.nn.Linear(5, 5)

            def forward(self, x):
                x = self.mods1(x)
                x = torch.add(x, 4)
                x = self.mods2(x)
                y = torch.add(x, 2)
                z = torch.mul(x, 5)
                a = self.mods3(y)
                return a, z

        model = M().eval()

        prepared = prepare_fx(model, {"": default_qconfig}, example_inputs=(torch.randn(1, 5)))
        name_list = []
        for name, mod in prepared.named_modules():
            if isinstance(mod, torch.ao.quantization.observer.MinMaxObserver):
                name_list.append(name)
        expected_name_list = ['activation_post_process_0',
                              'activation_post_process_1',
                              'activation_post_process_2',
                              'activation_post_process_3',
                              'activation_post_process_4',
                              'activation_post_process_6',
                              'activation_post_process_7',
                              'activation_post_process_10']
        assert name_list == expected_name_list

    def test_conv_lowering(self):
        convs = {1: nn.Conv1d, 2: nn.Conv2d, 3: nn.Conv3d}
        qconvs = {1: nn.quantized.Conv1d, 2: nn.quantized.Conv2d, 3: nn.quantized.Conv3d}

        class M(torch.nn.Module):
            def __init__(self, dim):
                super().__init__()
                self.conv = convs[dim](3, 3, 3)

            def forward(self, x):
                return self.conv(x)

        for dim in range(1, len(convs) + 1):
            m = M(dim).eval()
            data = self.img_data_dict[dim][0][0]
            m = prepare_fx(m, {"": default_qconfig}, example_inputs=(data,))
            m_ref = copy.deepcopy(m)
            m_ref = convert_to_reference_fx(m_ref)
            m = convert_fx(m)
            out_ref = m_ref(data)
            out = m(data)
            # check that reference pattern for quantized conv module is fused
            expected_node_occurrence = {
                ns.call_function(torch.quantize_per_tensor): 1,
                ns.call_module(qconvs[dim]): 1,
                ns.call_method("dequantize"): 1
            }
            self.checkGraphModuleNodes(m, expected_node_occurrence=expected_node_occurrence)
            # checking result match
            self.assertTrue(torch.equal(out_ref, out))

    def test_convert_qconfig_mapping(self):
        class Linear(torch.nn.Module):
            def __init__(self):
                super().__init__()
                self.w = torch.ones(5, 5)
                self.b = torch.zeros(5)

            def forward(self, x):
                return torch.nn.functional.linear(x, self.w, self.b)


        class M(torch.nn.Module):
            def __init__(self):
                super().__init__()
                self.mods1 = torch.nn.Sequential(
                    Linear(),
                    Linear()
                )
                self.mods3 = torch.nn.Linear(5, 5)

            def forward(self, x):
                x = self.mods1(x)
                x = torch.add(x, 4)
                z = torch.mul(x, 5)
                x = self.mods3(z)
                return x

        model = M().train()

        for check in ["module_name", "object_type"]:
            qconfig_dict = {"": None,
                            "object_type": [
                                (nn.functional.linear, get_default_qat_qconfig("fbgemm")),
                                (torch.add, get_default_qat_qconfig("fbgemm")),
                                (nn.Linear, get_default_qat_qconfig("fbgemm")),
                            ],
                            }
            example_inputs = (torch.rand(5, 5),)
            prepared = prepare_qat_fx(model, qconfig_dict, example_inputs=example_inputs)
            prepared(*example_inputs)
            if check == "module_name":
                convert_qconfig_dict = {"": None,
                                        "object_type": [
                                            (nn.functional.linear, get_default_qat_qconfig("fbgemm")),
                                            (torch.add, get_default_qat_qconfig("fbgemm")),
                                            (nn.Linear, get_default_qat_qconfig("fbgemm")),
                                        ],
                                        "module_name": [("mods1.0", None)]}

                node_occurrence = {
                    ns.call_function(torch.quantize_per_tensor): 2,
                    ns.call_function(torch.nn.functional.linear): 1,
                    ns.call_function(torch.ops.quantized.linear): 1,
                    ns.call_function(torch.ops.quantized.add): 1,
                    ns.call_method("dequantize"): 2
                }
                order_check = [
                    ns.call_function(torch.nn.functional.linear),
                    ns.call_function(torch.quantize_per_tensor),
                    ns.call_function(torch.ops.quantized.linear),
                    ns.call_function(torch.ops.quantized.add),
                    ns.call_method("dequantize"),
                    ns.call_function(torch.quantize_per_tensor),
                    ns.call_module(nnq.Linear),
                    ns.call_method("dequantize"),
                ]
            elif check == "object_type":
                convert_qconfig_dict = {"": None,
                                        "object_type": [
                                            (nn.functional.linear, get_default_qat_qconfig("fbgemm")),
                                            (torch.add, get_default_qat_qconfig("fbgemm")),
                                            (nn.Linear, None),
                                        ]}

                node_occurrence = {
                    ns.call_function(torch.quantize_per_tensor): 1,
                    ns.call_function(torch.ops.quantized.linear): 2,
                    ns.call_function(torch.ops.quantized.add): 1,
                    ns.call_function(torch.mul): 1,
                    ns.call_method("dequantize"): 1
                }
                order_check = [
                    ns.call_function(torch.quantize_per_tensor),
                    ns.call_function(torch.ops.quantized.linear),
                    ns.call_function(torch.ops.quantized.linear),
                    ns.call_function(torch.ops.quantized.add),
                    ns.call_method("dequantize"),
                    ns.call_function(torch.mul),
                    ns.call_module(nn.Linear),
                ]

            converted = convert_fx(prepared, qconfig_mapping=convert_qconfig_dict)
            converted(torch.rand(5, 5))
            self.checkGraphModuleNodes(
                converted,
                expected_node_occurrence=node_occurrence,
                expected_node_list=order_check)

    def _assertFixedQParamsFakeQuantizeEqual(self, fq1, fq2):
        self.assertEqual(fq1()._observer_ctr, fq2()._observer_ctr)

    def test_register_patterns(self):
        @register_fusion_pattern("dummy_fusion")
        class DummyFusion():
            pass

        @register_quant_pattern("dummy_quant")
        class DummyQuant():
            pass

        @register_quant_pattern("dummy_quant2", default_fixed_qparams_range_0to1_observer)
        class DummyQuant2():
            pass

        @register_quant_pattern("dummy_quant3", default_fixed_qparams_range_neg1to1_observer)
        class DummyQuant3():
            pass

        self.assertEqual(DEFAULT_FUSION_PATTERNS["dummy_fusion"], DummyFusion)
        self.assertEqual(DEFAULT_QUANTIZATION_PATTERNS["dummy_quant"], DummyQuant)
        self.assertEqual(DEFAULT_QUANTIZATION_PATTERNS["dummy_quant2"], DummyQuant2)
        self.assertEqual(DEFAULT_QUANTIZATION_PATTERNS["dummy_quant3"], DummyQuant3)
        self.assertEqual(DEFAULT_OUTPUT_OBSERVER_MAP["dummy_quant2"], default_fixed_qparams_range_0to1_observer)
        self.assertEqual(DEFAULT_OUTPUT_OBSERVER_MAP["dummy_quant3"], default_fixed_qparams_range_neg1to1_observer)
        self._assertFixedQParamsFakeQuantizeEqual(DEFAULT_OUTPUT_FAKE_QUANTIZE_MAP["dummy_quant2"],
                                                  default_fixed_qparams_range_0to1_fake_quant)
        self._assertFixedQParamsFakeQuantizeEqual(DEFAULT_OUTPUT_FAKE_QUANTIZE_MAP["dummy_quant3"],
                                                  default_fixed_qparams_range_neg1to1_fake_quant)
        output_fake_quantize_map = get_default_output_activation_post_process_map(is_training=True)
        output_observer_map = get_default_output_activation_post_process_map(is_training=False)
        self.assertEqual(output_observer_map.get("dummy_quant3"), default_fixed_qparams_range_neg1to1_observer)
        self._assertFixedQParamsFakeQuantizeEqual(output_fake_quantize_map.get("dummy_quant3"),
                                                  default_fixed_qparams_range_neg1to1_fake_quant)



    def test_reuse_input_qconfig(self):
        class M1(torch.nn.Module):
            def __init__(self):
                super().__init__()
                self.conv = torch.nn.Conv2d(3, 3, 3)

            def forward(self, x):
                x = self.conv(x)
                x = x.reshape()
                return x

        class M2(torch.nn.Module):
            def __init__(self):
                super().__init__()

            def forward(self, x):
                x = x.reshape()
                return x

        options = itertools.product([M1, M2], [True, False])
        for M, is_qat in options:
            m = M1().eval()
            example_inputs = (torch.randn(1, 3, 3, 3),)
            m = prepare_fx(m, get_default_qconfig_mapping(), example_inputs=example_inputs)
            m = convert_fx(m)
            node_list = [
                ns.call_function(torch.quantize_per_tensor),
                ns.call_module(nnq.Conv2d),
                ns.call_method("reshape"),
                ns.call_method("dequantize"),
            ]
            self.checkGraphModuleNodes(
                m,
                expected_node_list=node_list)

            m = M2().eval()
            m = prepare_fx(m, get_default_qconfig_mapping(), example_inputs=example_inputs)
            m = convert_fx(m)
            node_occurrence = {
                ns.call_function(torch.quantize_per_tensor): 0,
                ns.call_method("dequnatize"): 0,
            }
            node_list = [
                ns.call_method("reshape"),
            ]
            self.checkGraphModuleNodes(
                m,
                expected_node_occurrence=node_occurrence,
                expected_node_list=node_list)

    def test_stack_trace_preserved_linear(self):
        class M(nn.Module):
            def __init__(self):
                super().__init__()
                self.linear = nn.Linear(1, 1)

            def forward(self, x):
                x = self.linear(x)
                return x

        m = M().eval()
        mp = prepare_fx(m, get_default_qconfig_mapping(), example_inputs=(torch.randn(1, 1),))

        found_stack_trace = False
        for n in mp.graph.nodes:
            if n.op == 'call_module' and n.target == 'linear':
                found_stack_trace = n.stack_trace is not None
                break
        self.assertTrue(found_stack_trace)

        # test reference model
        mq = convert_to_reference_fx(copy.deepcopy(mp))
        found_stack_trace = False
        for n in mq.graph.nodes:
            if n.op == 'call_module' and n.target == 'linear':
                found_stack_trace = n.stack_trace is not None
                break
        self.assertTrue(found_stack_trace, f"stack trace not found, node: {n.format_node()}, is_reference: True")

        # test quantized model
        mq = convert_fx(mp)
        found_stack_trace = False
        for n in mq.graph.nodes:
            if n.op == 'call_module' and n.target == 'linear':
                found_stack_trace = n.stack_trace is not None
                break
        self.assertTrue(found_stack_trace, f"stack trace not found, node: {n.format_node()}, is_reference: False")

    def test_qat_skip_untraced(self):
        class UnTraceableModuleClass(nn.Module):
            def __init__(self):
                super().__init__()
                self.linear = nn.Linear(2, 2)

            def forward(self, x):
                return self.linear(x)

        class UnTraceableModuleName(nn.Module):
            def __init__(self):
                super().__init__()
                self.linear = nn.Linear(2, 2)

            def forward(self, x):
                return self.linear(x)

        class M(nn.Module):
            def __init__(self):
                super().__init__()
                self.untraceable_module_class = UnTraceableModuleClass()
                self.untraceable_module_name = UnTraceableModuleClass()

            def forward(self, x):
                x = self.untraceable_module_class(x)
                x = self.untraceable_module_name(x)
                return x

        mod = M()

        qconfig_dict = {"": torch.quantization.get_default_qat_qconfig()}
        prepare_custom_config_dict = {
            "non_traceable_module_class": [UnTraceableModuleClass],
            "non_traceable_module_name": ["untraceable_module_name"],
        }
        example_inputs = (torch.randn(2, 2),)
        mod_prep = torch.ao.quantization.quantize_fx.prepare_qat_fx(
            mod.train(), qconfig_dict, example_inputs=example_inputs,
            prepare_custom_config=prepare_custom_config_dict
        )
        mod_prep = torch.ao.quantization.quantize_fx.prepare_qat_fx(
            mod.train(), qconfig_dict, example_inputs=example_inputs,
            prepare_custom_config=prepare_custom_config_dict
        )
        self.assertTrue(
            isinstance(mod_prep.untraceable_module_class.linear, torch.nn.Linear)
        )
        self.assertTrue(
            isinstance(mod_prep.untraceable_module_name.linear, torch.nn.Linear)
        )
        self.assertTrue(
            type(mod_prep.untraceable_module_class.linear)
            is not torch.ao.nn.qat.modules.linear.Linear,
            "prepare_qat_fx shold not convert anything inside untraced module classes",
        )
        self.assertTrue(
            type(mod_prep.untraceable_module_name.linear)
            is not torch.ao.nn.qat.modules.linear.Linear,
            "prepare_qat_fx shold not convert anything inside modules named in untraced_module_names",
        )

    def test_qconfig_dict_setup(self):
        class M(torch.nn.Module):
            def __init__(self):
                super(M, self).__init__()
                self.Conv1d = torch.nn.Conv1d(1, 1, 1)
                self.Conv2d = torch.nn.Conv2d(1, 1, 1)
                self.Conv3d = torch.nn.Conv3d(1, 1, 1)
                self.ConvTranspose1d = torch.nn.ConvTranspose1d(1, 1, 1)
                self.ConvTranspose2d = torch.nn.ConvTranspose2d(1, 1, 1)
                self.ConvTranspose3d = torch.nn.ConvTranspose3d(1, 1, 1)
                self.Linear = torch.nn.Linear(1, 1, 1)

            def forward(self, x):
                x = self.Conv1d(x)
                x = self.Conv2d(x)
                x = self.Conv3d(x)
                x = self.ConvTranspose1d(x)
                x = self.ConvTranspose2d(x)
                x = self.ConvTranspose3d(x)
                x = self.Linear(x)
                x = torch.nn.functional.conv1d(x, torch.rand(2, 2))
                x = torch.nn.functional.conv2d(x, torch.rand(2, 2))
                x = torch.nn.functional.conv3d(x, torch.rand(2, 2))
                x = torch.nn.functional.linear(x, torch.rand(2, 2))
                return x

        backends = ["qnnpack", "fbgemm"]
        for func in [get_default_qconfig_mapping, get_default_qat_qconfig_mapping]:
            for backend in backends:
                m = M().eval()
                qconfig_dict = func(backend)
                m = prepare_fx(m, qconfig_dict, example_inputs=(torch.randn(1, 1, 1, 1)))
                for name, mod in m.named_modules():
                    if is_activation_post_process(mod) and mod.dtype == torch.quint8:
                        if backend == "fbgemm":
                            lower_bnd = 0
                            upper_bnd = 127
                        else:
                            lower_bnd = 0
                            upper_bnd = 255
                        if issubclass(type(mod), FakeQuantize):
                            self.assertEqual(mod.activation_post_process.quant_min, lower_bnd)
                            self.assertEqual(mod.activation_post_process.quant_max, upper_bnd)
                        else:
                            self.assertEqual(mod.quant_min, lower_bnd)
                            self.assertEqual(mod.quant_max, upper_bnd)

    def test_prepare_mode(self):
        class LinearModel(torch.nn.Module):
            def __init__(self):
                super().__init__()
                self.linear = torch.nn.Linear(5, 10)

            def forward(self, x):
                return self.linear(x)

        def _test(prepare_fn, qconfig_dict):
            m = LinearModel()
            m1 = copy.deepcopy(m)
            m1.train()
            example_inputs = (torch.randn(1, 5),)
            prepare_fn(m1, qconfig_dict, example_inputs=example_inputs)
            m2 = copy.deepcopy(m)
            m2.eval()
            prepare_fn(m2, qconfig_dict, example_inputs=example_inputs)

        # Ensure prepare_fx and prepare_qat_fx work in both training and eval modes
        _test(prepare_fx, get_default_qconfig_mapping())
        _test(prepare_qat_fx, get_default_qat_qconfig_mapping())

    def _validate_qconfig_against_backend_config_constraints(
            self,
            model: torch.nn.Module,
            qconfig: QConfig,
            backend_config: BackendConfig,
            satisfies_constraints: bool,
            qconfig_name: Optional[str] = None):
        """
        Helper method to validate whether `qconfig` satisfies the constraints specified in `backend_config`.
        """
        qconfig_mapping = QConfigMapping().set_object_type(torch.nn.Linear, qconfig)
        example_inputs = (torch.rand((1, 30), dtype=torch.float),)
        model = prepare_fx(model, qconfig_mapping, example_inputs, backend_config=backend_config)
        model(*example_inputs)
        model = convert_fx(model, backend_config=backend_config)
        if satisfies_constraints:
            expected_node_occurrence = {
                ns.call_module(torch.ao.nn.quantized.Linear) : 1,
                ns.call_module(torch.nn.Linear) : 0,
            }
        else:
            expected_node_occurrence = {
                ns.call_module(torch.ao.nn.quantized.Linear) : 0,
                ns.call_module(torch.nn.Linear) : 1,
            }
        try:
            self.checkGraphModuleNodes(model, expected_node_occurrence=expected_node_occurrence)
        except AssertionError as e:
            if qconfig_name is not None:
                print("ERROR: Validation for QConfig '%s' failed" % qconfig_name)
            raise e

    def test_backend_config_quantization_range(self):
        """
        Check that quantization ranges specified through the BackendConfig are reflected in
        the observers inserted into the model.
        """
        class MyModel(torch.nn.Module):
            def __init__(self):
                super(MyModel, self).__init__()
                self.linear = torch.nn.Linear(30, 4).float()

            def forward(self, x):
                return self.linear(x)

        dtype_config = DTypeConfig(
            input_dtype=DTypeWithConstraints(
                dtype=torch.quint8,
                quant_min_lower_bound=0,
                quant_max_upper_bound=31,
            ),
            output_dtype=DTypeWithConstraints(
                dtype=torch.quint8,
                quant_min_lower_bound=0,
                quant_max_upper_bound=31,
            ),
            weight_dtype=DTypeWithConstraints(
                dtype=torch.qint8,
                quant_min_lower_bound=-64,
                quant_max_upper_bound=63,
            ),
            bias_dtype=torch.float,
        )
        backend_config = BackendConfig() \
            .set_backend_pattern_config(BackendPatternConfig(torch.nn.Linear)
                .set_observation_type(ObservationType.OUTPUT_USE_DIFFERENT_OBSERVER_AS_INPUT)  # noqa: E128
                .add_dtype_config(dtype_config)
                .set_root_module(torch.nn.Linear)
                .set_reference_quantized_module(nnqr.Linear))

        def validate_qconfig(qconfig: QConfig, satisfies_constraints: bool):
            self._validate_qconfig_against_backend_config_constraints(
                MyModel(), qconfig, backend_config, satisfies_constraints)

        # Case 1: QConfig ranges fit within backend ranges, OK
        qconfig1 = QConfig(
            activation=MinMaxObserver.with_args(quant_min=0, quant_max=15, dtype=torch.quint8),
            weight=MinMaxObserver.with_args(quant_min=-32, quant_max=31, dtype=torch.qint8, qscheme=torch.per_tensor_symmetric))
        validate_qconfig(qconfig1, satisfies_constraints=True)

        # Case 2: QConfig activation range falls outside backend range, should fail
        qconfig2 = QConfig(
            activation=MinMaxObserver.with_args(quant_min=0, quant_max=63, dtype=torch.quint8),
            weight=MinMaxObserver.with_args(dtype=torch.qint8, qscheme=torch.per_tensor_symmetric))
        validate_qconfig(qconfig2, satisfies_constraints=False)

        # Case 3: QConfig weight range falls outside backend range, should fail
        qconfig3 = QConfig(
            activation=MinMaxObserver.with_args(dtype=torch.quint8),
            weight=MinMaxObserver.with_args(quant_min=-128, quant_max=127, dtype=torch.qint8, qscheme=torch.per_tensor_symmetric))
        validate_qconfig(qconfig3, satisfies_constraints=False)

        # Case 4: QConfig doesn't specify range, should fail
        qconfig4 = QConfig(activation=ReuseInputObserver, weight=ReuseInputObserver)
        validate_qconfig(qconfig4, satisfies_constraints=False)

    def test_backend_config_scale_min(self):
        """
        Test QConfig eps validation against the BackendConfig's min scale value.
        """
        class MyModel(torch.nn.Module):
            def __init__(self):
                super(MyModel, self).__init__()
                self.linear = torch.nn.Linear(30, 4).float()

            def forward(self, x):
                return self.linear(x)

        dtype_config = DTypeConfig(
            input_dtype=DTypeWithConstraints(dtype=torch.quint8, scale_min_lower_bound=2 ** -12),
            output_dtype=DTypeWithConstraints(dtype=torch.quint8, scale_min_lower_bound=2 ** -12),
            weight_dtype=DTypeWithConstraints(dtype=torch.qint8, scale_min_lower_bound=2 ** -12),
            bias_dtype=torch.float,
        )

        backend_config = BackendConfig() \
            .set_backend_pattern_config(BackendPatternConfig(torch.nn.Linear)
                .set_observation_type(ObservationType.OUTPUT_USE_DIFFERENT_OBSERVER_AS_INPUT)  # noqa: E128
                .add_dtype_config(dtype_config)
                .set_root_module(torch.nn.Linear)
                .set_reference_quantized_module(nnqr.Linear))

        def validate_qconfig(qconfig: QConfig, satisfies_constraints: bool):
            self._validate_qconfig_against_backend_config_constraints(
                MyModel(), qconfig, backend_config, satisfies_constraints)

        # Case 1: QConfig min scale value == backend min scale value, OK
        qconfig1 = QConfig(
            activation=MinMaxObserver.with_args(dtype=torch.quint8, eps=2 ** -12),
            weight=MinMaxObserver.with_args(dtype=torch.qint8, qscheme=torch.per_tensor_symmetric, eps=2 ** -12))
        validate_qconfig(qconfig1, satisfies_constraints=True)

        # Case 2: QConfig min scale value > backend min scale value, OK
        qconfig2 = QConfig(
            activation=MinMaxObserver.with_args(dtype=torch.quint8, eps=2 ** -10),
            weight=MinMaxObserver.with_args(dtype=torch.qint8, qscheme=torch.per_tensor_symmetric, eps=2 ** -10))
        validate_qconfig(qconfig2, satisfies_constraints=True)

        # Case 3: QConfig activation min scale value < backend min scale value, should fail
        qconfig3 = QConfig(
            activation=MinMaxObserver.with_args(dtype=torch.quint8, eps=2 ** -14),
            weight=MinMaxObserver.with_args(dtype=torch.qint8, qscheme=torch.per_tensor_symmetric))
        validate_qconfig(qconfig3, satisfies_constraints=False)

        # Case 3: QConfig weight min scale value < backend min scale value, should fail
        qconfig4 = QConfig(
            activation=MinMaxObserver.with_args(dtype=torch.quint8),
            weight=MinMaxObserver.with_args(dtype=torch.qint8, qscheme=torch.per_tensor_symmetric, eps=2 ** -14))
        validate_qconfig(qconfig4, satisfies_constraints=False)

        # Case 5: QConfig doesn't specify eps, should fail
        qconfig5 = QConfig(
            activation=FixedQParamsObserver.with_args(scale=1.0, zero_point=0),
            weight=FixedQParamsObserver.with_args(scale=1.0, zero_point=0))
        validate_qconfig(qconfig5, satisfies_constraints=False)

    def test_qnnpack_backend_config(self):
        """
        Test whether default QNNPACK QConfigs are compatible with the QNNPACK BackendConfig.
        """
        class MyModel(torch.nn.Module):
            def __init__(self):
                super(MyModel, self).__init__()
                self.linear = torch.nn.Linear(30, 4).float()

            def forward(self, x):
                return self.linear(x)

        all_qconfigs: List[Tuple[QConfig, str]] = [
            (get_default_qconfig("qnnpack", version=0), "default_qnnpack_qconfig_v0"),
            (get_default_qat_qconfig("qnnpack", version=0), "default_qat_qnnpack_qconfig_v0"),
            (get_default_qat_qconfig("qnnpack", version=1), "default_qat_qnnpack_qconfig_v1"),
            (default_symmetric_qnnpack_qconfig, "default_symmetric_qnnpack_qconfig"),
            (default_symmetric_qnnpack_qat_qconfig, "default_symmetric_qnnpack_qat_qconfig"),
            # TODO: Test these QConfigs once they are fixed, see https://github.com/pytorch/pytorch/issues/85862
            # (default_per_channel_symmetric_qnnpack_qconfig, "default_per_channel_symmetric_qnnpack_qconfig"),
            # (default_per_channel_symmetric_qnnpack_qat_qconfig, "default_per_channel_symmetric_qnnpack_qat_qconfig"),
        ]
        backend_config = get_qnnpack_backend_config()
        for qconfig, qconfig_name in all_qconfigs:
            self._validate_qconfig_against_backend_config_constraints(
                MyModel(), qconfig, backend_config, satisfies_constraints=True, qconfig_name=qconfig_name)

    def test_symmetric_qnnpack_qconfig_mapping(self):
        """
        Test whether `torch.ao.quantization.qconfig_mapping._get_symmetric_qnnpack_qconfig_mapping`
        works with the QNNPACK BackendConfig.
        """
        if "qnnpack" not in supported_qengines:
            return

        class MyModel(torch.nn.Module):
            def __init__(self):
                super(MyModel, self).__init__()
                self.linear = torch.nn.Linear(30, 4).float()

            def forward(self, x):
                return self.linear(x)

        with override_quantized_engine("qnnpack"):
            qconfig_mapping = _get_symmetric_qnnpack_qconfig_mapping()
            example_inputs = (torch.rand((1, 30), dtype=torch.float),)
            backend_config = get_qnnpack_backend_config()
            model = MyModel()
            model = prepare_fx(model, qconfig_mapping, example_inputs, backend_config=backend_config)
            model(*example_inputs)
            model = convert_fx(model, backend_config=backend_config)
            expected_node_occurrence = {
                ns.call_module(torch.ao.nn.quantized.Linear) : 1,
                ns.call_module(torch.nn.Linear) : 0,
            }
            self.checkGraphModuleNodes(model, expected_node_occurrence=expected_node_occurrence)
            model(*example_inputs)

    def test_get_executorch_backend_config(self):
        from torch.ao.quantization.backend_config import get_executorch_backend_config
        # make sure this runs
        executorch_backend_config = get_executorch_backend_config()

    def test_backend_config_check_for_weight_and_bias(self):
        """ Test to make sure the backend_config check for weight and bias
        runs when the qconfig is None for the ops with weight and bias
        previously the error was not hit because we first check input, and
        the check for weight and bias are skipped.
        """

        class M(torch.nn.Module):
            def __init__(self):
                super().__init__()
                self.weight = torch.tensor((5, 5))
                self.bias = torch.tensor((5,))

            def forward(self, x):
                return torch.addmm(self.bias, x, self.weight)

        m = M().eval()
        qconfig_mapping = QConfigMapping()
        observation_type = ObservationType.OUTPUT_USE_DIFFERENT_OBSERVER_AS_INPUT
        weighted_op_quint8_dtype_config = DTypeConfig(
            input_dtype=torch.quint8,
            output_dtype=torch.quint8,
            weight_dtype=torch.qint8,
            bias_dtype=torch.float,
        )
        dtype_configs = [weighted_op_quint8_dtype_config]
        backend_pattern_config = BackendPatternConfig(torch.addmm) \
            .set_observation_type(observation_type) \
            .set_dtype_configs(dtype_configs) \
            ._set_input_type_to_index({"weight": 2, "bias": 0})
        backend_config = BackendConfig() \
            .set_backend_pattern_config(backend_pattern_config)
        example_inputs = (torch.rand(1, 5),)
        # make sure this runs
        m = prepare_fx(m, qconfig_mapping, example_inputs, backend_config=backend_config)

<<<<<<< HEAD
    def test_change_backend_config_for_fixed_qparam_ops(self):
        """ Making sure we can change the backend_config for fixed qparam ops
        """
        class M(nn.Module):
            def __init__(self):
                super().__init__()
                self.tanh = torch.nn.Tanh()

            def forward(self, x: torch.Tensor):
                x = self.tanh(x)
                return x

        model = M().eval()
        # we set a global default_qconfig, which will be ignored since the backend
        # we defined doesn't support anything
        qconfig_mapping = QConfigMapping().set_global(default_qconfig)
        backend_config = BackendConfig()
        # make sure this runs
        model = prepare_fx(
            model,
            qconfig_mapping=qconfig_mapping,
            example_inputs=(torch.randn(1, 2, 3, 4),),
            backend_config=backend_config
        )
=======
    def test_get_default_qconfig_valid_backend(self):
        """ Checks that AssertionError is raised when non expected backend input is specified
        """
        invalid_backends = ["imaginary_backend", 3]
        for invalid_backend in invalid_backends:
            with self.assertRaisesRegex(AssertionError, "not supported"):
                qconfig = get_default_qconfig(invalid_backend)
            with self.assertRaisesRegex(AssertionError, "not supported"):
                qconfig = get_default_qat_qconfig(invalid_backend)
            with self.assertRaisesRegex(AssertionError, "not supported"):
                qconfig_mapping = get_default_qconfig_mapping(invalid_backend)
            with self.assertRaisesRegex(AssertionError, "not supported"):
                qconfig_mapping = get_default_qat_qconfig_mapping(invalid_backend)
>>>>>>> d93f6cd1

@skipIfNoFBGEMM
class TestQuantizeFxOps(QuantizationTestCase):
    def setUp(self):
        super().setUp()
        self.custom_qconfig = torch.ao.quantization.QConfig(
            activation=torch.ao.quantization.observer.HistogramObserver.with_args(
                qscheme=torch.per_tensor_symmetric, dtype=torch.qint8
            ),
            weight=torch.ao.quantization.default_per_channel_weight_observer
        )
        self.common_quant_patterns = {
            torch.nn.ConvTranspose1d: DefaultNodeQuantizeHandler,
            torch.nn.ConvTranspose2d: DefaultNodeQuantizeHandler,
            torch.nn.ELU: DefaultNodeQuantizeHandler,
            torch.nn.LeakyReLU: DefaultNodeQuantizeHandler,
            torch.nn.Hardswish: DefaultNodeQuantizeHandler,
            torch.nn.InstanceNorm1d: DefaultNodeQuantizeHandler,
            torch.nn.InstanceNorm2d: DefaultNodeQuantizeHandler,
            torch.nn.InstanceNorm3d: DefaultNodeQuantizeHandler,
            torch.nn.LayerNorm: DefaultNodeQuantizeHandler,
            torch.nn.SiLU: DefaultNodeQuantizeHandler,
            torch.nn.Mish: DefaultNodeQuantizeHandler,
            torch.nn.GELU: DefaultNodeQuantizeHandler,
            torch.nn.Softmax: DefaultNodeQuantizeHandler,
            torch.nn.functional.elu: DefaultNodeQuantizeHandler,
            torch.nn.functional.hardswish: DefaultNodeQuantizeHandler,
            torch.nn.functional.instance_norm: DefaultNodeQuantizeHandler,
            torch.nn.functional.layer_norm: DefaultNodeQuantizeHandler,
            torch.nn.functional.leaky_relu: DefaultNodeQuantizeHandler,
            torch.nn.functional.silu: DefaultNodeQuantizeHandler,
            torch.nn.functional.mish: DefaultNodeQuantizeHandler,
            torch.nn.functional.gelu: DefaultNodeQuantizeHandler,
            torch.nn.functional.softmax: DefaultNodeQuantizeHandler,
            torch.sum: DefaultNodeQuantizeHandler
        }

    """Unit tests for individual ops
    """
    @skipIfNoFBGEMM
    def test_linear_module(self):
        with override_quantized_engine('fbgemm'):
            class LinearModel(torch.nn.Module):
                def __init__(self):
                    super(LinearModel, self).__init__()
                    self.linear = torch.nn.Linear(30, 4).float()

                def forward(self, x):
                    return self.linear(x)

            class LinearReLUModel(torch.nn.Module):
                def __init__(self, f_relu=False):
                    super(LinearReLUModel, self).__init__()
                    self.linear = torch.nn.Linear(30, 4).float()
                    if f_relu:
                        self.relu = F.relu
                    else:
                        self.relu = torch.nn.ReLU()

                def forward(self, x):
                    x = self.linear(x)
                    x = self.relu(x)
                    return x

            class LinearBnModel(torch.nn.Module):
                def __init__(self):
                    super(LinearBnModel, self).__init__()
                    self.linear = torch.nn.Linear(4, 4).float()
                    self.bn = torch.nn.BatchNorm1d(4)

                def forward(self, x):
                    x = self.linear(x)
                    x = self.bn(x)
                    return x

            # Test linear
            data = (torch.rand((1, 30), dtype=torch.float),)
            for quant_type in self.all_quant_types:
                model = LinearModel()
                quantized_module = nnqd.Linear if quant_type == QuantType.DYNAMIC else nnq.Linear
                quantized_node = ns.call_module(quantized_module)
                result_dict = self.checkGraphModeFxOp(model, data, quant_type, quantized_node)
                if quant_type in self.static_quant_types:
                    self.assertEqual(result_dict["quantized_output"], result_dict["quantized_reference_output"])

            # TODO: enable test for dynamic quant
            # Test linear-relu
            for f_relu, quant_type in itertools.product([True, False], [QuantType.STATIC, QuantType.QAT]):
                model = LinearReLUModel(f_relu)
                quantized_node = ns.call_module(nniq.LinearReLU)
                result_dict = self.checkGraphModeFxOp(model, data, quant_type, quantized_node)
                self.assertEqual(result_dict["quantized_output"], result_dict["quantized_reference_output"])

            # Test linear-bn
            data = (torch.rand((4, 4), dtype=torch.float),)
            for quant_type in self.static_quant_types:
                model = LinearBnModel()
                quantized_node = ns.call_module(nnq.Linear)
                result_dict = self.checkGraphModeFxOp(model, data, quant_type, quantized_node)
                self.assertEqual(result_dict["quantized_output"], result_dict["quantized_reference_output"])

    @skipIfNoFBGEMM
    def test_functional_linear(self):
        with override_quantized_engine('fbgemm'):
            class FuncLinear(torch.nn.Module):
                def __init__(self, use_bias, has_relu, f_relu):
                    super(FuncLinear, self).__init__()
                    self.w = torch.randn(4, 30)
                    self.b = torch.randn(4)
                    self.use_bias = use_bias
                    if has_relu:
                        if f_relu:
                            self.relu_or_id = F.relu
                        else:
                            self.relu_or_id = torch.nn.ReLU()
                    else:
                        self.relu_or_id = torch.nn.Identity()

                def forward(self, x):
                    if self.use_bias:
                        x = F.linear(x, self.w, self.b)
                    else:
                        x = F.linear(x, self.w)
                    x = self.relu_or_id(x)
                    return x

            data = (torch.rand((1, 30), dtype=torch.float),)
            quant_type_to_qlinear_fun = {
                QuantType.DYNAMIC: ns.call_function(torch.ops.quantized.linear_dynamic),
                QuantType.STATIC: ns.call_function(torch.ops.quantized.linear),
                QuantType.QAT: ns.call_function(torch.ops.quantized.linear),
            }
            quant_type_to_qlinear_relu_fun = {
                # we don't have linear_relu_dynamic
                QuantType.DYNAMIC: ns.call_function(torch.ops.quantized.linear_relu_dynamic),
                QuantType.STATIC: ns.call_function(torch.ops.quantized.linear_relu),
                QuantType.QAT: ns.call_function(torch.ops.quantized.linear_relu),
            }

            options = itertools.product(
                self.all_quant_types,
                (True, False),  # use_bias
                (True, False),  # has_relu
                (True, False),  # functional relu
            )
            for quant_type, use_bias, has_relu, f_relu in options:
                # when has_relu is False, we are using an nn.Identity and
                # we will insert observer/fake_quant for the output of nn.Identity since
                # it is a copy node, that's why we have extra observer/fake_quant
                # when has_relu is False
                quant_type_to_prepare_expected_node_occurrence = {
                    QuantType.DYNAMIC: {
                        ns.call_module(torch.ao.quantization.PlaceholderObserver): 1,
                        ns.call_module(torch.ao.quantization.MinMaxObserver): 1,
                    },
                    # There should be 3 observers: after input, weight and activation.
                    # one more observer for torch.nn.Identity when there is no relu
                    QuantType.STATIC: {
                        ns.call_module(torch.ao.quantization.HistogramObserver): 2 if has_relu else 3,
                        ns.call_module(torch.ao.quantization.PerChannelMinMaxObserver): 1,
                    },
                    # There should be 3 observers: after input, weight and activation.
                    QuantType.QAT: {
                        ns.call_module(torch.ao.quantization.FusedMovingAvgObsFakeQuantize): 3 if has_relu else 4,
                    },
                }
                model = FuncLinear(use_bias, has_relu, f_relu)
                if has_relu:
                    qlinear_fun = quant_type_to_qlinear_relu_fun[quant_type]
                else:
                    qlinear_fun = quant_type_to_qlinear_fun[quant_type]

                if quant_type != QuantType.DYNAMIC:
                    num_dequantize = 1
                else:
                    # we will have an extra quantize_per_tensor_dynamic + dequantize for
                    # nn.Identity right now, but it will be fixed after we use
                    # backend_config to configure the default pt backend
                    num_dequantize = int(not has_relu)

                convert_node_occurrence = {
                    ns.call_function(torch.quantize_per_tensor): 1 if quant_type != QuantType.DYNAMIC else 0,
                    qlinear_fun: 1,
                    ns.call_method("dequantize"): num_dequantize if quant_type != QuantType.DYNAMIC else 0,
                }
                prepare_expected_node_occurrence = \
                    quant_type_to_prepare_expected_node_occurrence[quant_type]
                result_dict = self.checkGraphModeFxOp(
                    model, data, quant_type, qlinear_fun,
                    prepare_expected_node_occurrence=prepare_expected_node_occurrence,
                    expected_node_occurrence=convert_node_occurrence)
                if quant_type != QuantType.DYNAMIC:
                    self.assertEqual(result_dict["quantized_output"], result_dict["quantized_reference_output"])
                    # Ensure packed weights in lowered models are folded
                    self.assertIn("_packed_weight_0", result_dict["quantized"].state_dict().keys())

    @skipIfNoFBGEMM
    def test_linear_dynamic_fp16(self):
        with override_quantized_engine('fbgemm'):
            class FuncLinear(torch.nn.Module):
                def __init__(self, use_bias, has_relu, f_relu):
                    super(FuncLinear, self).__init__()
                    self.w = torch.randn(4, 30)
                    self.b = torch.randn(4)
                    self.use_bias = use_bias
                    if has_relu:
                        if f_relu:
                            self.relu = F.relu
                        else:
                            self.relu = torch.nn.ReLU()
                    else:
                        self.relu = torch.nn.Identity()

                def forward(self, x):
                    if self.use_bias:
                        x = F.linear(x, self.w, self.b)
                    else:
                        x = F.linear(x, self.w)
                    x = self.relu(x)
                    return x

            data = (torch.rand((1, 30), dtype=torch.float),)
            options = itertools.product(
                (True, False),  # use_bias
                (True, False),  # has_relu
                (True, False),  # functional relu
                (True, False),  # is_reference
            )
            for use_bias, has_relu, f_relu, is_reference in options:
                model = FuncLinear(use_bias, has_relu, f_relu)
                if is_reference:
                    qlinear_fun = ns.call_function(torch.nn.functional.linear)
                else:
                    if has_relu:
                        qlinear_fun = ns.call_function(torch.ops.quantized.linear_relu_dynamic_fp16)
                    else:
                        qlinear_fun = ns.call_function(torch.ops.quantized.linear_dynamic_fp16)
                prepare_node_occurrence = {
                    # activation and weight
                    ns.call_module(torch.ao.quantization.PlaceholderObserver): 2
                }
                convert_node_occurrence = {
                    qlinear_fun: 1,
                    # weight
                    ns.call_method("to"): 1 if is_reference else 0
                }
                self.checkGraphModeFxOp(
                    model, data, QuantType.DYNAMIC, qlinear_fun,
                    is_reference=is_reference,
                    custom_qconfig_dict={"": float16_dynamic_qconfig},
                    prepare_expected_node_occurrence=prepare_node_occurrence,
                    expected_node_occurrence=convert_node_occurrence)

    def test_linear_static_fp16(self):
        class FuncLinear(torch.nn.Module):
            def __init__(self, use_bias, has_relu, f_relu):
                super(FuncLinear, self).__init__()
                self.w = torch.randn(4, 30)
                self.b = torch.randn(4)
                self.use_bias = use_bias
                if has_relu:
                    if f_relu:
                        self.relu = F.relu
                    else:
                        self.relu = torch.nn.ReLU()
                else:
                    self.relu = torch.nn.Identity()

            def forward(self, x):
                if self.use_bias:
                    x = F.linear(x, self.w, self.b)
                else:
                    x = F.linear(x, self.w)
                x = self.relu(x)
                return x

        data = (torch.rand((1, 30), dtype=torch.float),)
        options = itertools.product(
            (True, False),  # use_bias
            (True, False),  # has_relu
            (True, False),  # functional relu
            (True, False),  # is_reference
        )
        backend_config = get_test_only_legacy_native_backend_config()
        for use_bias, has_relu, f_relu, is_reference in options:
            model = FuncLinear(use_bias, has_relu, f_relu)
            linear_fun = ns.call_function(torch.nn.functional.linear)
            # when has_relu is False, we are using an nn.Identity and
            # we will insert observer/fake_quant for the output of nn.Identity since
            # it is a copy node, that's why we have extra observer/fake_quant
            # when has_relu is False
            prepare_node_occurrence = {
                # activation, weight, bias and output
                ns.call_module(torch.ao.quantization.PlaceholderObserver): 3 + int(use_bias) + int(not has_relu),
            }
            # We have extra to and dequantize when is_reference is True
            # and has_relu is False since when has_relu is False, we
            # have an nn.Identity in the model, which is a CopyNode
            # and we would add extra quant - dequant for CopyNode in
            # reference patterns
            convert_node_occurrence = {
                # we don't support static fp16 ops, so the linear function
                # is unfused
                linear_fun: 1,
                # activation, weight, bias and output
                ns.call_method("to"): 3 + int(use_bias) + int(not has_relu and is_reference),
                ns.call_method("dequantize"): 3 + int(use_bias) + int(not has_relu and is_reference)
            }
            self.checkGraphModeFxOp(
                model, data, QuantType.DYNAMIC, linear_fun,
                is_reference=is_reference,
                custom_qconfig_dict={"": float16_static_qconfig},
                prepare_expected_node_occurrence=prepare_node_occurrence,
                expected_node_occurrence=convert_node_occurrence,
                backend_config=backend_config)

    @skipIfNoFBGEMM
    def test_conv_module(self):
        conv_module = {1 : torch.nn.Conv1d, 2 : torch.nn.Conv2d, 3 : torch.nn.Conv3d}

        class ConvWrapper(torch.nn.Module):
            def __init__(self, dim):
                super(ConvWrapper, self).__init__()
                self.conv = conv_module[dim](3, 3, 3).float()

            def forward(self, x):
                return self.conv(x)

        options = itertools.product([1, 2, 3], self.static_quant_types)
        quantized_nodes = {
            # dim
            1: ns.call_module(nnq.Conv1d),
            2: ns.call_module(nnq.Conv2d),
            3: ns.call_module(nnq.Conv3d),
        }
        for dim, quant_type in options:
            self.checkGraphModeFxOp(
                ConvWrapper(dim), self.img_data_dict[dim], quant_type,
                quantized_nodes[dim])

    @skipIfNoFBGEMM
    def test_functional_conv(self):
        with override_quantized_engine('fbgemm'):
            """ Test for function conv and functional conv + relu
            """
            convs = {
                1: torch.nn.functional.conv1d,
                2: torch.nn.functional.conv2d,
                3: torch.nn.functional.conv3d,
            }

            class FuncConv(torch.nn.Module):
                def __init__(self, dim, use_bias, has_relu, f_relu):
                    super().__init__()
                    self.dim = dim
                    self.w = torch.randn(tuple([3] * (dim + 2)))
                    self.b = torch.randn(3) if use_bias else None
                    self.stride = tuple([1] * dim)
                    self.padding = tuple([0] * dim)
                    self.dilation = tuple([1] * dim)
                    self.groups = 1
                    self.use_bias = use_bias
                    if has_relu:
                        if f_relu:
                            self.relu = F.relu
                        else:
                            self.relu = torch.nn.ReLU()
                    else:
                        self.relu = torch.nn.Identity()

                def forward(self, x):
                    x = convs[self.dim](x, self.w, self.b, self.stride, self.padding, self.dilation, self.groups)
                    x = self.relu(x)
                    return x

            quant_type_to_qconv_fun = {
                QuantType.STATIC: {
                    1: ns.call_function(torch.ops.quantized.conv1d),
                    2: ns.call_function(torch.ops.quantized.conv2d),
                    3: ns.call_function(torch.ops.quantized.conv3d)
                },
                QuantType.QAT: {
                    1: ns.call_function(torch.ops.quantized.conv1d),
                    2: ns.call_function(torch.ops.quantized.conv2d),
                    3: ns.call_function(torch.ops.quantized.conv3d)
                },
            }
            quant_type_to_qconv_relu_fun = {
                QuantType.STATIC: {
                    1: ns.call_function(torch.ops.quantized.conv1d_relu),
                    2: ns.call_function(torch.ops.quantized.conv2d_relu),
                    3: ns.call_function(torch.ops.quantized.conv3d_relu)
                },
                QuantType.QAT: {
                    1: ns.call_function(torch.ops.quantized.conv1d_relu),
                    2: ns.call_function(torch.ops.quantized.conv2d_relu),
                    3: ns.call_function(torch.ops.quantized.conv3d_relu)
                },
            }

            options = itertools.product(
                [1, 2, 3],  # dims
                self.static_quant_types,
                (True, False),  # use_bias
                (True, False),  # has_relu
                (True, False),  # functional relu
            )
            for dim, quant_type, use_bias, has_relu, f_relu in options:
                # when has_relu is False, we are using an nn.Identity and
                # we will insert observer/fake_quant for the output of nn.Identity since
                # it is a copy node, that's why we have extra observer/fake_quant
                # when has_relu is False
                quant_type_to_prepare_expected_node_occurrence = {
                    QuantType.DYNAMIC: {},
                    # There should be 3 observers: after input, weight and activation.
                    QuantType.STATIC: {
                        ns.call_module(torch.ao.quantization.HistogramObserver): 2 if has_relu else 3,
                        ns.call_module(torch.ao.quantization.PerChannelMinMaxObserver): 1,
                    },
                    # There should be 3 observers: after input, weight and activation.
                    QuantType.QAT: {
                        ns.call_module(torch.ao.quantization.FusedMovingAvgObsFakeQuantize): 3 if has_relu else 4,
                    },
                }
                data_dims = [2, 3] + [4] * dim
                data = (torch.randn(tuple(data_dims), dtype=torch.float),)
                model = FuncConv(dim, use_bias, has_relu, f_relu)
                if has_relu:
                    qconv_fun = quant_type_to_qconv_relu_fun[quant_type][dim]
                else:
                    qconv_fun = quant_type_to_qconv_fun[quant_type][dim]

                convert_node_occurrence = {
                    ns.call_function(torch.quantize_per_tensor): 1,
                    qconv_fun: 1,
                    ns.call_method("dequantize"): 1
                }
                prepare_expected_node_occurrence = \
                    quant_type_to_prepare_expected_node_occurrence[quant_type]
                result_dict = self.checkGraphModeFxOp(
                    model, data, quant_type, qconv_fun,
                    prepare_expected_node_occurrence=prepare_expected_node_occurrence,
                    expected_node_occurrence=convert_node_occurrence)
                if quant_type != QuantType.DYNAMIC:
                    self.assertEqual(result_dict["quantized_output"], result_dict["quantized_reference_output"])
                    # Ensure packed weights in lowered models are folded
                    self.assertIn("_packed_weight_0", result_dict["quantized"].state_dict().keys())

    @skipIfNoFBGEMM
    def test_quantized_conv_relu(self):
        """tests for conv1d_relu/conv2d_relu/conv3d_relu"""
        conv_module = {1 : torch.nn.Conv1d, 2 : torch.nn.Conv2d, 3 : torch.nn.Conv3d}

        class ConvNdRelu(torch.nn.Module):
            def __init__(self, dim, inplace):
                super(ConvNdRelu, self).__init__()
                self.conv = conv_module[dim](3, 3, 3).float()
                self.relu = torch.nn.ReLU(inplace)

            def forward(self, x):
                return self.relu(self.conv(x))

        class ConvNdFunctionalRelu(torch.nn.Module):
            def __init__(self, dim):
                super(ConvNdFunctionalRelu, self).__init__()
                self.conv = conv_module[dim](3, 3, 3).float()

            def forward(self, x):
                return F.relu(self.conv(x))

        class ConvNdInplaceFunctionalRelu(torch.nn.Module):
            def __init__(self, dim):
                super(ConvNdInplaceFunctionalRelu, self).__init__()
                self.conv = conv_module[dim](3, 3, 3).float()

            def forward(self, x):
                return F.relu(self.conv(x), True)

        options = itertools.product([1, 2, 3], self.static_quant_types)
        quantized_nodes = {
            # dim
            1: ns.call_module(nniq.ConvReLU1d),
            2: ns.call_module(nniq.ConvReLU2d),
            3: ns.call_module(nniq.ConvReLU3d),
        }
        for dim, quant_type in options:
            for m in [ConvNdRelu(dim, True),
                      ConvNdRelu(dim, False),
                      ConvNdFunctionalRelu(dim),
                      ConvNdInplaceFunctionalRelu(dim)]:
                self.checkGraphModeFxOp(
                    m, self.img_data_dict[dim], quant_type,
                    quantized_nodes[dim])


    def _test_binary_op_int8_impl(self, binary_op, ibinary_op, quantized_op):
        data = (torch.randn(1, 1, 1, 1, dtype=torch.float),
                torch.randn(1, 1, 1, 1, dtype=torch.float))
        options = itertools.product([True, False], [True, False], [True, False])
        quant_type = QuantType.STATIC
        # testing for default int8 static quant
        for is_inplace, is_scalar, is_reference in options:
            if is_reference:
                node_list = [
                    ns.call_method("dequantize"),
                    ns.call_function(binary_op),
                    ns.call_function(torch.quantize_per_tensor)
                ]
                quantized_node = None
            else:
                node_list = None
                quantized_node = ns.call_function(quantized_op)

            self.checkGraphModeFxOp(
                BinaryOp(binary_op, ibinary_op, is_inplace, is_scalar), data, quant_type,
                quantized_node, expected_node_list=node_list, is_reference=is_reference)
            # This tests the binary op should be quantized even when it is not feed with a
            # quantized input
            self.checkGraphModeFxOp(
                BinaryOpNonQuantizedInput(binary_op, ibinary_op, is_inplace, is_scalar),
                data, quant_type, quantized_node,
                expected_node_list=node_list, is_reference=is_reference)


    def _test_binary_op_float16_impl(self, binary_op, ibinary_op):
        data = (torch.randn(1, 1, 1, 1, dtype=torch.float),
                torch.randn(1, 1, 1, 1, dtype=torch.float))
        quant_type = QuantType.STATIC
        # testing for fp16 static quant
        # we are producing fp16 patterns
        options = itertools.product([True, False], [True, False])
        custom_qconfig_dict = {
            "object_type": [(binary_op, float16_static_qconfig)]
        }
        backend_config = get_test_only_legacy_native_backend_config()
        for is_inplace, is_scalar in options:
            node_occurrence = {
                # output_conv1, output_add1, output_add2 for scalar
                # output_conv1, output_conv2, output_add1, output_add2 for non-scalar
                ns.call_method("to"): 3 if is_scalar else 4
            }
            self.checkGraphModeFxOp(
                BinaryOp(binary_op, ibinary_op, is_inplace, is_scalar), data, quant_type,
                expected_node_occurrence=node_occurrence,
                custom_qconfig_dict=custom_qconfig_dict,
                backend_config=backend_config)

            node_occurrence = {
                # input_add, output_add for scalar
                # input_add1, input_add2, output_add for non-scalar
                ns.call_method("to"): 2 if is_scalar else 3
            }
            self.checkGraphModeFxOp(
                BinaryOpNonQuantizedInput(binary_op, ibinary_op, is_inplace, is_scalar), data, quant_type,
                expected_node_occurrence=node_occurrence,
                custom_qconfig_dict=custom_qconfig_dict,
                backend_config=backend_config)

    def _test_binary_op_relu_int8_impl(self, binary_op, ibinary_op, quantized_op):
        data = (torch.rand((1, 1, 1, 1), dtype=torch.float),
                torch.rand((1, 1, 1, 1), dtype=torch.float))
        quant_type = QuantType.STATIC
        quantized_node = ns.call_function(quantized_op)
        options = itertools.product(
            [True, False], [nn.ReLU, F.relu, torch.relu], [True, False])
        for is_inplace_op, relu_callable, is_scalar in options:
            model = BinaryOpRelu(
                binary_op, ibinary_op, is_inplace_op, relu_callable, is_scalar)
            self.checkGraphModeFxOp(
                model, data, quant_type, quantized_node)

    def _test_binary_op_relu_float16_impl(self, binary_op, ibinary_op):
        data = (torch.rand((1, 1, 1, 1), dtype=torch.float),
                torch.rand((1, 1, 1, 1), dtype=torch.float))
        quant_type = QuantType.STATIC
        options = itertools.product(
            [True, False], [nn.ReLU, F.relu, torch.relu], [True, False])
        custom_qconfig_dict = {
            "": float16_static_qconfig,
            "object_type": [(torch.nn.Conv2d, None)]
        }
        backend_config = get_test_only_legacy_native_backend_config()
        for is_inplace_op, is_functional_relu, is_scalar in options:
            node_occurrence = {
                ns.call_method("to"): 3 if is_scalar else 4
            }
            model = BinaryOpRelu(
                binary_op, ibinary_op, is_inplace_op, is_functional_relu, is_scalar)
            self.checkGraphModeFxOp(
                model, data, quant_type, custom_qconfig_dict=custom_qconfig_dict,
                expected_node_occurrence=node_occurrence,
                backend_config=backend_config)


    @skipIfNoFBGEMM
    def test_add(self):
        self._test_binary_op_int8_impl(
            operator.add, operator.iadd, torch.ops.quantized.add)
        self._test_binary_op_float16_impl(
            operator.add, operator.iadd)

    @unittest.skip("This is no longer needed right now, can enable later with new api")
    def test_sub(self):
        self._test_binary_op_float16_impl(operator.sub, operator.isub)
        self._test_binary_op_float16_impl(torch.sub, None)

    @unittest.skip("This is no longer needed right now, can enable later with new api")
    def test_div(self):
        self._test_binary_op_float16_impl(operator.truediv, operator.itruediv)
        self._test_binary_op_float16_impl(torch.div, None)

    @skipIfNoFBGEMM
    def test_mul(self):
        self._test_binary_op_int8_impl(
            operator.mul, operator.imul, torch.ops.quantized.mul)
        self._test_binary_op_float16_impl(operator.mul, operator.imul)

    @unittest.skip("This is no longer needed right now, can enable later with new api")
    def test_sum(self):
        class Sum(torch.nn.Module):
            def forward(self, x):
                x = torch.sum(x, [1], keepdim=True)
                x = torch.sum(x, [1])
                return x

        data = torch.randn(1, 2, 3, 4, dtype=torch.float)
        quant_type = QuantType.STATIC
        # testing for fp16 static quant
        # we are producing fp16 patterns
        custom_qconfig_dict = {
            "object_type": [(torch.sum, float16_static_qconfig)]
        }
        node_occurrence = {
            # input_sum1, output_sum1, output_sum2
            ns.call_method("to"): 3
        }
        self.checkGraphModeFxOp(
            Sum(), data, quant_type,
            expected_node_occurrence=node_occurrence,
            custom_qconfig_dict=custom_qconfig_dict)

    @unittest.skip("This is no longer needed right now, can enable later with new api")
    def test_bmm(self):
        class BMMMethod(torch.nn.Module):
            def __init__(self):
                super().__init__()

            def forward(self, x, y):
                return x.bmm(y)

        data = (torch.randn(1, 1, 1, dtype=torch.float),
                torch.randn(1, 1, 1, dtype=torch.float))
        quant_type = QuantType.STATIC
        # testing for fp16 static quant
        # we are producing fp16 patterns
        custom_qconfig_dict = {
            "object_type": [(torch.bmm, float16_static_qconfig),
                            ("bmm", float16_static_qconfig)]
        }
        node_occurrence = {
            # input_bmm1, input_bmm2, output_bmm
            ns.call_method("to"): 3
        }
        self.checkGraphModeFxOp(
            BinaryOpNonQuantizedInput(torch.bmm, None, False, False), data, quant_type,
            expected_node_occurrence=node_occurrence,
            custom_qconfig_dict=custom_qconfig_dict)

        # TODO: support call_method("bmm")
        # we can transform call_method("bmm") to call_function(torch.bmm)
        # self.checkGraphModeFxOp(
        #     BMMMethod(), data, quant_type,
        #     expected_node_occurrence=node_occurrence,
        #     custom_qconfig_dict=custom_qconfig_dict,
        #     print_debug_info=True)

    @skipIfNoFBGEMM
    def test_add_relu(self):
        self._test_binary_op_relu_int8_impl(
            operator.add, operator.iadd, torch.ops.quantized.add_relu)
        self._test_binary_op_relu_float16_impl(
            operator.add, operator.iadd)

    @skipIfNoFBGEMM
    def test_add_relu_multiple_uses_of_relu(self):
        class Sub(torch.nn.Module):
            def __init__(self):
                super().__init__()
                self.relu = torch.nn.ReLU(inplace=True)

        class M(torch.nn.Module):
            def __init__(self):
                super().__init__()
                self.sub = Sub()

            def forward(self, x, y):
                x = x + y
                x = self.sub.relu(x)
                x = x + y
                x = self.sub.relu(x)
                return x

        m = M().eval()
        example_inputs = (torch.randn(3), torch.randn(3))
        m = prepare_fx(m, {"": default_qconfig}, example_inputs=example_inputs)
        m = convert_fx(m)
        node_occurrence = {
            ns.call_function(torch.quantize_per_tensor): 2,
            ns.call_function(torch.ops.quantized.add_relu): 2,
            ns.call_method("dequantize"): 1,
        }
        self.checkGraphModuleNodes(m, expected_node_occurrence=node_occurrence)
        # check the model is scriptable
        m = torch.jit.script(m)
        # check the model is runnable
        m(*example_inputs)

    @skipIfNoFBGEMM
    def test_mul_relu(self):
        self._test_binary_op_relu_int8_impl(
            operator.mul, operator.imul, torch.ops.quantized.mul_relu)
        self._test_binary_op_relu_float16_impl(
            operator.mul, operator.imul)

    # TODO(future PR): make more generic
    def _test_quantized_add_mul_qat(self, model, example_inputs, expected_node_occurrence):
        qconfig_dict = {'': torch.ao.quantization.get_default_qat_qconfig('fbgemm')}
        mp = prepare_qat_fx(model, qconfig_dict, example_inputs=example_inputs)
        self.checkGraphModuleNodes(
            mp, expected_node_occurrence=expected_node_occurrence)

    @skipIfNoFBGEMM
    def test_quantized_add_qat(self):
        class M(torch.nn.Module):
            def __init__(self):
                super().__init__()
                self.conv1 = torch.nn.Conv2d(1, 1, 1)
                self.conv2 = torch.nn.Conv2d(1, 1, 1)

            def forward(self, x):
                x = torch.add(x, 1.0)
                x = self.conv1(x)
                x = torch.add(x, 1.0)
                x = torch.relu(x)
                x = self.conv2(x)
                return x

        m = M()
        example_inputs = (torch.randn(1, 1, 1, 1),)
        expected_node_occurrence = {
            ns.call_module(torch.ao.quantization.FusedMovingAvgObsFakeQuantize): 5,
        }
        self._test_quantized_add_mul_qat(m, example_inputs, expected_node_occurrence)

    @skipIfNoFBGEMM
    def test_quantized_mul_qat(self):
        class M(torch.nn.Module):
            def __init__(self):
                super().__init__()
                self.conv1 = torch.nn.Conv2d(1, 1, 1)
                self.conv2 = torch.nn.Conv2d(1, 1, 1)

            def forward(self, x):
                x = torch.mul(x, 1.0)
                x = self.conv1(x)
                x = torch.mul(x, 1.0)
                x = torch.relu(x)
                x = self.conv2(x)
                return x

        m = M()
        example_inputs = (torch.randn(1, 1, 1, 1),)
        expected_node_occurrence = {
            ns.call_module(torch.ao.quantization.FusedMovingAvgObsFakeQuantize): 5,
        }
        self._test_quantized_add_mul_qat(m, example_inputs, expected_node_occurrence)

    def test_int8_input_no_unnecessary_fq(self):
        """
        If the inputs to the graph are quantized and the only node
        does not need an activation observer, verifies that the
        activation observer is not inserted.
        """
        class M(nn.Module):
            def __init__(self, scalar):
                super().__init__()
                self.scalar = scalar
                self.add_func = torch.ao.nn.quantized.FloatFunctional()

            def forward(self, x):
                return self.add_func.add_scalar(x, self.scalar)

        m = M(0.5)
        mp = torch.ao.quantization.quantize_fx.prepare_qat_fx(
            m, {'': torch.ao.quantization.get_default_qat_qconfig('fbgemm')},
            example_inputs=(torch.randn(1),),
            prepare_custom_config={"input_quantized_idxs": [0]})
        expected_node_occurrence = {
            ns.call_module(torch.ao.quantization.FusedMovingAvgObsFakeQuantize): 1,
        }
        self.checkGraphModuleNodes(
            mp, expected_node_occurrence=expected_node_occurrence)

    @skipIfNoFBGEMM
    def test_cat(self):
        """ quantization of the output of cat will depend on the
        input of cat. we only quantize the output of cat when its inputs are quantized.
        """
        class M(torch.nn.Module):
            def __init__(self):
                super().__init__()
                self.conv1 = torch.nn.Conv2d(2, 2, 2).float()
                self.conv2 = torch.nn.Conv2d(2, 2, 2).float()

            def forward(self, x, y):
                x = self.conv1(x)
                y = self.conv2(y)
                return torch.cat([x, y], 1)

        example_inputs = (torch.randn(1, 2, 5, 5, dtype=torch.float),
                          torch.randn(1, 2, 5, 5, dtype=torch.float))
        quantized_node = ns.call_function(torch.cat)
        options = itertools.product(self.static_quant_types, [True, False])
        for quant_type, is_reference in options:
            if is_reference:
                converted_node_list = [
                    ns.call_method("dequantize"),
                    ns.call_function(torch.cat),
                    ns.call_function(torch.quantize_per_tensor)
                ]
                converted_node_occurrence = {
                    # inputs and outputs of the two conv, and output of cat
                    ns.call_method("dequantize"): 5,
                    ns.call_function(torch.cat): 1,
                    # inputs and outputs of the two conv, and output of cat
                    ns.call_function(torch.quantize_per_tensor): 5,
                }
            else:
                converted_node_list = None
                converted_node_occurrence = {
                    # output of cat
                    ns.call_method("dequantize"): 1,
                    ns.call_function(torch.cat): 1,
                    # for two inputs
                    ns.call_function(torch.quantize_per_tensor): 2,
                }

            self.checkGraphModeFxOp(
                M(),
                example_inputs,
                quant_type,
                quantized_node,
                expected_node_list=converted_node_list,
                expected_node_occurrence=converted_node_occurrence,
                is_reference=is_reference)

        # check cat is using the same observer for input and output
        m = M().eval()
        m = prepare_fx(m, {"": default_qconfig}, example_inputs=example_inputs)
        # two inputs and one output of torch.cat are using same observer, so we have
        # 2 observers that's replicated
        all_observers = len(dict(m.named_modules(remove_duplicate=False)))
        distinct_observers = len(dict(m.named_modules()))
        self.assertEqual(all_observers, distinct_observers + 2)
        # make sure the converted model runs
        m = convert_fx(m)
        m(*example_inputs)

    @skipIfNoFBGEMM
    def test_qbatch_norm(self):
        bn_module = {
            # TODO: quantized batchnorm 1d module is missing
            # 1 : torch.nn.BatchNorm1d,
            2 : torch.nn.BatchNorm2d,
            3 : torch.nn.BatchNorm3d,
        }

        class M(torch.nn.Module):
            def __init__(self, dim):
                super(M, self).__init__()
                self.bn = bn_module[dim](3).to(torch.float)

            def forward(self, x):
                return self.bn(x)

        options = itertools.product(self.static_quant_types, [2, 3], [True, False])
        quantized_nodes = {
            False: {
                # 1: ns.call_module(nnq.BatchNorm1d),
                2: ns.call_module(nnq.BatchNorm2d),
                3: ns.call_module(nnq.BatchNorm3d),
            },
            True: {
                # 1: ns.call_module(nn.BatchNorm1d),
                2: ns.call_module(nn.BatchNorm2d),
                3: ns.call_module(nn.BatchNorm3d),
            }
        }
        for quant_type, dim, is_reference in options:
            self.checkGraphModeFxOp(
                M(dim), self.img_data_dict[dim], quant_type, quantized_nodes[is_reference][dim], is_reference=is_reference)

    @skipIfNoFBGEMM
    def test_qbatch_norm_relu(self):
        bn_module = {2 : torch.nn.BatchNorm2d, 3 : torch.nn.BatchNorm3d}

        class BNRelu(torch.nn.Module):
            def __init__(self, dim, inplace):
                super(BNRelu, self).__init__()
                self.bn = bn_module[dim](3).to(torch.float)
                self.relu = torch.nn.ReLU(inplace=inplace)

            def forward(self, x):
                return self.relu(self.bn(x))

        class BNFuncRelu(torch.nn.Module):
            def __init__(self, dim):
                super(BNFuncRelu, self).__init__()
                self.bn = bn_module[dim](3).to(torch.float)

            def forward(self, x):
                return F.relu(self.bn(x), False)

        class BNFuncInplaceRelu(torch.nn.Module):
            def __init__(self, dim):
                super(BNFuncInplaceRelu, self).__init__()
                self.bn = bn_module[dim](3).to(torch.float)

            def forward(self, x):
                return F.relu(self.bn(x), True)

        options = itertools.product(self.static_quant_types, [2, 3], [True, False])
        quantized_nodes = {
            True: {
                2: ns.call_module(nni.BNReLU2d),
                3: ns.call_module(nni.BNReLU3d),
            },
            False: {
                2: ns.call_module(nniq.BNReLU2d),
                3: ns.call_module(nniq.BNReLU3d),
            }
        }
        for quant_type, dim, is_reference in options:
            for instance in [BNRelu(dim, True), BNRelu(dim, False),
                             BNFuncRelu(dim), BNFuncInplaceRelu(dim)]:
                self.checkGraphModeFxOp(
                    instance, self.img_data_dict[dim], quant_type,
                    quantized_nodes[is_reference][dim], is_reference=is_reference)

    def _test_activation_impl(
            self, float_module, float_op, quantized_module, quantized_op):
        ''' Test for activation op(with inplace options), float_op can be
        torch op or functional op
        '''
        class M(torch.nn.Module):
            def __init__(self, is_module, inplace):
                super(M, self).__init__()
                self.is_module = is_module
                self.inplace = inplace
                if self.is_module:
                    self.op = float_module(self.inplace)
                else:
                    self.op = float_op

            def forward(self, input):
                if self.is_module:
                    return self.op(input)
                else:
                    return self.op(input, self.inplace)

        options = itertools.product([True, False], [True, False], self.static_quant_types, [True, False])
        quantized_nodes = {
            # is_module
            True: {
                # is_reference
                True: ns.call_module(float_module),
                False: ns.call_module(quantized_module),
            },
            False: {
                True: ns.call_function(float_op),
                False: ns.call_function(quantized_op),
            }
        }

        for is_module, is_inplace, quant_type, is_reference in options:
            self.checkGraphModeFxOp(
                M(is_module, is_inplace), self.img_data_2d,
                quant_type, quantized_nodes[is_module][is_reference], is_reference=is_reference)

    def test_hardswish(self):
        self._test_activation_impl(nn.Hardswish, F.hardswish, nnq.Hardswish, torch.ops.quantized.hardswish)

    def test_elu(self):
        self._test_activation_impl(nn.ELU, F.elu, nnq.ELU, torch.ops.quantized.elu)

    def test_leaky_relu(self):
        self._test_activation_impl(nn.LeakyReLU, F.leaky_relu, nnq.LeakyReLU, torch.ops.quantized.leaky_relu)

    def test_prelu(self):
        class M(torch.nn.Module):
            def __init__(self, num_param: int):
                super(M, self).__init__()
                self.op = torch.nn.PReLU(num_parameters=num_param)

            def forward(self, input):
                return self.op(input)

        X = [[torch.randn(4, 4, 4, 4, dtype=torch.float)]]
        options = itertools.product([1, 4], self.static_quant_types, [True, False])
        quantized_nodes = {
            # is_reference
            True: ns.call_module(torch.nn.PReLU),
            False: ns.call_module(torch.nn.quantized.PReLU),
        }

        for num_parameter, quant_type, is_reference in options:
            self.checkGraphModeFxOp(
                M(num_parameter), X, quant_type, quantized_nodes[is_reference],
                is_reference=is_reference)

    def _test_norm_impl(
            self, float_module, float_op, op_args, data, quantized_module, quantized_op,
            skip_op_arg_for_functional=False):
        ''' Test for normalization op, float_op can be torch op or functional op,
        op_args is a list of positional argument for the module/op
        '''
        class M(torch.nn.Module):
            def __init__(self, is_module):
                super(M, self).__init__()
                self.is_module = is_module
                if self.is_module:
                    self.op = float_module(*op_args)
                else:
                    self.op = float_op

            def forward(self, input):
                if self.is_module:
                    return self.op(input)
                else:
                    args = [input]
                    if not skip_op_arg_for_functional:
                        args += op_args
                    return self.op(*args)

        options = itertools.product([True, False], self.static_quant_types)
        quantized_nodes = {
            # is_module
            True: ns.call_module(quantized_module),
            False: ns.call_function(quantized_op),
        }

        for is_module, quant_type in options:
            self.checkGraphModeFxOp(
                M(is_module), data, quant_type, quantized_nodes[is_module])

    def _test_norm_float16_impl(
            self, float_module, float_op, op_args, data,
            skip_op_arg_for_functional=False):
        ''' Test for normalization op, float_op can be torch op or functional op,
        op_args is a list of positional argument for the module/op
        '''
        class M(torch.nn.Module):
            def __init__(self, is_module):
                super(M, self).__init__()
                self.is_module = is_module
                if self.is_module:
                    self.op = float_module(*op_args)
                else:
                    self.op = float_op

            def forward(self, input):
                if self.is_module:
                    return self.op(input)
                else:
                    args = [input]
                    if not skip_op_arg_for_functional:
                        args += op_args
                    return self.op(*args)

        options = itertools.product([True, False], self.static_quant_types)
        qconfig_dict = {
            "object_type": [
                (float_module, float16_static_qconfig),
                (float_op, float16_static_qconfig)
            ]
        }
        node_occurrence = {
            ns.call_method("to"): 2
        }
        for is_module, quant_type in options:
            self.checkGraphModeFxOp(
                M(is_module), data, quant_type, custom_qconfig_dict=qconfig_dict, expected_node_occurrence=node_occurrence)

    def test_layer_norm(self):
        data = (torch.rand((1, 2, 5, 5), dtype=torch.float),)
        self._test_norm_impl(
            nn.LayerNorm, F.layer_norm, [[2, 5, 5]], data, nnq.LayerNorm, torch.ops.quantized.layer_norm)

    def test_instance_norm(self):
        data_1d = (torch.rand((1, 4, 5), dtype=torch.float),)
        data_2d = (torch.rand((1, 4, 5, 1), dtype=torch.float),)
        data_3d = (torch.rand((1, 4, 5, 1, 1), dtype=torch.float),)
        data_dict = {1 : data_1d, 2 : data_2d, 3 : data_3d}
        instance_norm_modules = {1 : nn.InstanceNorm1d,
                                 2 : nn.InstanceNorm2d,
                                 3 : nn.InstanceNorm3d}
        quantized_instance_norm_modules = {
            1 : nnq.InstanceNorm1d,
            2 : nnq.InstanceNorm2d,
            3 : nnq.InstanceNorm3d
        }
        for dim in [1, 2, 3]:
            data = data_dict[dim]
            module = instance_norm_modules[dim]
            quantized_module = quantized_instance_norm_modules[dim]
            self._test_norm_impl(
                module, F.instance_norm, [4], data,
                quantized_module, torch.ops.quantized.instance_norm,
                skip_op_arg_for_functional=True)

    def test_norm_weight_bias(self):
        class Linear(torch.nn.Module):
            def __init__(self):
                super().__init__()
                self.w = torch.ones(5, 5)
                self.b = torch.zeros(5)

            def forward(self, x):
                return torch.nn.functional.linear(x, self.w, self.b)

        class M(torch.nn.Module):
            def __init__(self):
                super().__init__()
                self.mods1 = Linear()
                self.scale = torch.randn(5, 5)
                self.bias = torch.randn(5, 5)

            def forward(self, x):
                x1 = self.mods1(x)
                y = F.layer_norm(x1, [5, 5], weight=self.scale, bias=self.bias)
                return y

        model = M()
        expected_occurrence = {
            ns.call_function(torch.quantize_per_tensor): 1,
            ns.call_function(torch.ops.quantized.linear): 1,
            ns.call_function(torch.ops.quantized.layer_norm): 1,
            ns.call_method("dequantize"): 1,
        }

        self.checkGraphModeFxOp(
            model,
            (torch.rand(5, 5),),
            QuantType.STATIC,
            expected_node_occurrence=expected_occurrence,
            custom_qconfig_dict=get_default_qconfig_mapping().to_dict()
        )

    def _test_default_node_quant_handler_ops(
            self, module, functional, qconfig, is_reference=True, node_list=None, additional_quant_pattern_dict=None
    ):
        class M(torch.nn.Module):
            def __init__(self, mod, func):
                super().__init__()
                self.module = mod()
                self.functional = func

            def forward(self, x):
                x = self.module(x)
                x = self.functional(x)
                return x

        if node_list is None:
            node_list = []
        if additional_quant_pattern_dict is None:
            additional_quant_pattern_dict = {}

        data = torch.randn((2, 2, 2, 2))
        quant_type = QuantType.STATIC
        prepare_custom_qconfig_dict = {"additional_quant_pattern": additional_quant_pattern_dict}
        qconfig_dict = {"": qconfig}

        m = M(module, functional).eval()
        m_prep = prepare_fx(m, qconfig_dict, prepare_custom_qconfig_dict)
        m_prep(data)
        convert_fn = convert_to_reference_fx if is_reference else convert_fx
        m_quant = convert_fn(m_prep, is_reference=is_reference)
        m_quant(data)

        self.checkGraphModuleNodes(m_quant, expected_node_list=node_list)

    @unittest.skip("TODO: reenable with backend_config api")
    def test_gelu_normal(self):
        module = torch.nn.GELU
        functional = torch.nn.functional.gelu
        qconfig = torch.ao.quantization.get_default_qconfig("fbgemm")
        is_reference = False
        node_list = [
            ns.call_module(module),
            ns.call_function(functional),
        ]
        self._test_default_node_quant_handler_ops(
            module, functional, qconfig, is_reference, node_list)

    @unittest.skip("TODO: reenable with backend_config api")
    def test_softmax_normal(self):
        module = torch.nn.Softmax
        functional = torch.nn.functional.softmax
        qconfig = torch.ao.quantization.get_default_qconfig("fbgemm")
        is_reference = False
        node_list = [
            ns.call_module(torch.ao.nn.quantized.Softmax),
            ns.call_function(functional),
        ]
        self._test_default_node_quant_handler_ops(
            module, functional, qconfig, is_reference, node_list)

    @unittest.skip("This is no longer needed right now, can enable later with new api")
    def test_gelu_reference(self):
        module = torch.nn.GELU
        functional = torch.nn.functional.gelu
        qconfig = torch.ao.quantization.get_default_qconfig("fbgemm")
        is_reference = True
        node_list = [
            ns.call_function(torch.quantize_per_tensor),
            ns.call_method("dequantize"),
            ns.call_module(module),
            ns.call_function(torch.quantize_per_tensor),
            ns.call_method('dequantize'),
            ns.call_function(functional),
            ns.call_function(torch.quantize_per_tensor),
            ns.call_method('dequantize')
        ]
        # TODO: change these to use backend_config
        additional_patterns = {torch.nn.GELU: DefaultNodeQuantizeHandler,
                               torch.nn.functional.gelu: DefaultNodeQuantizeHandler}
        self._test_default_node_quant_handler_ops(
            module, functional, qconfig, is_reference, node_list, additional_patterns)

        self._test_default_node_quant_handler_ops(module, functional, self.custom_qconfig, is_reference, node_list,
                                                  additional_quant_pattern_dict=self.common_quant_patterns)

    @unittest.skip("This is no longer needed right now, can enable later with new api")
    def test_softmax_reference(self):
        module = torch.nn.Softmax
        functional = torch.nn.functional.softmax
        qconfig = torch.ao.quantization.get_default_qconfig("fbgemm")
        is_reference = True
        node_list = [
            ns.call_function(torch.quantize_per_tensor),
            ns.call_method("dequantize"),
            ns.call_module(module),
            ns.call_function(torch.quantize_per_tensor),
            ns.call_method('dequantize'),
            ns.call_function(functional),
            ns.call_function(torch.quantize_per_tensor),
            ns.call_method('dequantize')
        ]
        additional_patterns = {torch.nn.Softmax: DefaultNodeQuantizeHandler,
                               torch.nn.functional.softmax: DefaultNodeQuantizeHandler}
        self._test_default_node_quant_handler_ops(
            module, functional, qconfig, is_reference, node_list, additional_patterns)

        self._test_default_node_quant_handler_ops(module, functional, self.custom_qconfig, is_reference, node_list,
                                                  additional_quant_pattern_dict=self.common_quant_patterns)

    @unittest.skip("This is no longer needed right now, can enable later with new api")
    def test_silu_reference(self):
        module = torch.nn.SiLU
        functional = torch.nn.functional.silu
        qconfig = float16_static_qconfig
        is_reference = True
        node_list = [
            ns.call_method("to"),
            ns.call_method("dequantize"),
            ns.call_module(module),
            ns.call_method("to"),
            ns.call_method('dequantize'),
            ns.call_function(functional),
            ns.call_method("to"),
            ns.call_method('dequantize')
        ]
        self._test_default_node_quant_handler_ops(
            module, functional, qconfig, is_reference, node_list)

        node_list = [
            ns.call_function(torch.quantize_per_tensor),
            ns.call_method("dequantize"),
            ns.call_module(module),
            ns.call_function(torch.quantize_per_tensor),
            ns.call_method("dequantize"),
            ns.call_function(functional),
            ns.call_function(torch.quantize_per_tensor),
            ns.call_method("dequantize")
        ]
        self._test_default_node_quant_handler_ops(module, functional, self.custom_qconfig, is_reference, node_list,
                                                  additional_quant_pattern_dict=self.common_quant_patterns)

    @unittest.skip("This is no longer needed right now, can enable later with new api")
    def test_mish_reference(self):
        module = torch.nn.Mish
        functional = torch.nn.functional.mish
        qconfig = float16_static_qconfig
        is_reference = True
        node_list = [
            ns.call_method("to"),
            ns.call_method("dequantize"),
            ns.call_module(module),
            ns.call_method("to"),
            ns.call_method('dequantize'),
            ns.call_function(functional),
            ns.call_method("to"),
            ns.call_method('dequantize')
        ]
        self._test_default_node_quant_handler_ops(
            module, functional, qconfig, is_reference, node_list)

        node_list = [
            ns.call_function(torch.quantize_per_tensor),
            ns.call_method("dequantize"),
            ns.call_module(module),
            ns.call_function(torch.quantize_per_tensor),
            ns.call_method("dequantize"),
            ns.call_function(functional),
            ns.call_function(torch.quantize_per_tensor),
            ns.call_method("dequantize")
        ]
        self._test_default_node_quant_handler_ops(module, functional, self.custom_qconfig, is_reference, node_list,
                                                  additional_quant_pattern_dict=self.common_quant_patterns)

    def test_bmm_int_reference(self):
        """ int8 is not supported for bmm so we won't produce reference
            pattern for it
        """
        class M(torch.nn.Module):
            def __init__(self):
                super().__init__()
                self.bmm = torch.bmm

            def forward(self, x, y):
                out = self.bmm(x, y)
                return out

        data_x = torch.randn((2, 2, 2,))
        data_y = torch.randn((2, 2, 2,))
        example_inputs = (data_x, data_y)
        qconfig_dict = {"": torch.ao.quantization.get_default_qconfig("fbgemm")}
        is_reference = True
        node_list = [
            ns.call_function(torch.bmm),
        ]

        m = M().eval()
        m_prep = prepare_fx(m, qconfig_dict, example_inputs=example_inputs)
        m_prep(*example_inputs)
        convert_fn = convert_to_reference_fx if is_reference else convert_fx
        m_quant = convert_fn(m_prep)
        m_quant(*example_inputs)

        self.checkGraphModuleNodes(m_quant, expected_node_list=node_list)

    @skipIfNoFBGEMM
    def test_clamp(self):
        class M(torch.nn.Module):
            def __init__(self):
                super(M, self).__init__()
                self.conv = torch.nn.Conv2d(2, 2, 2).float()
                self.relu6 = torch.nn.ReLU6()
                self.relu6_ = torch.nn.ReLU6(True)
                self.hardtanh = torch.nn.Hardtanh()
                self.hardtanh_ = torch.nn.Hardtanh(inplace=True)

            def forward(self, x):
                x = self.conv(x)
                x = self.relu6(x)
                self.relu6_(x)
                x = F.relu6(x)
                x = torch.clamp(x, -3, 3)
                x = x.clamp(-2.5, 2.5)
                # x = x.clamp_(-2, 2)  # Enable when quantized `clamp_` is ready
                x = self.hardtanh(x)
                self.hardtanh_(x)
                x = F.hardtanh(x)
                return x

        data = (torch.rand((1, 2, 5, 5), dtype=torch.float),)
        # list of node that should occur in order
        node_list = [
            ns.call_function(torch.quantize_per_tensor),
            ns.call_module(nnq.Conv2d),
            ns.call_method('dequantize')
        ]
        for quant_type in self.static_quant_types:
            self.checkGraphModeFxOp(
                M(), data, quant_type, expected_node_list=node_list)

    def test_fixed_qparams_ops_fp16(self):
        class M(torch.nn.Module):
            def __init__(self):
                super().__init__()
                self.sigmoid = torch.nn.Sigmoid()
                self.tanh = torch.nn.Tanh()

            def forward(self, x):
                x = self.sigmoid(x)
                x = torch.sigmoid(x)
                x = x.sigmoid()
                x = self.tanh(x)
                x = torch.tanh(x)
                x = x.tanh()
                return x

        data = (torch.randn((2, 2, 2, 2), dtype=torch.float),)
        quant_type = QuantType.STATIC
        # TODO: use get_default_qconfig_mapping once it handles fp16
        qconfig_mapping = QConfigMapping().set_global(float16_static_qconfig)
        backend_config = get_test_only_legacy_native_backend_config()
        node_occurrence = {
            ns.call_method("to"): 7
        }
        self.checkGraphModeFxOp(
            M(), data, quant_type, custom_qconfig_dict=qconfig_mapping,
            expected_node_occurrence=node_occurrence,
            backend_config=backend_config)

    def test_fixed_qparams_ops_qint8(self):
        class M(torch.nn.Module):
            def __init__(self):
                super().__init__()
                self.sigmoid = torch.nn.Sigmoid()
                self.tanh = torch.nn.Tanh()

            def forward(self, x):
                x = self.sigmoid(x)
                x = torch.sigmoid(x)
                x = x.sigmoid()
                x = self.tanh(x)
                x = torch.tanh(x)
                x = x.tanh()
                return x

        data = (torch.randn((2, 2, 2, 2), dtype=torch.float),)
        quant_type = QuantType.STATIC
        qconfig = torch.ao.quantization.QConfig(
            activation=HistogramObserver.with_args(qscheme=torch.per_tensor_symmetric, dtype=torch.quint8),
            weight=default_weight_observer)
        qconfig_mapping = get_default_qconfig_mapping().set_global(qconfig)
        node_occurrence = {
            ns.call_function(torch.quantize_per_tensor): 7,
            ns.call_method("dequantize"): 7
        }
        self.checkGraphModeFxOp(
            M(), data, quant_type, custom_qconfig_dict=qconfig_mapping,
            expected_node_occurrence=node_occurrence, is_reference=True)

    def test_fixed_qparams_ops_qconfig_error(self):
        """ Test that a proper error message is shown when user don't specify the correct
        qconfig for fixed qaprams ops
        """
        class M(torch.nn.Module):
            def __init__(self):
                super().__init__()
                self.sigmoid = torch.nn.Sigmoid()
                self.tanh = torch.nn.Tanh()

            def forward(self, x):
                x = self.sigmoid(x)
                x = torch.sigmoid(x)
                x = x.sigmoid()
                x = self.tanh(x)
                x = torch.tanh(x)
                x = x.tanh()
                return x

        data = (torch.randn((2, 2, 2, 2), dtype=torch.float),)
        qconfig_mapping = QConfigMapping().set_global(default_qconfig)
        m = M().eval()
        with self.assertRaisesRegex(ValueError, "get_default_qconfig_mapping"):
            m = prepare_fx(m, qconfig_mapping, data)

    @skipIfNoFBGEMM
    def test_general_shape_ops(self):
        """ A test that checks dequantize will be swapped for
        all supported general shape ops like aten::flatten
        without actually checking for execution of these ops
        """
        class M(torch.nn.Module):
            def __init__(self):
                super(M, self).__init__()
                self.maxpool1d = torch.nn.MaxPool1d(kernel_size=3)
                self.maxpool2d = torch.nn.MaxPool2d(kernel_size=3)
                self.maxpool3d = torch.nn.MaxPool3d(kernel_size=3)
                self.dropout = torch.nn.Dropout()
                self.conv1 = torch.nn.Conv2d(3, 3, 3)
                self.conv2 = torch.nn.Conv2d(3, 3, 3)
                self.relu = torch.nn.ReLU()

            def forward(self, x):
                x = self.conv1(x)
                # add_scalar
                x = x + 3
                # mul_scalar
                x = x * 3
                # add_scalar_out
                x += 3
                # mul_scalar_out
                x *= 3
                # add_scalar_relu
                x = x + 3
                x = F.relu(x)
                # add_scalar_relu_out
                x += 3
                x = F.relu(x)
                # mul_scalar_relu
                x = x * 3
                x = F.relu(x)
                # mul_scalar_relu_out
                x *= 3
                x = F.relu(x)
                x = self.maxpool1d(x)
                x = self.maxpool2d(x)
                x = self.maxpool3d(x)
                x = torch.flatten(x)
                x = x.reshape([-1])
                x = x.resize_(1, 1, x)
                x = x.view(-1)
                # prim::ListConstruct
                xs = [x, x]
                # prim::ListUnpack
                x, y = xs
                # prim::TupleConstruct
                xs = (x, x)
                # prim::TupleUnpack
                x, y = xs
                x = x.transpose(1, 2)
                x = x.contiguous()
                # chunk is not supported since observer only supports
                # observing single Tensor currently
                x, y = torch.chunk(x, 2)
                x = F.dropout(x)
                x = self.dropout(x)
                x = x.permute(0, 2, 3, 1)
                x = x.repeat_interleave(3, 1)
                x = torch.repeat_interleave(x, 3, 1)
                x = self.relu(x)
                x = F.relu(x)
                x = F.relu(x, inplace=True)
                x = x.relu()
                x.relu_()
                x = x.squeeze(0)
                x.squeeze_(0)
                x = torch.squeeze(x, 0)
                x = x.unsqueeze(0)
                x.unsqueeze_(0)
                x = torch.unsqueeze(x, 0)
                x = x.detach()
                x.detach_()
                x = x.repeat(4, 2)
                y = []
                y.append(x)
                z = torch.stack(y, 0)
                z = [z, z]
                x, _ = z
                x = self.conv2(x)
                return x

        example_inputs = (torch.rand(1, 3, 10, 10),)
        # This model is not executable since we just put all ops
        # in the same forward
        m = M().eval()
        qconfig_dict = {'': default_qconfig}
        prepared = prepare_fx(m, qconfig_dict, example_inputs=example_inputs)
        # not runnable
        quantized = convert_fx(prepared)

        # This checks that the dequantize from the output of first conv
        # is being propagated to the end, so that we don't insert extra
        # observers and also successfully fused two quantized::conv2d
        # patterns
        # one quantize_per_tensor for input
        # check exact counts of quantize and dequantize
        count_check = {
            # input of conv and two outputs of getitem
            ns.call_function(torch.quantize_per_tensor) : 2,
            # output of the model and two outputs of getitem
            ns.call_method('dequantize') : 2
        }
        order_check = [
            ns.call_function(torch.quantize_per_tensor),
            ns.call_module(nnq.Conv2d),
            ns.call_module(nnq.Conv2d),
            ns.call_method('dequantize'),
        ]
        self.checkGraphModuleNodes(
            quantized,
            expected_node_occurrence=count_check,
            expected_node_list=order_check)


        # Checking the is_reference output
        m = M().eval()
        qconfig_dict = {'': default_qconfig}
        prepared = prepare_fx(m, qconfig_dict, example_inputs=example_inputs)
        # not runnable
        quantized = convert_to_reference_fx(prepared)


    @skipIfNoFBGEMM
    def test_ave_pool_with_custom_cfg(self):
        """ A test that checks correct patterns are produced for
        avg_pool2d with customized config
        """
        class M(torch.nn.Module):
            def __init__(self):
                super().__init__()
                self.avg_pool2d = torch.nn.AvgPool2d(3)


            def forward(self, x):
                x = self.avg_pool2d(x)
                return x

        # This model is not executable since we just put all ops
        # in the same forward
        m = M().eval()
        # nothing to fuse so skipping the fuse step
        qconfig_dict = {'': default_qconfig}
        example_inputs = (torch.randn(1, 3, 3, 3),)
        prepared = prepare_fx(
            m, qconfig_dict, example_inputs=example_inputs,
            prepare_custom_config={"input_quantized_idxs": [0]})

        # not runnable
        quantized = convert_fx(prepared)

        # This checks that the dequantize from the output of first conv
        # is being propagated to the end, so that we don't insert extra
        # observers
        # check exact counts of quantize and dequantize
        count_check = {
            ns.call_method('dequantize') : 1
        }
        order_check = [
            ns.call_module(nn.AvgPool2d),
            ns.call_method('dequantize'),
        ]
        self.checkGraphModuleNodes(
            quantized,
            expected_node_occurrence=count_check,
            expected_node_list=order_check)

    @skipIfNoFBGEMM
    def test_general_value_ops(self):
        """ A test that checks correct patterns are produced for
        all supported general value ops like aten::avg_pool2d \
        without actually checking for execution of these ops
        """
        class M(torch.nn.Module):
            def __init__(self):
                super().__init__()
                self.conv = torch.nn.Conv2d(3, 3, 3)
                self.avg_pool1d = torch.nn.AvgPool1d(3)
                self.avg_pool2d = torch.nn.AvgPool2d(3)
                self.avg_pool3d = torch.nn.AvgPool3d(3)
                self.adaptive_avg_pool1d = torch.nn.AdaptiveAvgPool1d((1))
                self.adaptive_avg_pool2d = torch.nn.AdaptiveAvgPool2d((1, 1))
                self.adaptive_avg_pool3d = torch.nn.AdaptiveAvgPool3d((1, 1, 1))

            def forward(self, x):
                x = self.conv(x)
                x = self.avg_pool1d(x)
                x = self.avg_pool2d(x)
                x = self.avg_pool3d(x)
                x = self.adaptive_avg_pool1d(x)
                x = self.adaptive_avg_pool2d(x)
                x = self.adaptive_avg_pool3d(x)
                x = F.avg_pool1d(x, 3)
                x = F.avg_pool2d(x, 3)
                x = F.avg_pool3d(x, 3)
                x = F.adaptive_avg_pool1d(x, (1))
                x = F.adaptive_avg_pool2d(x, (1, 1))
                x = F.adaptive_avg_pool3d(x, (1, 1, 1))
                x = torch.mean(x)
                x = torch.mean(x, [2, 3], False)
                x = x.mean()
                x = x.mean([2, 3], True)
                x = F.interpolate(x, 4, mode='nearest')
                x = F.interpolate(x, 4, mode='linear')
                x = self.conv(x)
                return x

        # This model is not executable since we just put all ops
        # in the same forward
        m = M().eval()
        # nothing to fuse so skipping the fuse step
        qconfig_dict = {'': default_qconfig}
        example_inputs = (torch.randn(1, 3, 3, 3),)
        prepared = prepare_fx(m, qconfig_dict, example_inputs=example_inputs)
        # not runnable
        quantized = convert_fx(prepared)

        # This checks that the dequantize from the output of first conv
        # is being propagated to the end, so that we don't insert extra
        # observers
        # check exact counts of quantize and dequantize
        count_check = {
            ns.call_function(torch.quantize_per_tensor) : 1,
            ns.call_method('dequantize') : 1
        }
        order_check = [
            ns.call_function(torch.quantize_per_tensor),
            ns.call_module(nnq.Conv2d),
            ns.call_module(nnq.Conv2d),
            ns.call_method('dequantize'),
        ]
        self.checkGraphModuleNodes(
            quantized,
            expected_node_occurrence=count_check,
            expected_node_list=order_check)

    def test_copy_node_fp32_input(self):
        """ CopyNode works for both fp32 and int8 inputs, this is a test to make
        sure that a CopyNode can be successfully quantized in both cases
        """
        class M(torch.nn.Module):
            def forward(self, x):
                x = x.relu()
                return x

        m = M().eval()
        m = prepare_fx(m, {"": default_reuse_input_qconfig}, example_inputs=(torch.randn(1),))
        m = convert_fx(m)
        # make sure it runs
        m(torch.rand(1))

    def test_getitem(self):
        """ Make sure we only insert observer for getitem if the following node is matched
        or needs to be quantized
        """
        class M(torch.nn.Module):
            def forward(self, xs):
                x = xs[0]
                return x

        m = M().eval()
        example_inputs = (torch.rand(1, 2),)
        qconfig_mapping = get_default_qconfig_mapping()
        m = prepare_fx(m, qconfig_mapping, example_inputs=example_inputs)
        self.checkGraphModuleNodes(m, expected_node_occurrence={
            ns.call_module(torch.ao.quantization.MinMaxObserver): 0
        })
        m = convert_fx(m)
        m(*example_inputs)

        class M2(torch.nn.Module):
            def forward(self, xs):
                x = xs[0]
                x = torch.sigmoid(x)
                return x

        m2 = M2().eval()
        example_inputs = ([torch.rand(1, 2)],)
        qconfig_mapping = get_default_qconfig_mapping()
        m2 = prepare_fx(m2, qconfig_mapping, example_inputs=example_inputs)
        self.checkGraphModuleNodes(m2, expected_node_occurrence={
            ns.call_module(torch.ao.quantization.FixedQParamsObserver): 2
        })
        m2 = convert_fx(m2)
        self.checkGraphModuleNodes(m2, expected_node_list=[
            ns.call_function(torch.quantize_per_tensor),
            ns.call_method("dequantize")
        ])
        m2(*example_inputs)

        # testing prepare recognizes non-Tensor input for getitem
        class M3(torch.nn.Module):
            def forward(self, x):
                s = x.shape
                n, c = s[:2]
                x = torch.sigmoid(x)
                return x

        m3 = M3().eval()
        example_inputs = (torch.rand(1, 2, 3, 4),)
        qconfig_mapping = get_default_qconfig_mapping()
        m3 = prepare_fx(m3, qconfig_mapping, example_inputs=example_inputs)
        self.checkGraphModuleNodes(m3, expected_node_occurrence={
            ns.call_module(torch.ao.quantization.FixedQParamsObserver): 2
        })
        m3 = convert_fx(m3)
        self.checkGraphModuleNodes(m3, expected_node_list=[
            ns.call_function(torch.quantize_per_tensor),
            ns.call_method("dequantize")
        ])
        m3(*example_inputs)


    @skipIfNoFBGEMM
    def test_fixed_qparams_ops(self):
        class M(torch.nn.Module):
            def __init__(self):
                super().__init__()
                self.conv = torch.nn.Conv2d(3, 3, 3)
                self.sigmoid = torch.nn.Sigmoid()
                self.hardsigmoid = torch.nn.Hardsigmoid()
                self.tanh = torch.nn.Tanh()
                self.softmax = torch.nn.Softmax(dim=0)

            def forward(self, x):
                x = self.conv(x)
                # F.sigmoid is deprecated
                x = self.sigmoid(x)
                x = torch.sigmoid(x)
                x = x.sigmoid()
                x = self.hardsigmoid(x)
                x = F.hardsigmoid(x)
                x = F.hardsigmoid(x, inplace=True)
                x = self.tanh(x)
                # F.tanh is deprecated
                x = torch.tanh(x)
                x = x.tanh()
                # TODO(future PR): handle F.softmax
                x = self.softmax(x)
                return x

        for eval_mode in [True, False]:
            # This model is not executable since we just put all ops
            # in the same forward
            m = M()
            if eval_mode:
                m.eval()
                qconfig_mapping = get_default_qconfig_mapping()
                prepare = prepare_fx
                fq_count = 10
            else:
                m.train()
                qconfig_mapping = get_default_qat_qconfig_mapping()
                prepare = prepare_qat_fx
                fq_count = 10
            # nothing to fuse so skipping the fuse step
            m_copy = copy.deepcopy(m)
            example_inputs = (torch.rand(3, 3, 3, 3),)
            prepared = prepare(m, qconfig_mapping, example_inputs=example_inputs)
            prepared_copy = copy.deepcopy(prepared)
            # check that prepare does not change model result
            if eval_mode:
                self.assertEqual(m_copy(*example_inputs), prepared_copy(*example_inputs))
            # check the correct number of activation_post_process is inserted
            expected_activation_post_process = FixedQParamsObserver if eval_mode else FixedQParamsFakeQuantize
            count_check = {
                ns.call_module(expected_activation_post_process) : fq_count,
            }
            self.checkGraphModuleNodes(
                prepared,
                expected_node_occurrence=count_check)
            # not runnable
            quantized = convert_fx(prepared)
            quantized_reference = convert_to_reference_fx(prepared_copy)

            # This checks that the dequantize from the output of first conv
            # is being propagated to the end, so that we don't insert extra
            # observers
            # check exact counts of quantize and dequantize
            count_check = {
                ns.call_function(torch.quantize_per_tensor) : 1,
                ns.call_method('dequantize') : 1
            }
            order_check = [
                ns.call_function(torch.quantize_per_tensor),
                ns.call_module(nnq.Conv2d),
                ns.call_module(nn.Sigmoid),
                ns.call_module(nnq.Softmax),
                ns.call_method('dequantize'),
            ]
            self.checkGraphModuleNodes(
                quantized,
                expected_node_occurrence=count_check,
                expected_node_list=order_check)

            reference_count_check = {
                ns.call_function(torch.quantize_per_tensor) : 12,
                ns.call_method('dequantize') : 12
            }
            reference_order_check = [
                ns.call_function(torch.quantize_per_tensor),
                ns.call_method('dequantize'),
                ns.call_module(nnqr.Conv2d),
                ns.call_function(torch.quantize_per_tensor),
                ns.call_method('dequantize'),
                ns.call_module(nn.Sigmoid),
                ns.call_function(torch.quantize_per_tensor),
                ns.call_method('dequantize'),
                ns.call_module(nn.Softmax),
                ns.call_function(torch.quantize_per_tensor),
                ns.call_method('dequantize'),
            ]
            self.checkGraphModuleNodes(
                quantized_reference,
                expected_node_occurrence=reference_count_check,
                expected_node_list=reference_order_check)

            # Verify that softmax scale and zero_point are correct
            self.assertTrue(quantized.softmax.scale - (1.0 / 256) <= 1e-8)
            self.assertTrue(quantized.softmax.zero_point == 0)

    def test_float_functional(self):
        class TorchAdd(nn.Module):
            """Wrapper around torch.add so that all ops can be found at build"""
            def __init__(self):
                super().__init__()
                self.add_func = nnq.FloatFunctional()

            def forward(self, x, y):
                return self.add_func.add(x, y)

        class M(torch.nn.Module):
            def __init__(self):
                super().__init__()
                self.ff1 = TorchAdd()
                self.ff2 = nnq.FloatFunctional()
                self.ff3 = nnq.FloatFunctional()
                self.ff4 = nnq.FloatFunctional()
                self.ff5 = nnq.FloatFunctional()
                self.ff6 = nnq.FloatFunctional()

            def forward(self, x):
                x = self.ff1(x, x)
                x = self.ff2.add_scalar(x, 3)
                x = self.ff3.mul(x, x)
                x = self.ff4.mul_scalar(x, 3)
                x = self.ff5.add_relu(x, x)
                x = self.ff6.cat([x])
                return x

        example_inputs = (torch.rand(3, 3),)
        # Note: QAT test succeeded by chance, to make it actually work
        # we need to fix eager mode FloatFunctional by removing
        # activation_post_process in add_scalar and mul_scalar
        for quant_type in self.static_quant_types:
            m = M()
            ref_m = torch.ao.quantization.QuantWrapper(M())
            is_qat = quant_type == QuantType.QAT
            if is_qat:
                m.train()
                ref_m.train()
                qconfig = default_qat_qconfig
                expected_act_post_process = torch.ao.quantization.FakeQuantize
            else:
                m.eval()
                ref_m.eval()
                qconfig = default_qconfig
                expected_act_post_process = torch.ao.quantization.MinMaxObserver

            prepare_fx_function = prepare_qat_fx if is_qat else prepare_fx
            qconfig_dict = {"": qconfig}
            m = prepare_fx_function(m, qconfig_dict, example_inputs=example_inputs)
            node_occurrence = {
                ns.call_module(expected_act_post_process): 7,
                ns.call_module(torch.ao.nn.quantized.FloatFunctional): 0
            }
            self.checkGraphModuleNodes(m, expected_node_occurrence=node_occurrence)
            m(*example_inputs)
            node_list = [
                ns.call_function(torch.quantize_per_tensor),
                ns.call_function(torch.ops.quantized.add),
                ns.call_function(torch.ops.quantized.add),
                ns.call_function(torch.ops.quantized.mul),
                ns.call_function(torch.ops.quantized.mul),
                ns.call_function(torch.ops.quantized.add_relu),
                ns.call_function(torch.cat),
                ns.call_method('dequantize')
            ]
            m = convert_fx(m)
            self.checkGraphModuleNodes(m, expected_node_list=node_list)

            # make sure numerics match with eager mode
            ref_m.qconfig = qconfig
            prepare_function = prepare_qat if is_qat else prepare
            ref_m = prepare_function(ref_m)
            ref_m(*example_inputs)
            ref_m = convert(ref_m)
            # FX Graph Mode and Eager Mode now diverages in numerics of add_scalar and mul_scalar
            # self.assertEqual(m(data), ref_m(data))

    def test_embedding(self):
        class M(torch.nn.Module):
            def __init__(self):
                super().__init__()
                self.emb = torch.nn.Embedding(num_embeddings=10, embedding_dim=12)

            def forward(self, indices):
                return self.emb(indices)

        for qconfig_type in [float_qparams_weight_only_qconfig, float_qparams_weight_only_qconfig_4bit]:
            model = M().eval()
            indices = torch.tensor([9, 6, 5, 7, 8, 8, 9, 2, 8, 6, 6, 9, 1, 6, 8, 8, 3, 2, 3, 6, 3, 6, 5, 7, 0, 8, 4, 6, 5, 8, 2, 3])
            example_inputs = (indices,)
            quantized_node = ns.call_module(nnq.Embedding)
            configs = [
                (qconfig_type, ns.call_module(nnq.Embedding)),
                (None, ns.call_module(nn.Embedding)),
                (default_qconfig, ns.call_module(nn.Embedding)),
            ]

            for qconfig, node in configs:
                qconfig_dict = {"": qconfig}
                m = prepare_fx(model, qconfig_dict, example_inputs=example_inputs)
                self.checkGraphModuleNodes(m, expected_node_occurrence={
                    ns.call_module(torch.ao.quantization.MinMaxObserver): 0
                })
                m = convert_fx(m)
                self.checkGraphModuleNodes(m, expected_node=node)
                # make sure it runs
                m(*example_inputs)

    def test_embedding_bag(self):
        class M(torch.nn.Module):
            def __init__(self):
                super().__init__()
                self.emb = torch.nn.EmbeddingBag(num_embeddings=10, embedding_dim=12, include_last_offset=True)

            def forward(self, indices, offsets):
                return self.emb(indices, offsets)

        indices = torch.tensor([9, 6, 5, 7, 8, 8, 9, 2, 8, 6, 6, 9, 1, 6, 8, 8, 3, 2, 3, 6, 3, 6, 5, 7, 0, 8, 4, 6, 5, 8, 2, 3])
        offsets = torch.tensor([0, 19, 20, 28, 28, 32])
        quantized_node = ns.call_module(nnq.EmbeddingBag)
        example_inputs = (indices, offsets)

        for dtype in [torch.quint8, torch.quint4x2]:
            model = M().eval()
            float_qparams_observer = PerChannelMinMaxObserver.with_args(dtype=dtype,
                                                                        qscheme=torch.per_channel_affine_float_qparams,
                                                                        ch_axis=0)
            float_qparams_qconfig = QConfig(activation=default_placeholder_observer,
                                            weight=float_qparams_observer)
            self.checkGraphModeFxOp(
                model,
                example_inputs,
                QuantType.DYNAMIC,
                quantized_node,
                custom_qconfig_dict={"": float_qparams_qconfig}
            )

        # check it works in None and static qconfig
        for qconfig in [None, default_qconfig]:
            qconfig_dict = {"": default_qconfig}
            m = M().eval()
            m = prepare_fx(model, qconfig_dict, example_inputs=example_inputs)
            self.checkGraphModuleNodes(m, expected_node_occurrence={
                ns.call_module(torch.ao.quantization.MinMaxObserver): 0
            })
            m = convert_fx(m)
            self.checkGraphModuleNodes(m, expected_node=ns.call_module(nn.EmbeddingBag))
            # make sure it runs
            m(*example_inputs)

    def _test_rnn_impl(self, qconfigs, M, module_type_strs, module_types, sample_input):
        options = itertools.product(qconfigs, module_type_strs)
        for qconfig, module_type_str in options:
            model_eager = M(module_type_str).eval()
            model_graph = copy.deepcopy(model_eager)
            if torch.backends.quantized.engine == 'qnnpack' and \
               qconfig is float16_dynamic_qconfig:
                continue
                # fp16 dynamic quant is not supported for qnnpack

            eager_qconfig_dict = {x : qconfig for x in module_types}
            model_eager = quantize_dynamic(model_eager, qconfig_spec=eager_qconfig_dict)

            graph_qconfig_dict = {
                "object_type": [
                    (x, qconfig) for x in module_types
                ]
            }
            model_graph = prepare_fx(model_graph, graph_qconfig_dict, example_inputs=(sample_input,))
            model_graph = convert_fx(model_graph)
            self.assertEqual(model_eager(sample_input), model_graph(sample_input))
            self.checkScriptable(model_graph, [[sample_input]], True)

    @override_qengines
    def test_rnn_cell(self):
        if torch.backends.quantized.engine not in ('fbgemm', 'qnnpack'):
            return
        qconfigs = [per_channel_dynamic_qconfig, default_dynamic_qconfig, float16_dynamic_qconfig]
        module_type_strs = ['LSTMCell', 'GRUCell', 'RNNTanh', 'RNNReLU']
        module_types = [torch.nn.LSTMCell, torch.nn.GRUCell, torch.nn.RNNCell]
        sample_input = torch.tensor([[100, -155],
                                     [-155, 100],
                                     [100, -155]], dtype=torch.float)
        self._test_rnn_impl(qconfigs, RNNCellDynamicModel, module_type_strs, module_types, sample_input)

    @override_qengines
    def test_rnn(self):
        if torch.backends.quantized.engine not in ('fbgemm', 'qnnpack'):
            return
        qconfigs = [per_channel_dynamic_qconfig, default_dynamic_qconfig, float16_dynamic_qconfig]
        module_type_strs = ['LSTM']
        module_types = [torch.nn.LSTM]
        niter = 10
        sample_input = torch.tensor([[100, -155],
                                     [-155, 100],
                                     [100, -155]], dtype=torch.float).unsqueeze(0).repeat(niter, 1, 1)
        self._test_rnn_impl(qconfigs, RNNDynamicModel, module_type_strs, module_types, sample_input)

    def _test_conv_transpose_impl(
            self, float_cls: Callable, q_cls: Callable, data: torch.Tensor):
        with override_quantized_engine('qnnpack'):
            # Create fp32 versions of FX and Eager models
            m1 = torch.nn.Sequential(float_cls(1, 1, 1))
            m2 = torch.nn.Sequential(float_cls(1, 1, 1))
            m2.load_state_dict(m1.state_dict())
            m2 = torch.ao.quantization.QuantWrapper(m2)
            # FX graph
            result_dict = self.checkGraphModeFxOp(
                m1, (data,), QuantType.STATIC,
                expected_node_occurrence={
                    ns.call_module(q_cls): 1,
                })
            q_result1 = result_dict["quantized_output"]
            # Eager
            m2.qconfig = get_default_qconfig(torch.backends.quantized.engine)
            m2.eval()
            m2p = torch.ao.quantization.prepare(m2)
            m2p(data)
            m2q = torch.ao.quantization.convert(m2p)
            q_result2 = m2q(data)
            # verify results match
            self.assertEqual(q_result1, q_result2)

    @unittest.skipUnless('qnnpack' in supported_qengines,
                         "This Pytorch Build has not been built with or does not support QNNPACK")
    def test_conv_transpose_1d(self):
        self._test_conv_transpose_impl(
            torch.nn.ConvTranspose1d, nnq.ConvTranspose1d, torch.randn(4, 1, 4))

    @unittest.skipUnless('qnnpack' in supported_qengines,
                         "This Pytorch Build has not been built with or does not support QNNPACK")
    def test_conv_transpose_2d(self):
        self._test_conv_transpose_impl(
            torch.nn.ConvTranspose2d, nnq.ConvTranspose2d, torch.randn(4, 1, 4, 4))

    def test_reshape_fp16(self):
        class M(torch.nn.Module):
            def __init__(self, w, b):
                super().__init__()
                self.w = w
                self.b = b

            def forward(self, x):
                x = torch.nn.functional.linear(x, self.w)
                x = x.reshape(-1, 4)
                x = torch.nn.functional.linear(x, self.w)
                return x

        w = torch.randn(4, 4)
        b = torch.randn(4)
        m = M(w, b).eval()
        qconfig_dict = {
            # reshape will be quantized to fp16 as requested by this qconfig
            "": float16_static_qconfig,
            "object_type": [
                (torch.nn.functional.linear, default_qconfig)
            ]
        }
        backend_config = get_test_only_legacy_native_backend_config()
        example_inputs = (torch.randn(1, 4),)
        m = prepare_fx(
            m, qconfig_dict, example_inputs=example_inputs,
            backend_config=backend_config)
        expected_occurrence = {
            # input and weight of first and second linear, output of first and second linear
            ns.call_module(torch.ao.quantization.MinMaxObserver): 6,
            # we insert placeholder observer for both input and output of reshape
            ns.call_module(torch.ao.quantization.PlaceholderObserver): 2
        }
        self.checkGraphModuleNodes(
            m,
            expected_node_occurrence=expected_occurrence
        )
        m = convert_fx(m, backend_config=backend_config)
        expected_occurrence = {
            ns.call_function(torch.quantize_per_tensor): 2,
            # dequantize after first linear, before reshape and before output
            ns.call_method("dequantize"): 3,
            # before reshape, to(fp16)
            ns.call_method("to"): 1,
            ns.call_function(torch.ops.quantized.linear): 2
        }
        self.checkGraphModuleNodes(
            m,
            expected_node_occurrence=expected_occurrence
        )
        # make sure it runs
        m(torch.randn(2, 4))

    def test_multiple_qconfigs_for_single_value(self):
        """ Test multiple qconfigs for a single value"""
        class M(torch.nn.Module):
            def __init__(self, w, b):
                super().__init__()
                self.w = w
                self.b = b

            def forward(self, x):
                x = torch.nn.functional.linear(x, self.w)
                x = torch.sigmoid(x)
                return x

        w = torch.randn(4, 4)
        b = torch.randn(4)
        m = M(w, b).eval()
        # TODO: use get_default_qconfig_mapping once it handles fp16
        qconfig_mapping = QConfigMapping() \
            .set_global(float16_static_qconfig) \
            .set_object_type(torch.nn.functional.linear, default_qconfig)
        example_inputs = (torch.randn(1, 4),)
        backend_config = get_test_only_legacy_native_backend_config()
        m = prepare_fx(
            m, qconfig_mapping, example_inputs=example_inputs,
            backend_config=backend_config)
        expected_occurrence = {
            # input and weight of linear, output of linear
            ns.call_module(torch.ao.quantization.MinMaxObserver): 3,
            # input and output of sigmoid
            ns.call_module(torch.ao.quantization.PlaceholderObserver): 2,
        }
        self.checkGraphModuleNodes(
            m,
            expected_node_occurrence=expected_occurrence
        )
        # make sure it runs
        m = convert_fx(m)
        expected_occurrence = {
            ns.call_function(torch.quantize_per_tensor): 1,
            ns.call_method("dequantize"): 3,
            ns.call_method("to"): 2
        }
        self.checkGraphModuleNodes(
            m,
            expected_node_occurrence=expected_occurrence
        )

    def test_boolean_tensor(self):
        """ Make sure we don't insert observer for boolean Tensors """
        class M(torch.nn.Module):
            def forward(self, x, mask):
                mask = mask.unsqueeze(0)
                mask = mask.unsqueeze(1)
                x = x.masked_fill(mask, 1)
                return x

        m = M().eval()
        example_inputs = (torch.rand(1, 2, 3, 4), torch.rand(3, 4).bool())
        m = prepare_fx(m, {"": default_qconfig}, example_inputs=example_inputs)
        expected_occurrence = {
            ns.call_module(torch.ao.quantization.MinMaxObserver): 0
        }
        self.checkGraphModuleNodes(
            m,
            expected_node_occurrence=expected_occurrence)
        m = convert_fx(m)
        m(*example_inputs)

    def test_chunk(self):
        class M(torch.nn.Module):
            def forward(self, x):
                x, y = torch.chunk(x, 2)
                x = x + y
                return x
        m = M().eval()
        example_inputs = (torch.rand(2, 2, 2, 2),)
        m = prepare_fx(m, {"": default_qconfig}, example_inputs=example_inputs)
        m(*example_inputs)
        m = convert_fx(m)
        m(*example_inputs)
        # make sure everything runs

    def test_ref_pattern_multi_use(self):
        class M(torch.nn.Module):
            def __init__(self):
                super().__init__()
                self.linear = torch.nn.Linear(5, 5)
                self.linear1 = torch.nn.Linear(5, 5)

            def forward(self, x):
                y = self.linear(x)
                z = self.linear1(x)
                a = torch.mul(z, 5)
                b = torch.add(z, 5)
                return (y, a, b)

        m = M().eval()
        qconfig_dict = {
            "": None,
            "object_type": [
                (torch.nn.Linear, get_default_qconfig("fbgemm")),
                (torch.nn.ReLU, get_default_qconfig("fbgemm")),
            ],
        }
        example_inputs = (torch.randn(1, 5),)
        m = prepare_fx(m, qconfig_dict, example_inputs=example_inputs)
        m = convert_fx(m)
        expected_occurrence = {
            ns.call_function(torch.quantize_per_tensor): 1,
            ns.call_module(nnq.Linear): 2,
            ns.call_method("dequantize"): 2,
            ns.call_function(torch.add): 1,
            ns.call_function(torch.mul): 1,
        }
        self.checkGraphModuleNodes(
            m,
            expected_node_occurrence=expected_occurrence)

    def test_qmatmul(self):
        class M(torch.nn.Module):
            def forward(self, x, y):
                z = torch.matmul(x, y)
                return z

        m = M().eval()
        example_inputs = (torch.randn(2, 2), torch.randn(2, 2))
        qconfig_dict = get_default_qconfig_mapping("fbgemm")
        mp = prepare_fx(m, qconfig_dict, example_inputs=example_inputs)
        mp(*example_inputs)
        mq = convert_fx(mp)
        expected_occurrence = {
            ns.call_function(torch.matmul): 0,
            ns.call_function(torch.ops.quantized.matmul): 1,
        }
        self.checkGraphModuleNodes(
            mq,
            expected_node_occurrence=expected_occurrence)
        # verify no crash
        res = mq(*example_inputs)

class TestQuantizeFxModels(QuantizationTestCase):
    @skipIfNoFBGEMM
    @unittest.skipIf(not TEST_CUDA, "gpu is not available.")
    def test_static_gpu_convert_basic(self):

        class Net(nn.Module):
            def __init__(self):
                super(Net, self).__init__()
                self.relu1 = nn.ReLU()
                self.conv1 = nn.Conv2d(1, 6, 5)
                self.linear1 = nn.Linear(120, 1)

            def forward(self, x):
                x = self.relu1(self.conv1(x))
                y = self.linear1(x.view(-1))
                return y

        input = torch.randn((5, 1, 6, 6)).to('cuda')
        example_inputs = (input,)
        model = Net().to('cuda').eval()
        qconfig_dict = {"": torch.ao.quantization.get_default_qconfig('fbgemm')}
        model_prepared = prepare_fx(model, qconfig_dict, example_inputs=example_inputs)
        model_prepared(*example_inputs)
        model_quantized = convert_to_reference_fx(model_prepared)
        out = model_quantized(*example_inputs)
        self.assertEqual(out.device.type, 'cuda')

    @skipIfNoFBGEMM
    @unittest.skipIf(not TEST_CUDA, "gpu is not available.")
    def test_switch_device_prepare_convert(self):

        class Net(nn.Module):
            def __init__(self):
                super(Net, self).__init__()
                self.relu1 = nn.ReLU()
                self.conv1 = nn.Conv2d(1, 6, 5)
                self.linear1 = nn.Linear(120, 1)

            def forward(self, x):
                x = self.relu1(self.conv1(x))
                y = self.linear1(x.view(-1))
                return y

        for device in ['cuda', 'cpu']:
            device_after = 'cuda' if device == 'cpu' else 'cpu'
            input = torch.randn((5, 1, 6, 6)).to(device)
            model = Net().to(device).eval()
            qconfig_dict = {"": torch.ao.quantization.get_default_qconfig('fbgemm')}
            model_prepared = prepare_fx(model, qconfig_dict, example_inputs=(input,))
            model_prepared(input)
            model_prepared.to(device_after)
            model_quantized = convert_to_reference_fx(model_prepared)
            out = model_quantized(input.to(device_after))
            self.assertEqual(out.device.type, device_after)

    @skipIfNoFBGEMM
    @unittest.skipIf(not TEST_CUDA, "gpu is not available.")
    def test_prepare_serialize_switch_device_convert(self):
        class Net(nn.Module):
            def __init__(self):
                super(Net, self).__init__()
                self.conv1 = nn.Conv2d(1, 6, 5)
                self.linear1 = nn.Linear(120, 1)

            def forward(self, x):
                x = self.conv1(x)
                y = self.linear1(x.view(-1))
                return y

        for device in ['cuda', 'cpu']:
            for device_after in ['cuda', 'cpu']:
                input = torch.randn((5, 1, 6, 6)).to(device)
                model = Net().to(device).eval()
                qconfig_dict = {"": torch.ao.quantization.get_default_qconfig('fbgemm')}
                model_prepared_first = prepare_fx(model, qconfig_dict, example_inputs=(input,))
                model_prepared_second = prepare_fx(model, qconfig_dict, example_inputs=(input,))
                model_prepared_first(input)
                state_dict = model_prepared_first.state_dict()
                del model_prepared_first
                model_prepared_second.load_state_dict(state_dict)
                model_prepared_second.to(device_after)
                model_quantized = convert_to_reference_fx(model_prepared_second)
                out = model_quantized(input.to(device_after))
                self.assertEqual(out.device.type, device_after)

    @skip_if_no_torchvision
    def test_model_dropout(self):
        from torchvision import models
        m = models.mobilenet_v3_small()
        qconfig_mapping = torch.ao.quantization.get_default_qat_qconfig_mapping('fbgemm')
        example_inputs = (torch.randn(1, 3, 224, 224),)
        mp = prepare_qat_fx(m, qconfig_mapping, example_inputs=example_inputs)
        mp(*example_inputs)
        with override_quantized_engine("qnnpack") if IS_ARM64 else contextlib.nullcontext():
            mq = convert_fx(mp)
        mq(*example_inputs)

    def _test_model_impl(
            self, mode, name, model, eager_quantizable_model,
            check_with_eager=True,
            diff_of_quant=None,
            diff_from_eager=None):
        if diff_of_quant is None or diff_from_eager is None:
            diff_of_quant = {}
            diff_from_eager = {}

        if mode not in diff_of_quant or mode not in diff_from_eager:
            diff_of_quant[mode] = {}
            diff_from_eager[mode] = {}

        input_tensor = torch.rand(1, 3, 224, 224)
        input_tensor_inception = torch.rand(1, 3, 299, 299)
        output_value = torch.randint(0, 1, (1,))

        # print('quantizing:', name, ' mode:', mode)
        if name == 'inception_v3':
            input_value = input_tensor_inception
        else:
            input_value = input_tensor

        qconfig = default_qconfig if mode == 'static' else default_qat_qconfig
        qconfig_dict = {'': qconfig}
        script = torch.jit.script(model)

        # make sure graph module and script module are both runanble
        original_out = model(input_value)
        is_not_tuple_out = not isinstance(original_out, tuple)
        script_out = script(input_value)

        # set to train just before quantization
        prepare_fx_fn = prepare_fx
        if mode != 'static':
            model.train()
            prepare_fx_fn = prepare_qat_fx

        prepared = prepare_fx_fn(model, qconfig_dict)

        if mode == 'ddp':
            mp.spawn(run_ddp,
                     args=(world_size, prepared),
                     nprocs=world_size,
                     join=True)
        elif mode == 'qat':
            assert prepared.training, 'prepared must be in training mode for qat'
            optimizer = torch.optim.SGD(prepared.parameters(), lr=0.0001)
            criterion = nn.CrossEntropyLoss()
            train_one_epoch(prepared, criterion, optimizer, [(input_value, output_value)], torch.device('cpu'), 1)
        else:
            for i in range(10):
                prepared(input_value)

        # print('after observation root:', prepared.root)

        qgraph = convert_fx(prepared)
        # print('after quantization root:', qgraph.root)
        # print('after quantization code:', qgraph.src)
        qgraph.eval()
        qgraph_script = torch.jit.script(qgraph)
        # print('quantized and scripted:', qgraph_script.graph)

        qgraph_out = qgraph(input_value)
        qgraph_script = qgraph_script(input_value)

        if is_not_tuple_out:
            diff_of_quant[mode][name] = (original_out - qgraph_out).abs().max()
            assert torch.allclose(qgraph_out, qgraph_script), 'graph, scripted graph'
        else:
            print('tuple output')

        if eager_quantizable_model is not None:
            # comparing to eager mode quantization
            qeager = eager_quantizable_model
            ref_out = qeager(input_value)
            qeager.qconfig = qconfig
            if mode == 'static':
                qeager.fuse_model()
                prepare(qeager, inplace=True)
            else:
                qeager.train()
                qeager.fuse_model()
                prepare_qat(qeager, inplace=True)

            # calibration
            if mode == 'ddp':
                mp.spawn(run_ddp,
                         args=(world_size, qeager),
                         nprocs=world_size,
                         join=True)
            elif mode == 'qat':
                assert qeager.training, 'qeager should be in training mode for qat'
                optimizer = torch.optim.SGD(qeager.parameters(), lr=0.0001)
                train_one_epoch(qeager, criterion, optimizer, [(input_value, output_value)], torch.device('cpu'), 1)
            else:
                for i in range(10):
                    qeager(input_value)

            # print('ref after observation:', qeager)

            convert(qeager, inplace=True)
            qeager.eval()

            # print('ref after quantization:', qeager)
            qeager_out = qeager(input_value)
            qeager_script = torch.jit.script(qeager)
            qscript_out = qeager_script(input_value)
            if is_not_tuple_out:
                diff_from_eager[mode][name] = (qeager_out - qgraph_out).abs().max()
                if check_with_eager:
                    self.assertEqual(diff_from_eager[mode][name], 0,
                                     'Result of graph mode quantization and ' +
                                     'eager mode quantization on model: ' + name +
                                     ' should match. Mode: ' + mode +
                                     ' diff:' + str(diff_from_eager[mode][name]))

    def _test_building_block(self, quant_type, BB):
        eager = BB().float()
        graph = copy.deepcopy(eager)

        if quant_type == QuantType.STATIC:
            qconfig = default_qconfig
            eager_prepare = prepare
            graph_prepare = prepare_fx
            eager.eval()
            graph.eval()
            calibrate_or_train = test_only_eval_fn
            data = self.img_data_2d
            is_qat = False
        else:
            assert quant_type == QuantType.QAT
            qconfig = default_qat_qconfig
            eager_prepare = prepare_qat
            graph_prepare = prepare_qat_fx
            eager.train()
            graph.train()
            calibrate_or_train = test_only_train_fn
            data = self.img_data_2d_train
            is_qat = True

        if hasattr(eager, "fuse_model"):
            eager.fuse_model()
        eager = QuantWrapper(eager)
        eager.qconfig = qconfig
        eager = eager_prepare(eager)

        qconfig_dict = {"": qconfig}
        graph = graph_prepare(graph, qconfig_dict, example_inputs=(data[0][0],))

        eager_out = eager(data[0][0])
        graph_out = graph(data[0][0])
        # Eager Mode and FX Graph Mode QAT now differ in numerics both
        # in Post Training and QAT because FX Graph Mode uses same fake_quant instances
        # for input and output of CopyNode
        # self.assertEqual(eager_out, graph_out)

        calibrate_or_train(eager, data)
        calibrate_or_train(graph, data)

        eager = convert(eager)
        graph = convert_fx(graph)

        eager_out = eager(data[0][0])
        graph_out = graph(data[0][0])

    @override_qengines
    def test_resnet_base(self):
        models = [ResNetBase]
        options = itertools.product(self.static_quant_types, models)
        for quant_type, M in options:
            self._test_building_block(quant_type, M)

    @skip_if_no_torchvision
    @skipIfNoFBGEMM
    @unittest.skip("skip for now since tbb failed")
    def test_torchvision(self):
        from torchvision import models
        from torchvision.models import quantization as quantized_models
        from torchvision.models.quantization.utils import _replace_relu

        def get_available_classification_models(models):
            return [k for k, v in models.__dict__.items() if callable(v) and k[0].lower() == k[0] and k[0] != "_"]

        model_list = get_available_classification_models(models)
        quantized_model_list = get_available_classification_models(quantized_models)

        quantized_model_list = set(quantized_model_list)
        # test eager and graph consistency
        model_list = quantized_model_list
        # mobilenet/inception_v3/googlenet qat is not working due to AdaptiveAveragePool qat
        # we might observe the output of AdaptiveAveragePool in the future
        # and re-enable the test
        fx_eager_not_matching = [
            ("mobilenet_v2", "qat"),
            ("inception_v3", "qat"),
            ("googlenet", "qat")
        ]  # because relu6 is replaced as relu in mobilenetv2

        diff_of_quant = {}
        diff_from_eager = {}
        modes = ['static', 'qat']
        options = itertools.product(modes, model_list)
        for mode, name in options:
            pretrained = name in quantized_model_list  # load pretrained model to compare with quantized model
            kwargs = {}
            # turn off transform input for inception_v3 since
            # it's not quantized in eager mode and in fx graph
            # mode we can't skip quantizing a method right now
            # (might be supported in the future)
            if name in ["inception_v3", "googlenet"]:
                kwargs["transform_input"] = False
            eager_quantizable_model = None
            if name in quantized_model_list:
                eager_quantizable_model = quantized_models.__dict__[name](pretrained=False, quantize=False, **kwargs).eval().float()
            # compare with eager mode quantized model when it is available
            pretrained = eager_quantizable_model is not None
            model = models.__dict__[name](pretrained=pretrained, **kwargs).eval().float()
            if name == "mobilenet_v2":
                _replace_relu(model)
            # disable aux logits
            if hasattr(model, "aux_logits"):
                model.aux_logits = False
                model.AuxLogits = None
                if eager_quantizable_model:
                    eager_quantizable_model.aux_logits = False
                    eager_quantizable_model.AuxLogits = None

            check_with_eager = (name, mode) not in fx_eager_not_matching
            self._test_model_impl(
                mode, name, model, eager_quantizable_model,
                check_with_eager,
                diff_of_quant, diff_from_eager)

        def print_diffs(diffs):
            for mode, diffs_for_mode in diffs.items():
                print('mode:', mode)
                for name, diff in diffs_for_mode.items():
                    print(name, ':', diff)

        # print('differences between float and quantized')
        # print_diffs(diff_of_quant)
        # print('----------------------')
        # print('differences between graph mode and eager mode')
        # print_diffs(diff_from_eager)
        # print('----------------------')

    @skip_if_no_torchvision
    @skipIfNoFBGEMM
    @unittest.skip("TODO: Test is always failing - https://github.com/pytorch/pytorch/issues/54979")
    def test_resnet18_ddp(self):
        from torchvision import models
        from torchvision.models import quantization as quantized_models
        eager_quantizable_model = quantized_models.__dict__[name](pretrained=False, quantize=False).eval().float()
        model = models.__dict__[name](pretrained=False).eval().float()
        self._test_model_impl(
            'ddp', 'resnet18', model, eager_quantizable_model)

    @override_qengines
    def test_qat_embeddingbag_linear(self):
        for device in get_supported_device_types():
            class EmbeddingBagLinear(torch.nn.Module):
                def __init__(self):
                    super(EmbeddingBagLinear, self).__init__()
                    self.emb = torch.nn.EmbeddingBag(num_embeddings=10, embedding_dim=12, mode='sum')
                    self.linear = torch.nn.Linear(12, 1).to(dtype=torch.float)

                def forward(self, input: torch.Tensor, offsets: Optional[torch.Tensor] = None,
                            per_sample_weights: Optional[torch.Tensor] = None):
                    x = self.emb(input, offsets, per_sample_weights)
                    x = self.linear(x)
                    return x

            qengine = torch.backends.quantized.engine
            qconfig_dict = {"": get_default_qat_qconfig(qengine),
                            "object_type": [(torch.nn.EmbeddingBag, default_embedding_qat_qconfig)]}

            train_indices = [[torch.randint(0, 10, (12, 12)), torch.randn((12, 1))] for _ in range(2)]
            eval_output = [[torch.randint(0, 10, (12, 1))]]

            model = EmbeddingBagLinear().train()
            prepared_fx_model = prepare_qat_fx(model, qconfig_dict, example_inputs=(train_indices[0][0],))
            test_only_train_fn(prepared_fx_model, train_indices)
            quant_model = convert_fx(prepared_fx_model,
                                     qconfig_mapping=qconfig_dict)

            def checkQuantized(model):
                # Make sure EmbeddingBag is now a quantized EmbeddingBag.
                self.assertTrue(type(model.emb), nn.quantized.EmbeddingBag)
                # Also test that Linear has been quantized.
                self.assertTrue(type(model.linear), nnq.Linear)

                test_only_eval_fn(model, eval_output)
                self.checkScriptable(model, eval_output)
                self.checkNoQconfig(model)
            checkQuantized(quant_model)


    @override_qengines
    def test_qat_embedding_linear(self):
        for device in get_supported_device_types():
            class EmbeddingLinear(torch.nn.Module):
                def __init__(self):
                    super(EmbeddingLinear, self).__init__()
                    self.emb = torch.nn.Embedding(num_embeddings=10, embedding_dim=12)
                    self.linear = torch.nn.Linear(12, 1).to(dtype=torch.float)

                def forward(self, input: torch.Tensor):
                    x = torch.sum(self.emb(input), dim=1)
                    x = self.linear(x)
                    return x

            qengine = torch.backends.quantized.engine
            qconfig_dict = {"": get_default_qat_qconfig(qengine),
                            "object_type": [(torch.nn.Embedding, default_embedding_qat_qconfig)]}


            train_indices = [[torch.randint(0, 10, (12, 12)), torch.randn((12, 1))] for _ in range(2)]
            eval_output = [[torch.randint(0, 10, (12, 1))]]

            model = EmbeddingLinear().train()
            prepared_fx_model = prepare_qat_fx(model, qconfig_dict, example_inputs=(train_indices[0][0],))
            test_only_train_fn(prepared_fx_model, train_indices)
            quant_model = convert_fx(prepared_fx_model,
                                     qconfig_mapping=qconfig_dict)

            def checkQuantized(model):
                # Make sure EmbeddingBag is now a quantized EmbeddingBag.
                self.assertTrue(type(model.emb), nn.quantized.Embedding)
                # Also test that Linear has been quantized.
                self.assertTrue(type(model.linear), nnq.Linear)

                test_only_eval_fn(model, eval_output)
                self.checkScriptable(model, eval_output)
                self.checkNoQconfig(model)
            checkQuantized(quant_model)

    @given(
        device=st.sampled_from(
            ["cpu", "cuda"] if torch.cuda.is_available() else ["cpu"]
        )
    )
    @settings(deadline=None)
    @override_qengines
    def test_qat_functional_linear(self, device):
        if torch.backends.quantized.engine not in ('fbgemm', 'qnnpack'):
            return

        class Linear(torch.nn.Module):
            def __init__(self):
                super().__init__()
                self.w = torch.ones(5, 5)
                self.b = torch.zeros(5)

            def forward(self, x):
                return torch.nn.functional.linear(x, self.w, self.b)

        class M(torch.nn.Module):
            def __init__(self):
                super().__init__()
                self.mods1 = torch.nn.Sequential(Linear(), Linear())
                self.mods2 = Linear()

            def forward(self, x):
                x = self.mods1(x)
                x = self.mods2(x)
                return x

        model = M().train()
        ref_fake_quant = FakeQuantize.with_args(
            observer=MovingAverageMinMaxObserver,
            quant_min=0,
            quant_max=255,
            dtype=torch.quint8,
            reduce_range=False,
        )
        ref_weight_fake_quant = FakeQuantize.with_args(
            observer=MovingAverageMinMaxObserver,
            quant_min=-128,
            quant_max=127,
            dtype=torch.qint8,
            reduce_range=False,
        )
        ref_qat_qconfig = QConfig(
            activation=ref_fake_quant, weight=ref_weight_fake_quant
        )
        qconfig_dict = {"": ref_qat_qconfig}
        example_inputs = (torch.randn(1, 5),)
        prepared_ref = prepare_qat_fx(model, qconfig_dict, example_inputs=example_inputs)

        custom_fake_quant = FusedMovingAvgObsFakeQuantize.with_args(
            observer=MovingAverageMinMaxObserver,
            quant_min=0,
            quant_max=255,
            dtype=torch.quint8,
            reduce_range=False,
        )
        custom_weight_fake_quant = FusedMovingAvgObsFakeQuantize.with_args(
            observer=MovingAverageMinMaxObserver,
            quant_min=-128,
            quant_max=127,
            dtype=torch.qint8,
            reduce_range=False,
        )
        custom_qconfig = QConfig(
            activation=custom_fake_quant, weight=custom_weight_fake_quant
        )
        custom_qconfig_dict = {"": custom_qconfig}
        prepared = prepare_qat_fx(model, custom_qconfig_dict, example_inputs=example_inputs)

        prepared.to(device)
        prepared_ref.to(device)

        prepared.apply(torch.ao.quantization.disable_fake_quant)
        prepared.apply(torch.ao.quantization.disable_observer)
        prepared_ref.apply(torch.ao.quantization.disable_fake_quant)
        prepared_ref.apply(torch.ao.quantization.disable_observer)

        inp = torch.randn(5, 5, device=device, requires_grad=True)
        for i in range(10):
            if i == 2:
                prepared.apply(torch.ao.quantization.enable_observer)
                prepared_ref.apply(torch.ao.quantization.enable_observer)
            if i == 4:
                prepared.apply(torch.ao.quantization.enable_fake_quant)
                prepared_ref.apply(torch.ao.quantization.enable_fake_quant)

            inp = torch.randn(5, 5, device=device, requires_grad=True)
            out_ref = prepared_ref(inp)
            out = prepared(inp)
            torch.testing.assert_allclose(out, out_ref)

            # try backward pass
            labels = torch.randn(5, 5, device=device)
            loss = (out - labels).sum()
            grad = torch.autograd.grad(loss, [inp])
            loss_ref = (out_ref - labels).sum()
            grad_ref = torch.autograd.grad(loss_ref, [inp])
            torch.testing.assert_allclose(grad[0], grad_ref[0])

        if 'fbgemm' in torch.backends.quantized.supported_engines:
            # During the lowering step in convert, fold_weight calls quantized::linear_prepack
            # which doesn't support QuantizedCuda backend
            prepared.cpu()
            prepared_ref.cpu()
            converted = convert_fx(prepared)
            converted_ref = convert_fx(prepared_ref)
            inp = torch.rand(5, 5)
            out = converted(inp)
            out_ref = converted_ref(inp)

            torch.testing.assert_allclose(out, out_ref)
if __name__ == '__main__':
    raise RuntimeError("This test file is not meant to be run directly, use:\n\n"
                       "\tpython test/test_quantization.py TESTNAME\n\n"
                       "instead.")<|MERGE_RESOLUTION|>--- conflicted
+++ resolved
@@ -5223,9 +5223,23 @@
         # make sure this runs
         m = prepare_fx(m, qconfig_mapping, example_inputs, backend_config=backend_config)
 
-<<<<<<< HEAD
+    def test_get_default_qconfig_valid_backend(self):
+        """ Checks that AssertionError is raised when non expected backend input is specified
+        """
+        invalid_backends = ["imaginary_backend", 3]
+        for invalid_backend in invalid_backends:
+            with self.assertRaisesRegex(AssertionError, "not supported"):
+                qconfig = get_default_qconfig(invalid_backend)
+            with self.assertRaisesRegex(AssertionError, "not supported"):
+                qconfig = get_default_qat_qconfig(invalid_backend)
+            with self.assertRaisesRegex(AssertionError, "not supported"):
+                qconfig_mapping = get_default_qconfig_mapping(invalid_backend)
+            with self.assertRaisesRegex(AssertionError, "not supported"):
+                qconfig_mapping = get_default_qat_qconfig_mapping(invalid_backend)
+
     def test_change_backend_config_for_fixed_qparam_ops(self):
-        """ Making sure we can change the backend_config for fixed qparam ops
+        """ Making sure we can skip validation of qconfigs for fixedqparam ops based
+        on BackendConfig
         """
         class M(nn.Module):
             def __init__(self):
@@ -5248,21 +5262,6 @@
             example_inputs=(torch.randn(1, 2, 3, 4),),
             backend_config=backend_config
         )
-=======
-    def test_get_default_qconfig_valid_backend(self):
-        """ Checks that AssertionError is raised when non expected backend input is specified
-        """
-        invalid_backends = ["imaginary_backend", 3]
-        for invalid_backend in invalid_backends:
-            with self.assertRaisesRegex(AssertionError, "not supported"):
-                qconfig = get_default_qconfig(invalid_backend)
-            with self.assertRaisesRegex(AssertionError, "not supported"):
-                qconfig = get_default_qat_qconfig(invalid_backend)
-            with self.assertRaisesRegex(AssertionError, "not supported"):
-                qconfig_mapping = get_default_qconfig_mapping(invalid_backend)
-            with self.assertRaisesRegex(AssertionError, "not supported"):
-                qconfig_mapping = get_default_qat_qconfig_mapping(invalid_backend)
->>>>>>> d93f6cd1
 
 @skipIfNoFBGEMM
 class TestQuantizeFxOps(QuantizationTestCase):
