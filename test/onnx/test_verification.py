# Owner(s): ["module: onnx"]

import contextlib
import io
import unittest

import numpy as np
import parameterized
import pytorch_test_common

import torch
from torch.onnx import _constants, _experimental, verification
from torch.testing._internal import common_utils


@common_utils.instantiate_parametrized_tests
class TestVerification(pytorch_test_common.ExportTestCase):
    @common_utils.parametrize(
        "onnx_backend",
        [
            common_utils.subtest(
                verification.OnnxBackend.REFERENCE,
                # TODO: enable this when ONNX submodule catches up to >= 1.13.
                decorators=[unittest.expectedFailure],
            ),
            verification.OnnxBackend.ONNX_RUNTIME_CPU,
        ],
    )
    def test_verify_found_mismatch_when_export_is_wrong(
        self, onnx_backend: verification.OnnxBackend
    ):
        class Model(torch.nn.Module):
            def forward(self, x):
                return x + 1

        def incorrect_add_symbolic_function(g, self, other, alpha):
            return self

        opset_version = _constants.ONNX_DEFAULT_OPSET
        torch.onnx.register_custom_op_symbolic(
            "aten::add", incorrect_add_symbolic_function, opset_version=opset_version
        )

        with self.assertRaisesRegex(AssertionError, ".*Tensor-likes are not close!.*"):
            verification.verify(
                Model(),
                (torch.randn(2, 3),),
                opset_version=opset_version,
                options=verification.VerificationOptions(backend=onnx_backend),
            )

        torch.onnx.unregister_custom_op_symbolic(
            "aten::add", opset_version=opset_version
        )

    def test_check_export_model_diff_returns_diff_when_constant_mismatch(self):
        class UnexportableModel(torch.nn.Module):
            def forward(self, x, y):
                # tensor.data() will be exported as a constant,
                # leading to wrong model output under different inputs.
                return x + y.data

        test_input_groups = [
            ((torch.randn(2, 3), torch.randn(2, 3)), {}),
            ((torch.randn(2, 3), torch.randn(2, 3)), {}),
        ]

        results = verification.check_export_model_diff(
            UnexportableModel(), test_input_groups
        )
        self.assertRegex(
            results,
            r"Graph diff:(.|\n)*"
            r"First diverging operator:(.|\n)*"
            r"prim::Constant(.|\n)*"
            r"Former source location:(.|\n)*"
            r"Latter source location:",
        )

    def test_check_export_model_diff_returns_diff_when_dynamic_controlflow_mismatch(
        self,
    ):
        class UnexportableModel(torch.nn.Module):
            def forward(self, x, y):
                for i in range(x.size(0)):
                    y = x[i] + y
                return y

        test_input_groups = [
            ((torch.randn(2, 3), torch.randn(2, 3)), {}),
            ((torch.randn(4, 3), torch.randn(2, 3)), {}),
        ]

        export_options = _experimental.ExportOptions(
            input_names=["x", "y"], dynamic_axes={"x": [0]}
        )
        results = verification.check_export_model_diff(
            UnexportableModel(), test_input_groups, export_options
        )
        self.assertRegex(
            results,
            r"Graph diff:(.|\n)*"
            r"First diverging operator:(.|\n)*"
            r"prim::Constant(.|\n)*"
            r"Latter source location:(.|\n)*",
        )

    def test_check_export_model_diff_returns_empty_when_correct_export(self):
        class SupportedModel(torch.nn.Module):
            def forward(self, x, y):
                return x + y

        test_input_groups = [
            ((torch.randn(2, 3), torch.randn(2, 3)), {}),
            ((torch.randn(2, 3), torch.randn(2, 3)), {}),
        ]

        results = verification.check_export_model_diff(
            SupportedModel(), test_input_groups
        )
        self.assertEqual(results, "")

    def test_compare_ort_pytorch_outputs_no_raise_with_acceptable_error_percentage(
        self,
    ):
        ort_outs = [np.array([[1.0, 2.0], [3.0, 4.0]])]
        pytorch_outs = [torch.tensor([[1.0, 2.0], [3.0, 1.0]])]
        options = verification.VerificationOptions(
            rtol=1e-5,
            atol=1e-6,
            check_shape=True,
            check_dtype=False,
            ignore_none=True,
            acceptable_error_percentage=0.3,
        )
        verification._compare_onnx_pytorch_outputs(
            ort_outs,
            pytorch_outs,
            options,
        )

    def test_compare_ort_pytorch_outputs_raise_without_acceptable_error_percentage(
        self,
    ):
        ort_outs = [np.array([[1.0, 2.0], [3.0, 4.0]])]
        pytorch_outs = [torch.tensor([[1.0, 2.0], [3.0, 1.0]])]
        options = verification.VerificationOptions(
            rtol=1e-5,
            atol=1e-6,
            check_shape=True,
            check_dtype=False,
            ignore_none=True,
            acceptable_error_percentage=None,
        )
        with self.assertRaises(AssertionError):
            verification._compare_onnx_pytorch_outputs(
                ort_outs,
                pytorch_outs,
                options,
            )


<<<<<<< HEAD
@parameterized.parameterized_class(
    [
        # TODO: enable this when ONNX submodule catches up to >= 1.13.
        # {"onnx_backend": verification.OnnxBackend.ONNX},
        {"onnx_backend": verification.OnnxBackend.ONNX_RUNTIME_CPU},
    ],
    class_name_func=lambda cls, idx, input_dicts: f"{cls.__name__}_{input_dicts['onnx_backend'].name}",
)
class TestFindMismatch(pytorch_test_common.ExportTestCase):
    onnx_backend: verification.OnnxBackend
    opset_version: int
    graph_info: verification.GraphInfo

    def setUp(self):
        super().setUp()
        self.opset_version = _constants.ONNX_DEFAULT_OPSET

        def incorrect_relu_symbolic_function(g, self):
            return self

        torch.onnx.register_custom_op_symbolic(
            "aten::relu",
            incorrect_relu_symbolic_function,
            opset_version=self.opset_version,
        )

        class Model(torch.nn.Module):
            def __init__(self):
                super().__init__()
                self.layers = torch.nn.Sequential(
                    torch.nn.Linear(3, 4),
                    torch.nn.ReLU(),
                    torch.nn.Linear(4, 5),
                    torch.nn.ReLU(),
                    torch.nn.Linear(5, 6),
                )

            def forward(self, x):
                return self.layers(x)

        self.graph_info = verification.find_mismatch(
            Model(),
            (torch.randn(2, 3),),
            opset_version=self.opset_version,
            options=verification.VerificationOptions(backend=self.onnx_backend),
        )

    def tearDown(self):
        super().tearDown()
        torch.onnx.unregister_custom_op_symbolic(
            "aten::relu", opset_version=self.opset_version
        )
        delattr(self, "opset_version")
        delattr(self, "graph_info")

    def test_pretty_print_tree_visualizes_mismatch(self):
        f = io.StringIO()
        with contextlib.redirect_stdout(f):
            self.graph_info.pretty_print_tree()
        self.assertExpected(f.getvalue())

    def test_preserve_mismatch_source_location(self):
        mismatch_leaves = self.graph_info.all_mismatch_leaf_graph_info()

        self.assertTrue(len(mismatch_leaves) > 0)

        for leaf_info in mismatch_leaves:
            f = io.StringIO()
            with contextlib.redirect_stdout(f):
                leaf_info.pretty_print_mismatch()
            self.assertRegex(
                f.getvalue(),
                r"(.|\n)*" r"aten::relu.*/torch/nn/functional.py:[0-9]+(.|\n)*",
            )

    def test_find_all_mismatch_operators(self):
        mismatch_leaves = self.graph_info.all_mismatch_leaf_graph_info()

        self.assertEqual(len(mismatch_leaves), 2)

        for leaf_info in mismatch_leaves:
            self.assertEqual(leaf_info.essential_node_count(), 1)
            self.assertEqual(leaf_info.essential_node_kinds(), {"aten::relu"})

    def test_find_mismatch_prints_correct_info_when_no_mismatch(self):
        class Model(torch.nn.Module):
            def forward(self, x):
                return x + 1

        f = io.StringIO()
        with contextlib.redirect_stdout(f):
            verification.find_mismatch(
                Model(),
                (torch.randn(2, 3),),
                opset_version=self.opset_version,
                options=verification.VerificationOptions(backend=self.onnx_backend),
            )
        self.assertExpected(f.getvalue())


common_utils.instantiate_parametrized_tests(TestVerification)

=======
>>>>>>> 3148061d
if __name__ == "__main__":
    common_utils.run_tests()<|MERGE_RESOLUTION|>--- conflicted
+++ resolved
@@ -160,7 +160,6 @@
             )
 
 
-<<<<<<< HEAD
 @parameterized.parameterized_class(
     [
         # TODO: enable this when ONNX submodule catches up to >= 1.13.
@@ -261,9 +260,5 @@
         self.assertExpected(f.getvalue())
 
 
-common_utils.instantiate_parametrized_tests(TestVerification)
-
-=======
->>>>>>> 3148061d
 if __name__ == "__main__":
     common_utils.run_tests()