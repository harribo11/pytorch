--- conflicted
+++ resolved
@@ -1,8 +1,4 @@
 import functools
-<<<<<<< HEAD
-=======
-import warnings
->>>>>>> e2377c83
 from typing import (
     Any,
     Callable,
@@ -23,15 +19,10 @@
 from torch.distributed.fsdp._common_utils import (
     _assert_in_training_states,
     _FSDPState,
-<<<<<<< HEAD
     _get_fsdp_handles,
     _get_fsdp_states,
     _get_module_fsdp_state,
     _get_sharding_strategy,
-=======
-    _get_fsdp_states,
-    _get_module_fsdp_state,
->>>>>>> e2377c83
     _is_composable,
     TrainingState,
 )
@@ -61,43 +52,6 @@
     "_use_orig_params",
     "limit_all_gathers",
 )
-
-
-def _get_fsdp_root_states(module: nn.Module) -> List[_FSDPState]:
-    """
-    Returns all root ``_FSDPState`` instances in the module tree rooted at
-    ``module``.
-
-    This is similar to :func:`_get_fsdp_states` except we must call
-    :func:`_is_fsdp_root` to force a lazy initialization to determine the FSDP
-    root in case lazy initialization has not yet happened.
-    """
-    fsdp_root_states: List[_FSDPState] = []
-    visited_fsdp_states: Set[_FSDPState] = set()
-    # NOTE: This function assumes that `module.modules()` proceeds top-down.
-    for submodule in module.modules():
-        optional_state = _get_module_fsdp_state(submodule)
-        if (
-            optional_state is not None
-            and optional_state not in visited_fsdp_states
-            and _is_fsdp_root(optional_state, submodule)
-        ):
-            visited_fsdp_states.add(optional_state)
-            fsdp_root_states.append(optional_state)
-    return fsdp_root_states
-
-
-def _is_fsdp_root(state: _FSDPState, module: nn.Module) -> bool:
-    """
-    Returns if ``state`` corresponds to that of an FSDP root.
-
-    For the wrapper code path, ``state`` and ``module`` should be the same. For
-    the non-wrapper code path, ``state`` should be ``module`` 's state.
-    """
-    # Force a lazy initialization to determine the FSDP root
-    _lazy_init(state, module)
-    assert state._is_root is not None  # mypy
-    return state._is_root
 
 
 def _get_fsdp_root_states(module: nn.Module) -> List[_FSDPState]:
@@ -224,7 +178,6 @@
     for handle in root_state._handles:
         handle.init_flat_param_attributes()
     inter_node_state = _validate_and_get_hybrid_shard_state(root_module)
-<<<<<<< HEAD
     attr_name_to_values: Dict[str, Set[Any]] = {}
     for attr_name in HOMOGENEOUS_ATTR_NAMES:
         attr_name_to_values[attr_name] = set()
@@ -236,10 +189,6 @@
             )
             attr_name_to_values[attr_name].add(getattr(fsdp_state, attr_name))
         if fsdp_state is root_state:
-=======
-    for fsdp_module in _get_fsdp_states(root_module):
-        if fsdp_module is root_module:
->>>>>>> e2377c83
             continue
         handle_sharding_strategy = _get_sharding_strategy(fsdp_state._handles)
         if handle_sharding_strategy in (
@@ -915,7 +864,6 @@
             # post-backward hooks to finish explicitly since CPU gradients do
             # not automatically synchronize with the GPU
             torch.cuda.current_stream().synchronize()
-<<<<<<< HEAD
     root_state._exec_order_data.next_iter()
 
     for fsdp_state in _get_fsdp_states(module):
@@ -924,17 +872,6 @@
         fsdp_state._ran_pre_backward_hook.clear()
         fsdp_state.training_state = TrainingState.IDLE
         for handle in fsdp_state._handles:
-=======
-    state._exec_order_data.next_iter()
-
-    states = [state] if _is_composable(state) else _get_fsdp_states(state)
-    for state in states:
-        _catch_all_reshard(state)
-        _finalize_params(state)
-        state._ran_pre_backward_hook.clear()
-        state.training_state = TrainingState.IDLE
-        for handle in state._handles:
->>>>>>> e2377c83
             handle._training_state = HandleTrainingState.IDLE
         fsdp_state._handles_prefetched.clear()
     # Reset for cases like one forward and multiple backwards
