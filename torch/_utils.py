import copyreg
import sys
import traceback
import warnings
from collections import defaultdict
from typing import Any, DefaultDict, List, Optional

import torch


def _type(self, dtype=None, non_blocking=False, **kwargs):
    """Returns the type if `dtype` is not provided, else casts this object to
    the specified type.

    If this is already of the correct type, no copy is performed and the
    original object is returned.

    Args:
        dtype (type or string): The desired type
        non_blocking (bool): If ``True``, and the source is in pinned memory
            and destination is on the GPU or vice versa, the copy is performed
            asynchronously with respect to the host. Otherwise, the argument
            has no effect.
        **kwargs: For compatibility, may contain the key ``async`` in place of
            the ``non_blocking`` argument. The ``async`` arg is deprecated.
    """
    non_blocking = _get_async_or_non_blocking("type", non_blocking, kwargs)
    if dtype is None:
        return self.__module__ + "." + self.__class__.__name__

    if isinstance(dtype, str):
        dtype = _import_dotted_name(dtype)
    if dtype == type(self):
        return self
    if self.is_sparse:
        if not dtype.is_sparse:
            raise RuntimeError("Cannot cast sparse tensor to dense tensor")
        new_module_name = dtype.__module__.replace(".sparse", "")
        new_values_type_name = new_module_name + "." + dtype.__name__
        new_values = torch.Tensor._values(self).type(new_values_type_name, non_blocking)
        new_indices_type_name = new_module_name + ".LongTensor"
        new_indices = torch.Tensor._indices(self).type(
            new_indices_type_name, non_blocking
        )
        return dtype(new_indices, new_values, self.size())
    if dtype.is_sparse:
        raise RuntimeError("Cannot cast dense tensor to sparse tensor")
    return dtype(self.size()).copy_(self, non_blocking)


def _cuda(self, device=None, non_blocking=False, **kwargs):
    """Returns a copy of this object in CUDA memory.

    If this object is already in CUDA memory and on the correct device, then
    no copy is performed and the original object is returned.

    Args:
        device (int): The destination GPU id. Defaults to the current device.
        non_blocking (bool): If ``True`` and the source is in pinned memory,
            the copy will be asynchronous with respect to the host. Otherwise,
            the argument has no effect.
        **kwargs: For compatibility, may contain the key ``async`` in place of
            the ``non_blocking`` argument.
    """
    non_blocking = _get_async_or_non_blocking("cuda", non_blocking, kwargs)
    if self.is_cuda:
        if device is None:
            device = torch.cuda.current_device()
        if self.get_device() == device:
            return self
    else:
        if device is None:
            device = -1
    with torch.cuda.device(device):
        if self.is_sparse:
            new_type = getattr(torch.cuda.sparse, self.__class__.__name__)
            indices = torch.Tensor._indices(self).cuda(device, non_blocking)
            values = torch.Tensor._values(self).cuda(device, non_blocking)
            return new_type(indices, values, self.size())
        else:
            untyped_storage = torch.UntypedStorage(
                self.size(), device=torch.device("cuda")
            )
            untyped_storage.copy_(self, non_blocking)
            return untyped_storage


def _get_async_or_non_blocking(function_name, non_blocking, kwargs):
    """Return the non-blocking flag given the function name and kwargs.

    Args:
        function_name (str): the name of the function being used.
        non_blocking (bool): the default value.
        **kwargs (dict): the kwargs passed to the function.
    """
    if not kwargs:
        return non_blocking
    if len(kwargs) != 1 or "async" not in kwargs:
        message = "{}() got an unexpected keyword argument '{}'"
        argument = list(kwargs.keys()).pop()
        raise TypeError(message.format(function_name, argument))
    warnings.warn("'async' is deprecated; use 'non_blocking'")
    return kwargs["async"]


# Note [Don't serialize hooks]
# ~~~~~~~~~~~~~~~~~~~~~~~~~~~~
# Since time immemorial, we have serialized the backward hooks associated with
# variables.  This kind of half-worked--Python can pickle global functions
# (but not closures!)--but there were problems.
#
#   - It's fragile.  If you serialize a backward hook into a saved
#     model, and then you rename the function associated with the hook,
#     now your saved model is broken and you can't load it anymore.
#
#   - It's not actually used.  The standard recommendation is to
#     serialize the *state_dict* of a model, not the model itself
#     (since this is more stable to code changes affecting the model
#     serialization), and the state dict saves "data" only, thus
#     stripping the the backward hooks.  In some cases, hooks are
#     essential to the well-functioning of a model (e.g., DDP),
#     but DDP already manages readding the hooks!
#
#   - We didn't serialize them in many cases.  Prior to #10220, we
#     were dropping backward hooks in ForkingPickler.  We "fixed" this
#     to be convenient with other serialization sites, but lack of
#     serializing backward hooks wasn't actually the root cause of
#     the bug.
#
# With these cases in mind, we have decided that a better strategy
# is to just NOT serialize hooks at all.
#
# Since this is a BC-breaking change, we should warn when we previously
# serialized a hook, but no longer do so. This will be done by adding a special
# sentinel property to hooks will be used to suppress this warning. If a hook
# has the property _torch_serialize_ignore, we will not emit a warning if we
# attempt to serialize a Tensor with this hook attached to it.
#
# By the way, when _backward_hooks is skipped, we must give an EMPTY
# OrderedDict(), if you pass a None you'll run afoul #12219.


# TODO: Once we decide to break serialization FC, `storage` no longer needs to
# be a TypedStorage
def _rebuild_tensor(storage, storage_offset, size, stride):
    # first construct a tensor with the correct dtype/device
    t = torch.tensor([], dtype=storage.dtype, device=storage._untyped_storage.device)
    return t.set_(storage._untyped_storage, storage_offset, size, stride)


def get_tensor_metadata(tensor):
    # Tensor's Metadata for serializing.
    # Currently, this only returns a dict[string, bool] specifing whether
    # `conj` or `neg` bit is set.
    assert isinstance(tensor, torch.Tensor)
    return torch._C._get_tensor_metadata(tensor)  # type: ignore[attr-defined]


def set_tensor_metadata(tensor, metadata):
    # See `get_tensor_metadata` above
    assert isinstance(metadata, dict)
    assert isinstance(tensor, torch.Tensor)
    torch._C._set_tensor_metadata(tensor, metadata)  # type: ignore[attr-defined]


def _rebuild_tensor_v2(
    storage, storage_offset, size, stride, requires_grad, backward_hooks, metadata=None
):
    tensor = _rebuild_tensor(storage, storage_offset, size, stride)
    tensor.requires_grad = requires_grad
    if metadata:
        set_tensor_metadata(tensor, metadata)

    # NB: This line exists only for backwards compatibility; the
    # general expectation is that backward_hooks is an empty
    # OrderedDict.  See Note [Don't serialize hooks]
    tensor._backward_hooks = backward_hooks
    return tensor


_sparse_tensors_to_validate: List["torch.Tensor"] = []

# In _legacy_load() in serialization.py we unpickle storages after the sparse
# tensors have been already unpickled. Those storages contain data necessary for
# validating sparse tensors: indices and values. That's why sparse tensors are
# first unpickled without any validation, and then this function is called just
# before _legacy_load() returns, so that all the sparse tensors can be validated
# in bulk.
#
# The same procedure must be followed by _load() in serialization.py because due
# to Pickler semantics, we have to use the same (non-validating) function for
# unpickling sparse tensors, regardless of the caller.
def _validate_loaded_sparse_tensors():
    try:
        for t in _sparse_tensors_to_validate:
            if t.layout is torch.sparse_coo:
                torch._validate_sparse_coo_tensor_args(
                    t._indices(), t._values(), t.size()
                )
            elif t.layout in {
                torch.sparse_csr,
                torch.sparse_csc,
                torch.sparse_bsr,
                torch.sparse_bsc,
            }:
                # TODO: Validation currently involves an expensive traversal
                # on CPU, which may include a device transfer.
                if t.layout in {torch.sparse_csr, torch.sparse_bsr}:
                    compressed_indices, plain_indices = (
                        t.crow_indices(),
                        t.col_indices(),
                    )
                else:
                    compressed_indices, plain_indices = (
                        t.ccol_indices(),
                        t.row_indices(),
                    )
                torch._validate_sparse_compressed_tensor_args(
                    compressed_indices, plain_indices, t.values(), t.size(), t.layout
                )
            else:
                raise NotImplementedError(
                    "_validate_loaded_sparse_tensors for layout `%s`" % (t.layout)
                )

    finally:
        _sparse_tensors_to_validate.clear()


def _rebuild_sparse_tensor(layout, data):
    """
    Rebuilds a sparse tensor from its sparse storage representation.

    Args:
        layout (str): The sparse storage layout of the tensor.
        data (tuple): The tensor's sparse storage representation.
    """
    if layout == torch.sparse_coo:
        indices, values, size = data
        result = torch.sparse_coo_tensor(indices, values, size, check_invariants=False)
        _sparse_tensors_to_validate.append(result)
        return result

    elif layout in {
        torch.sparse_csr,
        torch.sparse_csc,
        torch.sparse_bsr,
        torch.sparse_bsc,
    }:
        compressed_indices, plain_indices, values, size = data
        result = torch.sparse_compressed_tensor(
<<<<<<< HEAD
            compressed_indices, plain_indices, values, size, layout=layout, check_invariants=False
=======
            compressed_indices,
            plain_indices,
            values,
            size,
            layout=layout,
            check_invariants=False,
>>>>>>> a35edbd9
        )
        _sparse_tensors_to_validate.append(result)
        return result

    raise NotImplementedError("rebuilding sparse tensor for layout %s" % (layout))


def _rebuild_device_tensor_from_numpy(data, dtype, device, requires_grad):
    tensor = torch.from_numpy(data).to(dtype=dtype, device=device)
    tensor.requires_grad = requires_grad
    return tensor


# Should not be used, only here to be able to load Tensors serialized with older versions of pytorch
_rebuild_xla_tensor = _rebuild_device_tensor_from_numpy


def _rebuild_meta_tensor_no_storage(dtype, size, stride, requires_grad):
    return torch.empty_strided(
        size, stride, dtype=dtype, device="meta", requires_grad=requires_grad
    )


def _rebuild_wrapper_subclass(
    cls, dtype, size, stride, storage_offset, layout, device, requires_grad
):
    return torch.Tensor._make_wrapper_subclass(  # type: ignore[attr-defined]
        cls,
        size,
        strides=stride,
        storage_offset=storage_offset,
        layout=layout,
        device=device,
        requires_grad=requires_grad,
    )


# TODO: Once we decide to break serialization FC, `storage` no longer needs to
# be a TypedStorage
def _rebuild_qtensor(
    storage,
    storage_offset,
    size,
    stride,
    quantizer_params,
    requires_grad,
    backward_hooks,
):
    qscheme = quantizer_params[0]
    if qscheme == torch.per_tensor_affine:
        _, scale, zero_point = quantizer_params
        tensor = torch._empty_affine_quantized(
            size,
            scale=scale,
            zero_point=zero_point,
            dtype=storage.dtype,
            device=storage.device,
        )
    elif qscheme in (torch.per_channel_affine, torch.per_channel_affine_float_qparams):
        _, scales, zero_points, axis = quantizer_params
        if type(scales) is list and type(zero_points) is list:
            if qscheme == torch.per_channel_affine:
                scales = torch.tensor(scales, dtype=torch.double, device=storage.device)
                zero_points = torch.tensor(
                    zero_points, dtype=torch.long, device=storage.device
                )
            else:
                scales = torch.tensor(scales, dtype=torch.float, device=storage.device)
                zero_points = torch.tensor(
                    zero_points, dtype=torch.float, device=storage.device
                )
        tensor = torch._empty_per_channel_affine_quantized(
            size,
            scales=scales,
            zero_points=zero_points,
            axis=axis,
            dtype=storage.dtype,
            device=storage.device,
        )
    else:
        raise RuntimeError(
            "Can't deserialize quantized tensor with qscheme {}".format(qscheme)
        )
    tensor.set_(storage, storage_offset, size, stride)
    tensor.requires_grad = requires_grad
    # NB: This line exists only for backwards compatibility; the
    # general expectation is that backward_hooks is an empty
    # OrderedDict.  See Note [Don't serialize hooks]
    tensor._backward_hooks = backward_hooks
    return tensor


def _rebuild_parameter(data, requires_grad, backward_hooks):
    param = torch.nn.Parameter(data, requires_grad)
    # NB: This line exists only for backwards compatibility; the
    # general expectation is that backward_hooks is an empty
    # OrderedDict.  See Note [Don't serialize hooks]
    param._backward_hooks = backward_hooks

    return param


# TODO(kshitij12345): Support serializing nn.Parameter with Python Attributes.
# NOTE: We are just defining it here now for future use.
def _rebuild_parameter_with_state(data, requires_grad, backward_hooks, state):
    param = torch.nn.Parameter(data, requires_grad)
    # NB: This line exists only for backwards compatibility; the
    # general expectation is that backward_hooks is an empty
    # OrderedDict.  See Note [Don't serialize hooks]
    param._backward_hooks = backward_hooks

    # Restore state on Parameter like python attr.
    param = _set_obj_state(param, state)
    return param


def _get_obj_state(obj):
    # Get the state of the python subclass
    # This loosely mimicks the function on the object class but since Tensor do not inherit
    # from it, we cannot call that function directly
    # https://github.com/python/cpython/blob/c83919bd635f4433f1c6ae8504996a9fe3c215e5/Objects/typeobject.c#L4891
    getstate_fn = getattr(obj, "__getstate__", None)
    if getstate_fn:
        state = getstate_fn()
    else:
        slots_to_save = copyreg._slotnames(obj.__class__)  # type: ignore[attr-defined]
        if slots_to_save:
            state = (
                obj.__dict__,
                {
                    name: getattr(obj, name)
                    for name in slots_to_save
                    if hasattr(obj, name)
                },
            )
        else:
            state = obj.__dict__

    return state


def _set_obj_state(obj, state):
    if isinstance(state, tuple):
        if not len(state) == 2:
            raise RuntimeError(f"Invalid serialized state: {state}")
        dict_state = state[0]
        slots_state = state[1]
    else:
        dict_state = state
        slots_state = None

    for k, v in dict_state.items():
        setattr(obj, k, v)

    if slots_state:
        for k, v in slots_state.items():
            setattr(obj, k, v)
    return obj


def _import_dotted_name(name):
    components = name.split(".")
    obj = __import__(components[0])
    for component in components[1:]:
        obj = getattr(obj, component)
    return obj


# Taken from python 3.5 docs
def _accumulate(iterable, fn=lambda x, y: x + y):
    "Return running totals"
    # _accumulate([1,2,3,4,5]) --> 1 3 6 10 15
    # _accumulate([1,2,3,4,5], operator.mul) --> 1 2 6 24 120
    it = iter(iterable)
    try:
        total = next(it)
    except StopIteration:
        return
    yield total
    for element in it:
        total = fn(total, element)
        yield total


def _flatten_dense_tensors(tensors):
    """Flatten dense tensors into a contiguous 1D buffer. Assume tensors are of
    same dense type.

    Since inputs are dense, the resulting tensor will be a concatenated 1D
    buffer. Element-wise operation on this buffer will be equivalent to
    operating individually.

    Args:
        tensors (Iterable[Tensor]): dense tensors to flatten.

    Returns:
        A contiguous 1D buffer containing input tensors.
    """
    return torch._C._nn.flatten_dense_tensors(tensors)


def _flatten_sparse_tensors(tensors):
    """Flatten sparse tensors into two contiguous 1D buffers, one of indices and
    one of values. Assume tensors are of same sparse type.

    Args:
        tensors (Iterable[Tensor]): sparse tensors to flatten.

    Returns:
        A tuple of two contiguous 1D buffers, one containing input tensors'
        indices and the other containing the values.
    """
    flat_indices = torch._C._nn.flatten_dense_tensors(
        [torch.Tensor._indices(t) for t in tensors]
    )
    flat_values = torch._C._nn.flatten_dense_tensors(
        [torch.Tensor._values(t) for t in tensors]
    )
    return flat_indices, flat_values


def _unflatten_dense_tensors(flat, tensors):
    """View a flat buffer using the sizes of tensors. Assume that tensors are of
    same dense type, and that flat is given by _flatten_dense_tensors.

    Args:
        flat (Tensor): flattened dense tensors to unflatten.
        tensors (Iterable[Tensor]): dense tensors whose sizes will be used to
          unflatten flat.

    Returns:
        Unflattened dense tensors with sizes same as tensors and values from
        flat.
    """
    return torch._C._nn.unflatten_dense_tensors(flat, tensors)


def _unflatten_sparse_tensors(flat, tensors):
    """View flat buffer (containing indices and values) using the sizes of
    tensors. Assume that tensors are of same sparse type, and that flat is given
    by _flatten_sparse_tensors.

    Args:
        flat (tuple(Tensor, Tensor)): flattened indices and values of sparse
          tensors to unflatten.
        tensors (Iterable[Tensor]): sparse tensors whose sizes will be used to
          unflatten flat.

    Returns:
        Unflattened sparse tensors with sizes same as tensors and values from
        flat.
    """
    flat_indices, flat_values = flat
    indices = torch._C._nn.unflatten_dense_tensors(
        flat_indices, [torch.Tensor._indices(t) for t in tensors]
    )
    values = torch._C._nn.unflatten_dense_tensors(
        flat_values, [torch.Tensor._values(t) for t in tensors]
    )
    outputs = []
    for t, i, v in zip(tensors, indices, values):
        outputs.append(t.new(i, v, t.size()))
    return tuple(outputs)


def _reorder_tensors_as(tensors, ordered_tensors):
    """Assume that tensors are of same order as ordered_tensors within their
    types, e.g., from _take_tensors. Reorder them to be of same order as
    ordered_tensors.

    Args:
        tensors (Iterable[Tensor]): tensors to be reordered. They should be of
          the same order as ordered_tensors within their own types.
        ordered_tensors (Iterable[Tensor]): tensors whose order will be the
          reference.

    Returns:
        Ordered tuple of tensors with contents from tensors and order of
        ordered_tensors.
    """
    type_dict = defaultdict(list)
    for tensor in tensors:
        type_dict[tensor.type()].append(tensor)
    type_dict_ = {t: iter(coll) for t, coll in type_dict.items()}
    return tuple(next(type_dict_[tensor.type()]) for tensor in ordered_tensors)


def _take_tensors(tensors, size_limit):
    """Group tensors into chunks. This generator yields a chunk at each time,
    each containing tensors of same type up to certain byte limit in total size.

    Args:
        tensors (Sequence): A sequence of tensors to be separated into chunks.
        size_limit (int): The limit of each chunk in bytes.

    Yields:
        Blocks of tensors of same type and within size_limit. The yielded
        tensors are only ordered as the original sequence within its types.
    """
    buf_dict: DefaultDict[str, List] = defaultdict(lambda: [[], 0])
    for tensor in tensors:
        t = tensor.type()
        if tensor.is_sparse:
            indices = torch.Tensor._indices(tensor)
            values = torch.Tensor._values(tensor)
            size = (
                indices.numel() * indices.element_size()
                + values.numel() * values.element_size()
            )
        else:
            size = tensor.numel() * tensor.element_size()
        buf_and_size = buf_dict[t]
        if buf_and_size[1] + size > size_limit and buf_and_size[1] > 0:
            yield buf_and_size[0]
            buf_and_size = buf_dict[t] = [[], 0]
        buf_and_size[0].append(tensor)
        buf_and_size[1] += size
    for buf, _ in buf_dict.values():
        if len(buf) > 0:
            yield buf


# annotation decorator to get annotations in a way that is compatible
# with both Python 2 and 3
def annotate(ret, **kwargs):
    def dec(fun):
        fun.__annotations__ = dict(kwargs)
        fun.__annotations__["return"] = ret
        return fun

    return dec


# NOTE [ Python Traceback Reference Cycle Problem ]
#
# When using sys.exc_info(), it is important to **not** store the exc_info[2],
# which is the traceback, because otherwise you will run into the traceback
# reference cycle problem, i.e., the traceback holding reference to the frame,
# and the frame (which holds reference to all the object in its temporary scope)
# holding reference the traceback.


class KeyErrorMessage(str):
    r"""str subclass that returns itself in repr"""

    def __repr__(self):
        return self


class ExceptionWrapper(object):
    r"""Wraps an exception plus traceback to communicate across threads"""

    def __init__(self, exc_info=None, where="in background"):
        # It is important that we don't store exc_info, see
        # NOTE [ Python Traceback Reference Cycle Problem ]
        if exc_info is None:
            exc_info = sys.exc_info()
        self.exc_type = exc_info[0]
        self.exc_msg = "".join(traceback.format_exception(*exc_info))
        self.where = where

    def reraise(self):
        r"""Reraises the wrapped exception in the current thread"""
        # Format a message such as: "Caught ValueError in DataLoader worker
        # process 2. Original Traceback:", followed by the traceback.
        msg = "Caught {} {}.\nOriginal {}".format(
            self.exc_type.__name__, self.where, self.exc_msg
        )
        if self.exc_type == KeyError:
            # KeyError calls repr() on its argument (usually a dict key). This
            # makes stack traces unreadable. It will not be changed in Python
            # (https://bugs.python.org/issue2651), so we work around it.
            msg = KeyErrorMessage(msg)
        elif getattr(self.exc_type, "message", None):
            # Some exceptions have first argument as non-str but explicitly
            # have message field
            raise self.exc_type(message=msg)
        try:
            exception = self.exc_type(msg)
        except TypeError:
            # If the exception takes multiple arguments, don't try to
            # instantiate since we don't know how to
            raise RuntimeError(msg) from None
        raise exception


def _get_available_device_type():
    if torch.cuda.is_available():
        return "cuda"
    if hasattr(torch, "xpu") and torch.xpu.is_available():  # type: ignore[attr-defined]
        return "xpu"
    # add more available device types here
    return None


def _get_device_attr(get_member):
    device_type = _get_available_device_type()
    if device_type and device_type.lower() == "cuda":
        return get_member(torch.cuda)
    if device_type and device_type.lower() == "xpu":
        return get_member(torch.xpu)  # type: ignore[attr-defined]
    # add more available device types here
    return None


def _get_current_device_index():
    # current device index
    return _get_device_attr(lambda m: m.current_device())


def _get_all_device_indices():
    # all device index
    return _get_device_attr(lambda m: list(range(m.device_count())))


def _get_devices_properties(device_ids):
    # all device properties
    return [_get_device_attr(lambda m: m.get_device_properties(i)) for i in device_ids]


def get_current_device_index() -> int:
    r"""Checks if there are CUDA devices available and
    returns the device index of the current default CUDA device.
    Returns -1 in case there are no CUDA devices available.
    Arguments: ``None``
    """
    if torch.cuda.device_count() > 0:
        return torch.cuda.current_device()
    return -1


def _get_device_index(
    device: Any, optional: bool = False, allow_cpu: bool = False
) -> int:
    r"""Gets the device index from :attr:`device`, which can be a torch.device
    object, a Python integer, or ``None``.

    If :attr:`device` is a torch.device object, returns the device index if it
    has index. Note that for a device without a specified index,
    i.e., ``torch.device('xxx')``, this will return the current default
    device of that type if :attr:`optional` is ``True``. If :attr:`allow_cpu` is ``True``,
    CPU devices will be accepted and ``-1`` will be returned in this case.

    If :attr:`device` is a Python integer, it is returned as is.

    If :attr:`device` is ``None``, this will return the current default
    device of the supported runtime platform if :attr:`optional` is ``True``.
    i.e., the current default CUDA device will be returned if CUDA runtime is supported.
    """
    if isinstance(device, str):
        device = torch.device(device)
    device_idx: Optional[int] = None
    if isinstance(device, torch.device):
        if not allow_cpu and device.type == "cpu":
            raise ValueError("Expected a non cpu device, but got: {}".format(device))
        device_idx = -1 if device.type == "cpu" else device.index
    if isinstance(device, int):
        device_idx = device
    if device_idx is None:
        if optional:
            # The eager API _get_current_device_index uses `lambda` functions which are
            # not supported in JIT and hence not scriptable. The JIT equivalent API to get
            # the current device index is `get_current_device_index()` which can
            # be scripted. We use is_scripting to check the mode we are in and call the
            # appropriate API.
            if torch.jit.is_scripting():
                device_idx = get_current_device_index()
            else:
                device_idx = _get_current_device_index()
        else:
            raise ValueError(
                "Expected a torch.device with a specified index "
                "or an integer, but got:{}".format(device)
            )
    return device_idx


def _handle_complex(tensor):
    """
    Returns a real view of a tensor if complex dtype else just the tensor
    need to check if a UninitializedParameter because otherwise checking is_complex is an error for a LazyModule
    """
    return (
        torch.view_as_real(tensor)
        if not isinstance(tensor, torch.nn.UninitializedParameter)
        and tensor.is_complex()
        else tensor
    )


def _element_size(dtype):
    """
    Returns the element size for a dtype, in bytes
    """
    if not isinstance(dtype, torch.dtype):
        raise RuntimeError(f"expected torch.dtype, but got {type(dtype)}")

    if dtype.is_complex:
        return torch.finfo(dtype).bits >> 2
    elif dtype.is_floating_point:
        return torch.finfo(dtype).bits >> 3
    elif dtype == torch.bool:
        # NOTE: torch.bool is not supported in torch.iinfo()
        return 1
    else:
        return torch.iinfo(dtype).bits >> 3


class _ClassPropertyDescriptor:
    def __init__(self, fget, fset=None):
        self.fget = fget

    def __get__(self, instance, owner=None):
        if owner is None:
            owner = type(instance)
        return self.fget.__get__(instance, owner)()


def classproperty(func):
    if not isinstance(func, (classmethod, staticmethod)):
        func = classmethod(func)
    return _ClassPropertyDescriptor(func)


# Whether we are compiling with torch.compile or not
def is_compiling():
    return False<|MERGE_RESOLUTION|>--- conflicted
+++ resolved
@@ -249,16 +249,12 @@
     }:
         compressed_indices, plain_indices, values, size = data
         result = torch.sparse_compressed_tensor(
-<<<<<<< HEAD
-            compressed_indices, plain_indices, values, size, layout=layout, check_invariants=False
-=======
             compressed_indices,
             plain_indices,
             values,
             size,
             layout=layout,
             check_invariants=False,
->>>>>>> a35edbd9
         )
         _sparse_tensors_to_validate.append(result)
         return result
