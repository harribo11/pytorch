from typing import (
    Tuple, Optional, Union, Any, Sequence, TYPE_CHECKING
)
import itertools

import torch
from torch._C import _add_docstr
import torch.nn.functional as F
from ._lowrank import svd_lowrank, pca_lowrank
from .overrides import (
    has_torch_function, has_torch_function_unary, has_torch_function_variadic,
    handle_torch_function)
from ._jit_internal import boolean_dispatch, List
from ._jit_internal import _overload as overload

Tensor = torch.Tensor
from torch import _VF

__all__ = [
    'atleast_1d',
    'atleast_2d',
    'atleast_3d',
    'align_tensors',
    'broadcast_shapes',
    'broadcast_tensors',
    'cartesian_prod',
    'block_diag',
    'cdist',
    'chain_matmul',
    'einsum',
    'histogramdd',
    'istft',
    'lu',
    'norm',
    'meshgrid',
    'pca_lowrank',
    'split',
    'stft',
    'svd_lowrank',
    'tensordot',
    'unique',
    'unique_consecutive',
]


def broadcast_tensors(*tensors):
    r"""broadcast_tensors(*tensors) -> List of Tensors

    Broadcasts the given tensors according to :ref:`broadcasting-semantics`.

    Args:
        *tensors: any number of tensors of the same type

    .. warning::

        More than one element of a broadcasted tensor may refer to a single
        memory location. As a result, in-place operations (especially ones that
        are vectorized) may result in incorrect behavior. If you need to write
        to the tensors, please clone them first.

    Example::

        >>> x = torch.arange(3).view(1, 3)
        >>> y = torch.arange(2).view(2, 1)
        >>> a, b = torch.broadcast_tensors(x, y)
        >>> a.size()
        torch.Size([2, 3])
        >>> a
        tensor([[0, 1, 2],
                [0, 1, 2]])
    """
    # This wrapper exists to support variadic args.
    if has_torch_function(tensors):
        return handle_torch_function(broadcast_tensors, tensors, *tensors)
    return _VF.broadcast_tensors(tensors)  # type: ignore[attr-defined]


def broadcast_shapes(*shapes):
    r"""broadcast_shapes(*shapes) -> Size

    Similar to :func:`broadcast_tensors` but for shapes.

    This is equivalent to
    ``torch.broadcast_tensors(*map(torch.empty, shapes))[0].shape``
    but avoids the need create to intermediate tensors. This is useful for
    broadcasting tensors of common batch shape but different rightmost shape,
    e.g. to broadcast mean vectors with covariance matrices.

    Example::

        >>> torch.broadcast_shapes((2,), (3, 1), (1, 1, 1))
        torch.Size([1, 3, 2])

    Args:
        \*shapes (torch.Size): Shapes of tensors.

    Returns:
        shape (torch.Size): A shape compatible with all input shapes.

    Raises:
        RuntimeError: If shapes are incompatible.
    """
    # This wrapper exists to support variadic args.
    # TODO Move this to C++ once the jit has better support for torch.Size.
    if not torch.jit.is_tracing():
        max_len = 0
        for shape in shapes:
            if isinstance(shape, int):
                if max_len < 1:
                    max_len = 1
            elif isinstance(shape, tuple) or isinstance(shape, list):
                s = len(shape)
                if max_len < s:
                    max_len = s
        result = [1] * max_len
        for shape in shapes:
            if isinstance(shape, int):
                shape = (shape,)
            if isinstance(shape, tuple) or isinstance(shape, list):
                for i in range(-1, -1 - len(shape), -1):
                    if shape[i] < 0:
                        raise RuntimeError("Trying to create tensor with negative dimension ({}): ({})"
                                           .format(shape[i], shape[i]))
                    if shape[i] == 1 or shape[i] == result[i]:
                        continue
                    if result[i] != 1:
                        raise RuntimeError("Shape mismatch: objects cannot be broadcast to a single shape")
                    result[i] = shape[i]
            else:
                raise RuntimeError("Input shapes should be of type ints, a tuple of ints, or a list of ints, got ", shape)
        return torch.Size(result)
    else:
        # with implementation above, torch.jit.trace hardcodes the sizes which makes subsequent replays fail
        with torch.no_grad():
            scalar = torch.zeros((), device="cpu")
            tensors = [scalar.expand(shape) for shape in shapes]
            tensors = broadcast_tensors(*tensors)
            return tensors[0].shape



def split(tensor, split_size_or_sections, dim=0):
    r"""Splits the tensor into chunks. Each chunk is a view of the original tensor.

    If :attr:`split_size_or_sections` is an integer type, then :attr:`tensor` will
    be split into equally sized chunks (if possible). Last chunk will be smaller if
    the tensor size along the given dimension :attr:`dim` is not divisible by
    :attr:`split_size`.

    If :attr:`split_size_or_sections` is a list, then :attr:`tensor` will be split
    into ``len(split_size_or_sections)`` chunks with sizes in :attr:`dim` according
    to :attr:`split_size_or_sections`.

    Args:
        tensor (Tensor): tensor to split.
        split_size_or_sections (int) or (list(int)): size of a single chunk or
            list of sizes for each chunk
        dim (int): dimension along which to split the tensor.

    Example::

        >>> a = torch.arange(10).reshape(5,2)
        >>> a
        tensor([[0, 1],
                [2, 3],
                [4, 5],
                [6, 7],
                [8, 9]])
        >>> torch.split(a, 2)
        (tensor([[0, 1],
                 [2, 3]]),
         tensor([[4, 5],
                 [6, 7]]),
         tensor([[8, 9]]))
        >>> torch.split(a, [1,4])
        (tensor([[0, 1]]),
         tensor([[2, 3],
                 [4, 5],
                 [6, 7],
                 [8, 9]]))
    """
    if has_torch_function_unary(tensor):
        return handle_torch_function(
            split, (tensor,), tensor, split_size_or_sections, dim=dim)
    # Overwriting reason:
    # This dispatches to two ATen functions depending on the type of
    # split_size_or_sections. The branching code is in _tensor.py, which we
    # call here.
    return tensor.split(split_size_or_sections, dim)


def einsum(*args):
    r"""einsum(equation, *operands) -> Tensor

    Sums the product of the elements of the input :attr:`operands` along dimensions specified using a notation
    based on the Einstein summation convention.

    Einsum allows computing many common multi-dimensional linear algebraic array operations by representing them
    in a short-hand format based on the Einstein summation convention, given by :attr:`equation`. The details of
    this format are described below, but the general idea is to label every dimension of the input :attr:`operands`
    with some subscript and define which subscripts are part of the output. The output is then computed by summing
    the product of the elements of the :attr:`operands` along the dimensions whose subscripts are not part of the
    output. For example, matrix multiplication can be computed using einsum as `torch.einsum("ij,jk->ik", A, B)`.
    Here, j is the summation subscript and i and k the output subscripts (see section below for more details on why).

    Equation:

        The :attr:`equation` string specifies the subscripts (letters in `[a-zA-Z]`) for each dimension of
        the input :attr:`operands` in the same order as the dimensions, separating subcripts for each operand by a
        comma (','), e.g. `'ij,jk'` specify subscripts for two 2D operands. The dimensions labeled with the same subscript
        must be broadcastable, that is, their size must either match or be `1`. The exception is if a subscript is
        repeated for the same input operand, in which case the dimensions labeled with this subscript for this operand
        must match in size and the operand will be replaced by its diagonal along these dimensions. The subscripts that
        appear exactly once in the :attr:`equation` will be part of the output, sorted in increasing alphabetical order.
        The output is computed by multiplying the input :attr:`operands` element-wise, with their dimensions aligned based
        on the subscripts, and then summing out the dimensions whose subscripts are not part of the output.

        Optionally, the output subscripts can be explicitly defined by adding an arrow ('->') at the end of the equation
        followed by the subscripts for the output. For instance, the following equation computes the transpose of a
        matrix multiplication: 'ij,jk->ki'. The output subscripts must appear at least once for some input operand and
        at most once for the output.

        Ellipsis ('...') can be used in place of subscripts to broadcast the dimensions covered by the ellipsis.
        Each input operand may contain at most one ellipsis which will cover the dimensions not covered by subscripts,
        e.g. for an input operand with 5 dimensions, the ellipsis in the equation `'ab...c'` cover the third and fourth
        dimensions. The ellipsis does not need to cover the same number of dimensions across the :attr:`operands` but the
        'shape' of the ellipsis (the size of the dimensions covered by them) must broadcast together. If the output is not
        explicitly defined with the arrow ('->') notation, the ellipsis will come first in the output (left-most dimensions),
        before the subscript labels that appear exactly once for the input operands. e.g. the following equation implements
        batch matrix multiplication `'...ij,...jk'`.

        A few final notes: the equation may contain whitespaces between the different elements (subscripts, ellipsis,
        arrow and comma) but something like `'. . .'` is not valid. An empty string `''` is valid for scalar operands.

    .. note::

        ``torch.einsum`` handles ellipsis ('...') differently from NumPy in that it allows dimensions
        covered by the ellipsis to be summed over, that is, ellipsis are not required to be part of the output.

    .. note::

        This function does not optimize the given expression, so a different formula for the same computation may
        run faster or consume less memory. Projects like opt_einsum (https://optimized-einsum.readthedocs.io/en/stable/)
        can optimize the formula for you.

    .. note::

        As of PyTorch 1.10 :func:`torch.einsum` also supports the sublist format (see examples below). In this format,
        subscripts for each operand are specified by sublists, list of integers in the range [0, 52). These sublists
        follow their operands, and an extra sublist can appear at the end of the input to specify the output's
        subscripts., e.g. `torch.einsum(op1, sublist1, op2, sublist2, ..., [subslist_out])`. Python's `Ellipsis` object
        may be provided in a sublist to enable broadcasting as described in the Equation section above.

    Args:
        equation (string): The subscripts for the Einstein summation.
        operands (List[Tensor]): The tensors to compute the Einstein summation of.

    Examples::

        # trace
        >>> torch.einsum('ii', torch.randn(4, 4))
        tensor(-1.2104)

        # diagonal
        >>> torch.einsum('ii->i', torch.randn(4, 4))
        tensor([-0.1034,  0.7952, -0.2433,  0.4545])

        # outer product
        >>> x = torch.randn(5)
        >>> y = torch.randn(4)
        >>> torch.einsum('i,j->ij', x, y)
        tensor([[ 0.1156, -0.2897, -0.3918,  0.4963],
                [-0.3744,  0.9381,  1.2685, -1.6070],
                [ 0.7208, -1.8058, -2.4419,  3.0936],
                [ 0.1713, -0.4291, -0.5802,  0.7350],
                [ 0.5704, -1.4290, -1.9323,  2.4480]])

        # batch matrix multiplication
        >>> As = torch.randn(3,2,5)
        >>> Bs = torch.randn(3,5,4)
        >>> torch.einsum('bij,bjk->bik', As, Bs)
        tensor([[[-1.0564, -1.5904,  3.2023,  3.1271],
                [-1.6706, -0.8097, -0.8025, -2.1183]],

                [[ 4.2239,  0.3107, -0.5756, -0.2354],
                [-1.4558, -0.3460,  1.5087, -0.8530]],

                [[ 2.8153,  1.8787, -4.3839, -1.2112],
                [ 0.3728, -2.1131,  0.0921,  0.8305]]])

        # with sublist format and ellipsis
        >>> torch.einsum(As, [..., 0, 1], Bs, [..., 1, 2], [..., 0, 2])
        tensor([[[-1.0564, -1.5904,  3.2023,  3.1271],
                [-1.6706, -0.8097, -0.8025, -2.1183]],

                [[ 4.2239,  0.3107, -0.5756, -0.2354],
                [-1.4558, -0.3460,  1.5087, -0.8530]],

                [[ 2.8153,  1.8787, -4.3839, -1.2112],
                [ 0.3728, -2.1131,  0.0921,  0.8305]]])

        # batch permute
        >>> A = torch.randn(2, 3, 4, 5)
        >>> torch.einsum('...ij->...ji', A).shape
        torch.Size([2, 3, 5, 4])

        # equivalent to torch.nn.functional.bilinear
        >>> A = torch.randn(3,5,4)
        >>> l = torch.randn(2,5)
        >>> r = torch.randn(2,4)
        >>> torch.einsum('bn,anm,bm->ba', l, A, r)
        tensor([[-0.3430, -5.2405,  0.4494],
                [ 0.3311,  5.5201, -3.0356]])
    """
    # This wrapper exists to support variadic args.
    if len(args) < 2:
        raise ValueError('einsum(): must specify the equation string and at least one operand, '
                         'or at least one operand and its subscripts list')

    equation = None
    operands = None

    if isinstance(args[0], torch.Tensor):
        # Convert the subscript list format which is an interleaving of operand and its subscripts
        # list with an optional output subscripts list at the end (see documentation for more details on this)
        # to the equation string format by creating the equation string from the subscripts list and grouping the
        # input operands into a tensorlist (List[Tensor]).
        def parse_subscript(n: int) -> str:
            if n == Ellipsis:
                return '...'
            if n >= 0 and n < 26:
                return chr(ord('A') + n)
            if n >= 26 and n < 52:
                return chr(ord('a') + n - 26)
            raise ValueError('einsum(): subscript in subscript list is not within the valid range [0, 52)')

        # Parse subscripts for input operands
        equation = ','.join(''.join(parse_subscript(s) for s in l) for l in args[1::2])

        # Parse optional output subscripts (provided when the number of arguments is odd)
        if len(args) % 2 == 1:
            equation += '->' + ''.join(parse_subscript(s) for s in args[-1])
            operands = args[:-1:2]
        else:
            operands = args[::2]
    else:
        equation = args[0]
        operands = args[1:]

    if has_torch_function(operands):
        return handle_torch_function(einsum, operands, equation, *operands)

    if len(operands) == 1 and isinstance(operands[0], (list, tuple)):
        # the old interface of passing the operands as one list argument
        _operands = operands[0]
        # recurse incase operands contains value that has torch function
        # in the original implementation this line is omitted
        return einsum(equation, *_operands)

    return _VF.einsum(equation, operands)  # type: ignore[attr-defined]

# Wrapper around _histogramdd and _histogramdd_bin_edges needed due to (Tensor, Tensor[]) return type.
if TYPE_CHECKING:
    # The JIT doesn't understand Union, so only add type annotation for mypy
    def histogramdd(input: Tensor,
                    bins: Union[List[Tensor], List[int], int],
                    range: Optional[List[float]] = None,
                    weight: Optional[Tensor] = None,
                    density: bool = False):
        pass
else:
    def histogramdd(input, bins, range=None, weight=None, density=False):
        r"""
        histogramdd(input, bins, *, range=None, weight=None, density=False, out=None) -> (Tensor, Tensor[])

        Computes a multi-dimensional histogram of the values in a tensor.

        Interprets the elements of an input tensor whose innermost dimension has size N
        as a collection of N-dimensional points. Maps each of the points into a set of
        N-dimensional bins and returns the number of points (or total weight) in each bin.

        :attr:`input` must be a tensor with at least 2 dimensions.
        If input has shape (M, N), each of its M rows defines a point in N-dimensional space.
        If input has three or more dimensions, all but the last dimension are flattened.

        Each dimension is independently associated with its own strictly increasing sequence
        of bin edges. Bin edges may be specified explicitly by passing a sequence of 1D
        tensors. Alternatively, bin edges may be constructed automatically by passing a
        sequence of integers specifying the number of equal-width bins in each dimension.

        For each N-dimensional point in input:
            - Each of its coordinates is binned independently among the bin edges
              corresponding to its dimension
            - Binning results are combined to identify the N-dimensional bin (if any)
              into which the point falls
            - If the point falls into a bin, the bin's count (or total weight) is incremented
            - Points which do not fall into any bin do not contribute to the output

        :attr:`bins` can be a sequence of N 1D tensors, a sequence of N ints, or a single int.

        If :attr:`bins` is a sequence of N 1D tensors, it explicitly specifies the N sequences
        of bin edges. Each 1D tensor should contain a strictly increasing sequence with at
        least one element. A sequence of K bin edges defines K-1 bins, explicitly specifying
        the left and right edges of all bins. Every bin is exclusive of its left edge. Only
        the rightmost bin is inclusive of its right edge.

        If :attr:`bins` is a sequence of N ints, it specifies the number of equal-width bins
        in each dimension. By default, the leftmost and rightmost bin edges in each dimension
        are determined by the minimum and maximum elements of the input tensor in the
        corresponding dimension. The :attr:`range` argument can be provided to manually
        specify the leftmost and rightmost bin edges in each dimension.

        If :attr:`bins` is an int, it specifies the number of equal-width bins for all dimensions.

        .. note::
            See also :func:`torch.histogram`, which specifically computes 1D histograms.
            While :func:`torch.histogramdd` infers the dimensionality of its bins and
            binned values from the shape of :attr:`input`, :func:`torch.histogram`
            accepts and flattens :attr:`input` of any shape.

        Args:
            {input}
            bins: Tensor[], int[], or int.
                  If Tensor[], defines the sequences of bin edges.
                  If int[], defines the number of equal-width bins in each dimension.
                  If int, defines the number of equal-width bins for all dimensions.
        Keyword args:
            range (sequence of float): Defines the leftmost and rightmost bin edges
                                       in each dimension.
            weight (Tensor): By default, each value in the input has weight 1. If a weight
                             tensor is passed, each N-dimensional coordinate in input
                             contributes its associated weight towards its bin's result.
                             The weight tensor should have the same shape as the :attr:`input`
                             tensor excluding its innermost dimension N.
            density (bool): If False (default), the result will contain the count (or total weight)
                            in each bin. If True, each count (weight) is divided by the total count
                            (total weight), then divided by the volume of its associated bin.
        Returns:
            hist (Tensor): N-dimensional Tensor containing the values of the histogram.
            bin_edges(Tensor[]): sequence of N 1D Tensors containing the bin edges.

        Example::
            >>> torch.histogramdd(torch.tensor([[0., 1.], [1., 0.], [2., 0.], [2., 2.]]), bins=[3, 3],
            ...                   weight=torch.tensor([1., 2., 4., 8.]))
                torch.return_types.histogramdd(
                    hist=tensor([[0., 1., 0.],
                                 [2., 0., 0.],
                                 [4., 0., 8.]]),
                    bin_edges=(tensor([0.0000, 0.6667, 1.3333, 2.0000]),
                               tensor([0.0000, 0.6667, 1.3333, 2.0000])))

            >>> torch.histogramdd(torch.tensor([[0., 0.], [1., 1.], [2., 2.]]), bins=[2, 2],
            ...                   range=[0., 1., 0., 1.], density=True)
                torch.return_types.histogramdd(
                    hist=tensor([[2., 0.],
                                 [0., 2.]]),
                    bin_edges=(tensor([0.0000, 0.5000, 1.0000]),
                               tensor([0.0000, 0.5000, 1.0000])))

        """
        if isinstance(bins, int):
            # If a single int is passed, repeat it for all dimensions
            bins = list(itertools.repeat(bins, input.size()[-1]))

        if bins and isinstance(bins[0], int):
            """
            If bins is int[], the histogram kernel runs faster knowing that the bin edges form
            a linear progression (see comments in aten/src/ATen/native/cpu/HistogramKernel.cpp).
            However, we end up constructing the bin edge tensors twice because
            _histogramdd_from_bin_cts cannot pass back (Tensor, Tensor[]).
            """
            bin_edges = _VF._histogramdd_bin_edges(input, bins, range=range, weight=weight, density=density)
            hist = _VF._histogramdd_from_bin_cts(input, bins, range=range, weight=weight, density=density)
        else:
            """
            If bins is Tensor[] we simply return it back.
            """
            bin_edges = bins
            hist = _VF._histogramdd_from_bin_tensors(input, bin_edges, weight=weight, density=density)

        return torch.return_types.histogramdd((hist, bin_edges))

# This wrapper exists to support variadic args.
if TYPE_CHECKING:
    # The JIT doesn't understand Union, so only add type annotation for mypy
    def meshgrid(*tensors: Union[Tensor, List[Tensor]],
                 indexing: Optional[str] = None) -> Tuple[Tensor, ...]:
        return _meshgrid(*tensors, indexing=indexing)
else:
    def meshgrid(*tensors, indexing: Optional[str] = None) -> Tuple[Tensor, ...]:
        r"""Creates grids of coordinates specified by the 1D inputs in `attr`:tensors.

        This is helpful when you want to visualize data over some
        range of inputs. See below for a plotting example.

        Given :math:`N` 1D tensors :math:`T_0 \ldots T_{N-1}` as
        inputs with corresponding sizes :math:`S_0 \ldots S_{N-1}`,
        this creates :math:`N` N-dimensional tensors :math:`G_0 \ldots
        G_{N-1}`, each with shape :math:`(S_0, ..., S_{N-1})` where
        the output :math:`G_i` is constructed by expanding :math:`T_i`
        to the result shape.

        .. note::
            0D inputs are treated equivalently to 1D inputs of a
            single element.

        .. warning::
            `torch.meshgrid(*tensors)` currently has the same behavior
            as calling `numpy.meshgrid(*arrays, indexing='ij')`.

            In the future `torch.meshgrid` will transition to
            `indexing='xy'` as the default.

            https://github.com/pytorch/pytorch/issues/50276 tracks
            this issue with the goal of migrating to NumPy's behavior.

        .. seealso::

            :func:`torch.cartesian_prod` has the same effect but it
            collects the data in a tensor of vectors.

        Args:
            tensors (list of Tensor): list of scalars or 1 dimensional tensors. Scalars will be
                treated as tensors of size :math:`(1,)` automatically

            indexing: (str, optional): the indexing mode, either "xy"
                or "ij", defaults to "ij". See warning for future changes.

                If "xy" is selected, the first dimension corresponds
                to the cardinality of the second input and the second
                dimension corresponds to the cardinality of the first
                input.

                If "ij" is selected, the dimensions are in the same
                order as the cardinality of the inputs.

        Returns:
            seq (sequence of Tensors): If the input has :math:`N`
            tensors of size :math:`S_0 \ldots S_{N-1}``, then the
            output will also have :math:`N` tensors, where each tensor
            is of shape :math:`(S_0, ..., S_{N-1})`.

        Example::

            >>> x = torch.tensor([1, 2, 3])
            >>> y = torch.tensor([4, 5, 6])

            Observe the element-wise pairings across the grid, (1, 4),
            (1, 5), ..., (3, 6). This is the same thing as the
            cartesian product.
            >>> grid_x, grid_y = torch.meshgrid(x, y, indexing='ij')
            >>> grid_x
            tensor([[1, 1, 1],
                    [2, 2, 2],
                    [3, 3, 3]])
            >>> grid_y
            tensor([[4, 5, 6],
                    [4, 5, 6],
                    [4, 5, 6]])

            This correspondence can be seen when these grids are
            stacked properly.
            >>> torch.equal(torch.cat(tuple(torch.dstack([grid_x, grid_y]))),
            ...             torch.cartesian_prod(x, y))
            True

            `torch.meshgrid` is commonly used to produce a grid for
            plotting.
            >>> import matplotlib.pyplot as plt
            >>> xs = torch.linspace(-5, 5, steps=100)
            >>> ys = torch.linspace(-5, 5, steps=100)
            >>> x, y = torch.meshgrid(xs, ys, indexing='xy')
            >>> z = torch.sin(torch.sqrt(x * x + y * y))
            >>> ax = plt.axes(projection='3d')
            >>> ax.plot_surface(x.numpy(), y.numpy(), z.numpy())
            <mpl_toolkits.mplot3d.art3d.Poly3DCollection object at 0x7f8f30d40100>
            >>> plt.show()

        .. image:: ../_static/img/meshgrid.png
            :width: 512

        """
        return _meshgrid(*tensors, indexing=indexing)


def _meshgrid(*tensors, indexing: Optional[str]):
    if has_torch_function(tensors):
        return handle_torch_function(meshgrid, tensors, *tensors, indexing=indexing)
    if len(tensors) == 1 and isinstance(tensors[0], (list, tuple)):
        # the old interface of passing the operands as one list argument
        tensors = tensors[0]  # type: ignore[assignment]

    # Continue allowing call of old method that takes no indexing
    # kwarg for forward compatibility reasons.
    #
    # Remove this two weeks after landing.
    kwargs = {} if indexing is None else {'indexing': indexing}
    return _VF.meshgrid(tensors, **kwargs)  # type: ignore[attr-defined]


def stft(input: Tensor, n_fft: int, hop_length: Optional[int] = None,
         win_length: Optional[int] = None, window: Optional[Tensor] = None,
         center: bool = True, pad_mode: str = 'reflect', normalized: bool = False,
         onesided: Optional[bool] = None,
         return_complex: Optional[bool] = None) -> Tensor:
    r"""Short-time Fourier transform (STFT).

    .. warning::
        From version 1.8.0, :attr:`return_complex` must always be given
        explicitly for real inputs and `return_complex=False` has been
        deprecated. Strongly prefer `return_complex=True` as in a future
        pytorch release, this function will only return complex tensors.

        Note that :func:`torch.view_as_real` can be used to recover a real
        tensor with an extra last dimension for real and imaginary components.

    The STFT computes the Fourier transform of short overlapping windows of the
    input. This giving frequency components of the signal as they change over
    time. The interface of this function is modeled after (but *not* a drop-in
    replacement for) librosa_ stft function.

    .. _librosa: https://librosa.org/doc/latest/generated/librosa.stft.html

    Ignoring the optional batch dimension, this method computes the following
    expression:

    .. math::
        X[\omega, m] = \sum_{k = 0}^{\text{win\_length-1}}%
                            \text{window}[k]\ \text{input}[m \times \text{hop\_length} + k]\ %
                            \exp\left(- j \frac{2 \pi \cdot \omega k}{\text{win\_length}}\right),

    where :math:`m` is the index of the sliding window, and :math:`\omega` is
    the frequency :math:`0 \leq \omega < \text{n\_fft}` for ``onesided=False``,
    or :math:`0 \leq \omega < \lfloor \text{n\_fft} / 2 \rfloor + 1` for ``onesided=True``.

    * :attr:`input` must be either a 1-D time sequence or a 2-D batch of time
      sequences.

    * If :attr:`hop_length` is ``None`` (default), it is treated as equal to
      ``floor(n_fft / 4)``.

    * If :attr:`win_length` is ``None`` (default), it is treated as equal to
      :attr:`n_fft`.

    * :attr:`window` can be a 1-D tensor of size :attr:`win_length`, e.g., from
      :meth:`torch.hann_window`. If :attr:`window` is ``None`` (default), it is
      treated as if having :math:`1` everywhere in the window. If
      :math:`\text{win\_length} < \text{n\_fft}`, :attr:`window` will be padded on
      both sides to length :attr:`n_fft` before being applied.

    * If :attr:`center` is ``True`` (default), :attr:`input` will be padded on
      both sides so that the :math:`t`-th frame is centered at time
      :math:`t \times \text{hop\_length}`. Otherwise, the :math:`t`-th frame
      begins at time  :math:`t \times \text{hop\_length}`.

    * :attr:`pad_mode` determines the padding method used on :attr:`input` when
      :attr:`center` is ``True``. See :meth:`torch.nn.functional.pad` for
      all available options. Default is ``"reflect"``.

    * If :attr:`onesided` is ``True`` (default for real input), only values for
      :math:`\omega` in :math:`\left[0, 1, 2, \dots, \left\lfloor
      \frac{\text{n\_fft}}{2} \right\rfloor + 1\right]` are returned because
      the real-to-complex Fourier transform satisfies the conjugate symmetry,
      i.e., :math:`X[m, \omega] = X[m, \text{n\_fft} - \omega]^*`.
      Note if the input or window tensors are complex, then :attr:`onesided`
      output is not possible.

    * If :attr:`normalized` is ``True`` (default is ``False``), the function
      returns the normalized STFT results, i.e., multiplied by :math:`(\text{frame\_length})^{-0.5}`.

    * If :attr:`return_complex` is ``True`` (default if input is complex), the
      return is a ``input.dim() + 1`` dimensional complex tensor. If ``False``,
      the output is a ``input.dim() + 2`` dimensional real tensor where the last
      dimension represents the real and imaginary components.

    Returns either a complex tensor of size :math:`(* \times N \times T)` if
    :attr:`return_complex` is true, or a real tensor of size :math:`(* \times N
    \times T \times 2)`. Where :math:`*` is the optional batch size of
    :attr:`input`, :math:`N` is the number of frequencies where STFT is applied
    and :math:`T` is the total number of frames used.

    .. warning::
      This function changed signature at version 0.4.1. Calling with the
      previous signature may cause error or return incorrect result.

    Args:
        input (Tensor): the input tensor
        n_fft (int): size of Fourier transform
        hop_length (int, optional): the distance between neighboring sliding window
            frames. Default: ``None`` (treated as equal to ``floor(n_fft / 4)``)
        win_length (int, optional): the size of window frame and STFT filter.
            Default: ``None``  (treated as equal to :attr:`n_fft`)
        window (Tensor, optional): the optional window function.
            Default: ``None`` (treated as window of all :math:`1` s)
        center (bool, optional): whether to pad :attr:`input` on both sides so
            that the :math:`t`-th frame is centered at time :math:`t \times \text{hop\_length}`.
            Default: ``True``
        pad_mode (string, optional): controls the padding method used when
            :attr:`center` is ``True``. Default: ``"reflect"``
        normalized (bool, optional): controls whether to return the normalized STFT results
             Default: ``False``
        onesided (bool, optional): controls whether to return half of results to
            avoid redundancy for real inputs.
            Default: ``True`` for real :attr:`input` and :attr:`window`, ``False`` otherwise.
        return_complex (bool, optional): whether to return a complex tensor, or
            a real tensor with an extra last dimension for the real and
            imaginary components.

            .. versionchanged:: 1.12.0
               ``return_complex`` is now a required argument for real inputs,
               as the default is being trainsitioned to ``True``.

            .. deprecated:: 1.12.0
               ``return_complex=False`` is deprecated, instead use ``return_complex=True``
               Note that calling :func:`torch.view_as_real` on the output will
               recover the deprecated output format.

    Returns:
        Tensor: A tensor containing the STFT result with shape described above

    """
    if has_torch_function_unary(input):
        return handle_torch_function(
            stft, (input,), input, n_fft, hop_length=hop_length, win_length=win_length,
            window=window, center=center, pad_mode=pad_mode, normalized=normalized,
            onesided=onesided, return_complex=return_complex)
    # NOTE: Do not edit. This code will be removed once the forward-compatibility
    #       period is over for PR #73432
    if center:
        signal_dim = input.dim()
        extended_shape = [1] * (3 - signal_dim) + list(input.size())
        pad = int(n_fft // 2)
        input = F.pad(input.view(extended_shape), [pad, pad], pad_mode)
        input = input.view(input.shape[-signal_dim:])
    return _VF.stft(input, n_fft, hop_length, win_length, window,  # type: ignore[attr-defined]
                    normalized, onesided, return_complex)


<<<<<<< HEAD
    Args:
        input (Tensor): The input tensor. Expected to be in the format of :func:`~torch.stft`,
            output. That is a complex tensor of shape (``channel``, ``fft_size``, ``n_frame``),
            where the ``channel`` dimension is optional.

            .. versionchanged:: 1.12.0
               Real input is no longer supported. Input must be complex, as returned by
               ``stft(..., return_complex=True)``.
        n_fft (int): Size of Fourier transform
        hop_length (Optional[int]): The distance between neighboring sliding window frames.
            (Default: ``n_fft // 4``)
        win_length (Optional[int]): The size of window frame and STFT filter. (Default: ``n_fft``)
        window (Optional[torch.Tensor]): The optional window function.
            (Default: ``torch.ones(win_length)``)
        center (bool): Whether :attr:`input` was padded on both sides so that the :math:`t`-th frame is
            centered at time :math:`t \times \text{hop\_length}`.
            (Default: ``True``)
        normalized (bool): Whether the STFT was normalized. (Default: ``False``)
        onesided (Optional[bool]): Whether the STFT was onesided.
            (Default: ``True`` if ``n_fft != fft_size`` in the input size)
        length (Optional[int]): The amount to trim the signal by (i.e. the
            original signal length). (Default: whole signal)
        return_complex (Optional[bool]):
            Whether the output should be complex, or if the input should be
            assumed to derive from a real signal and window.
            Note that this is incompatible with ``onesided=True``.
            (Default: ``False``)

    Returns:
        Tensor: Least squares estimation of the original signal of size (..., signal_length)
    """
    if has_torch_function_unary(input):
        return handle_torch_function(
            istft, (input,), input, n_fft, hop_length=hop_length, win_length=win_length,
            window=window, center=center, normalized=normalized, onesided=onesided,
            length=length, return_complex=return_complex)

    return _VF.istft(input, n_fft, hop_length, win_length, window, center,  # type: ignore[attr-defined]
                     normalized, onesided, length, return_complex)
=======
istft = _add_docstr(
    torch.istft,
    "istft(input, n_fft, hop_length=None, win_length=None, window=None, center=True, "
    "normalized=False, onesided=None, length=None, return_complex=False) -> Tensor:\n"
    r"""
Inverse short time Fourier Transform. This is expected to be the inverse of :func:`~torch.stft`.

It has the same parameters (+ additional optional parameter of :attr:`length`) and it should return the
least squares estimation of the original signal. The algorithm will check using the NOLA condition (
nonzero overlap).

Important consideration in the parameters :attr:`window` and :attr:`center` so that the envelop
created by the summation of all the windows is never zero at certain point in time. Specifically,
:math:`\sum_{t=-\infty}^{\infty} |w|^2[n-t\times hop\_length] \cancel{=} 0`.

Since :func:`~torch.stft` discards elements at the end of the signal if they do not fit in a frame,
``istft`` may return a shorter signal than the original signal (can occur if :attr:`center` is False
since the signal isn't padded). If `length` is given in the arguments and is longer than expected,
``istft`` will pad zeros to the end of the returned signal.

If :attr:`center` is ``True``, then there will be padding e.g. ``'constant'``, ``'reflect'``, etc.
Left padding can be trimmed off exactly because they can be calculated but right padding cannot be
calculated without additional information.

Example: Suppose the last window is:
``[17, 18, 0, 0, 0]`` vs ``[18, 0, 0, 0, 0]``

The :attr:`n_fft`, :attr:`hop_length`, :attr:`win_length` are all the same which prevents the calculation
of right padding. These additional values could be zeros or a reflection of the signal so providing
:attr:`length` could be useful. If :attr:`length` is ``None`` then padding will be aggressively removed
(some loss of signal).

[1] D. W. Griffin and J. S. Lim, "Signal estimation from modified short-time Fourier transform,"
IEEE Trans. ASSP, vol.32, no.2, pp.236-243, Apr. 1984.

Args:
    input (Tensor): The input tensor. Expected to be output of :func:`~torch.stft`,
        can either be complex (``channel``, ``fft_size``, ``n_frame``), or real
        (``channel``, ``fft_size``, ``n_frame``, 2) where the ``channel``
        dimension is optional.

        .. deprecated:: 1.8.0
            Real input is deprecated, use complex inputs as returned by
            ``stft(..., return_complex=True)`` instead.
    n_fft (int): Size of Fourier transform
    hop_length (Optional[int]): The distance between neighboring sliding window frames.
        (Default: ``n_fft // 4``)
    win_length (Optional[int]): The size of window frame and STFT filter. (Default: ``n_fft``)
    window (Optional[torch.Tensor]): The optional window function.
        (Default: ``torch.ones(win_length)``)
    center (bool): Whether :attr:`input` was padded on both sides so that the :math:`t`-th frame is
        centered at time :math:`t \times \text{hop\_length}`.
        (Default: ``True``)
    normalized (bool): Whether the STFT was normalized. (Default: ``False``)
    onesided (Optional[bool]): Whether the STFT was onesided.
        (Default: ``True`` if ``n_fft != fft_size`` in the input size)
    length (Optional[int]): The amount to trim the signal by (i.e. the
        original signal length). (Default: whole signal)
    return_complex (Optional[bool]):
        Whether the output should be complex, or if the input should be
        assumed to derive from a real signal and window.
        Note that this is incompatible with ``onesided=True``.
        (Default: ``False``)

Returns:
    Tensor: Least squares estimation of the original signal of size (..., signal_length)
""")
>>>>>>> 1332ae2c


if TYPE_CHECKING:
    # These _impl functions return a variable number of tensors as output with
    # __torch_function__; tuple unpacking is done already rather than being
    # done by the caller of the _impl function
    _unique_impl_out = Any
else:
    _unique_impl_out = Tuple[Tensor, Tensor, Tensor]


def _unique_impl(input: Tensor, sorted: bool = True,
                 return_inverse: bool = False, return_counts: bool = False,
                 dim: Optional[int] = None) -> _unique_impl_out:
    r"""unique(input, sorted=True, return_inverse=False, return_counts=False, dim=None) -> Tuple[Tensor, Tensor, Tensor]

    Returns the unique elements of the input tensor.

    .. note:: This function is different from :func:`torch.unique_consecutive` in the sense that
        this function also eliminates non-consecutive duplicate values.

    .. note:: Currently in the CUDA implementation and the CPU implementation when dim is specified,
        `torch.unique` always sort the tensor at the beginning regardless of the `sort` argument.
        Sorting could be slow, so if your input tensor is already sorted, it is recommended to use
        :func:`torch.unique_consecutive` which avoids the sorting.

    Args:
        input (Tensor): the input tensor
        sorted (bool): Whether to sort the unique elements in ascending order
            before returning as output.
        return_inverse (bool): Whether to also return the indices for where
            elements in the original input ended up in the returned unique list.
        return_counts (bool): Whether to also return the counts for each unique
            element.
        dim (int): the dimension to apply unique. If ``None``, the unique of the
            flattened input is returned. default: ``None``

    Returns:
        (Tensor, Tensor (optional), Tensor (optional)): A tensor or a tuple of tensors containing

            - **output** (*Tensor*): the output list of unique scalar elements.
            - **inverse_indices** (*Tensor*): (optional) if
              :attr:`return_inverse` is True, there will be an additional
              returned tensor (same shape as input) representing the indices
              for where elements in the original input map to in the output;
              otherwise, this function will only return a single tensor.
            - **counts** (*Tensor*): (optional) if
              :attr:`return_counts` is True, there will be an additional
              returned tensor (same shape as output or output.size(dim),
              if dim was specified) representing the number of occurrences
              for each unique value or tensor.

    Example::

        >>> output = torch.unique(torch.tensor([1, 3, 2, 3], dtype=torch.long))
        >>> output
        tensor([ 2,  3,  1])

        >>> output, inverse_indices = torch.unique(
        ...     torch.tensor([1, 3, 2, 3], dtype=torch.long), sorted=True, return_inverse=True)
        >>> output
        tensor([ 1,  2,  3])
        >>> inverse_indices
        tensor([ 0,  2,  1,  2])

        >>> output, inverse_indices = torch.unique(
        ...     torch.tensor([[1, 3], [2, 3]], dtype=torch.long), sorted=True, return_inverse=True)
        >>> output
        tensor([ 1,  2,  3])
        >>> inverse_indices
        tensor([[ 0,  2],
                [ 1,  2]])

    """
    if has_torch_function_unary(input):
        return handle_torch_function(
            unique, (input,), input, sorted=sorted, return_inverse=return_inverse,
            return_counts=return_counts, dim=dim)

    if dim is not None:
        output, inverse_indices, counts = _VF.unique_dim(
            input,
            dim,
            sorted=sorted,
            return_inverse=return_inverse,
            return_counts=return_counts,
        )
    else:
        output, inverse_indices, counts = torch._unique2(
            input,
            sorted=sorted,
            return_inverse=return_inverse,
            return_counts=return_counts,
        )
    return output, inverse_indices, counts


def _unique_consecutive_impl(input: Tensor, return_inverse: bool = False,
                             return_counts: bool = False,
                             dim: Optional[int] = None) -> _unique_impl_out:
    r"""Eliminates all but the first element from every consecutive group of equivalent elements.

    .. note:: This function is different from :func:`torch.unique` in the sense that this function
        only eliminates consecutive duplicate values. This semantics is similar to `std::unique`
        in C++.

    Args:
        input (Tensor): the input tensor
        return_inverse (bool): Whether to also return the indices for where
            elements in the original input ended up in the returned unique list.
        return_counts (bool): Whether to also return the counts for each unique
            element.
        dim (int): the dimension to apply unique. If ``None``, the unique of the
            flattened input is returned. default: ``None``

    Returns:
        (Tensor, Tensor (optional), Tensor (optional)): A tensor or a tuple of tensors containing

            - **output** (*Tensor*): the output list of unique scalar elements.
            - **inverse_indices** (*Tensor*): (optional) if
              :attr:`return_inverse` is True, there will be an additional
              returned tensor (same shape as input) representing the indices
              for where elements in the original input map to in the output;
              otherwise, this function will only return a single tensor.
            - **counts** (*Tensor*): (optional) if
              :attr:`return_counts` is True, there will be an additional
              returned tensor (same shape as output or output.size(dim),
              if dim was specified) representing the number of occurrences
              for each unique value or tensor.

    Example::

        >>> x = torch.tensor([1, 1, 2, 2, 3, 1, 1, 2])
        >>> output = torch.unique_consecutive(x)
        >>> output
        tensor([1, 2, 3, 1, 2])

        >>> output, inverse_indices = torch.unique_consecutive(x, return_inverse=True)
        >>> output
        tensor([1, 2, 3, 1, 2])
        >>> inverse_indices
        tensor([0, 0, 1, 1, 2, 3, 3, 4])

        >>> output, counts = torch.unique_consecutive(x, return_counts=True)
        >>> output
        tensor([1, 2, 3, 1, 2])
        >>> counts
        tensor([2, 2, 1, 2, 1])
    """
    if has_torch_function_unary(input):
        return handle_torch_function(
            unique_consecutive, (input,), input, return_inverse=return_inverse,
            return_counts=return_counts, dim=dim)
    output, inverse_indices, counts = _VF.unique_consecutive(  # type: ignore[attr-defined]
        input, return_inverse=return_inverse, return_counts=return_counts, dim=dim)
    return output, inverse_indices, counts


def _return_counts(input, sorted=True, return_inverse=False, return_counts=False, dim=None):
    # type: (Tensor, bool, bool, bool, Optional[int]) -> Tuple[Tensor, Tensor]

    if has_torch_function_unary(input):
        return _unique_impl(input, sorted, return_inverse, return_counts, dim)

    output, _, counts = _unique_impl(input, sorted, return_inverse, return_counts, dim)
    return output, counts


def _return_output(input, sorted=True, return_inverse=False, return_counts=False, dim=None):
    # type: (Tensor, bool, bool, bool, Optional[int]) -> Tensor

    if has_torch_function_unary(input):
        return _unique_impl(input, sorted, return_inverse, return_counts, dim)

    output, _, _ = _unique_impl(input, sorted, return_inverse, return_counts, dim)
    return output


def _return_inverse(input, sorted=True, return_inverse=False, return_counts=False, dim=None):
    # type: (Tensor, bool, bool, bool, Optional[int]) -> Tuple[Tensor, Tensor]

    if has_torch_function_unary(input):
        return _unique_impl(input, sorted, return_inverse, return_counts, dim)

    output, inverse_indices, _ = _unique_impl(input, sorted, return_inverse, return_counts, dim)
    return output, inverse_indices


_return_inverse_false = boolean_dispatch(
    arg_name='return_counts',
    arg_index=3,
    default=False,
    if_true=_return_counts,
    if_false=_return_output,
    module_name=__name__,
    func_name='unique')

_return_inverse_true = boolean_dispatch(
    arg_name='return_counts',
    arg_index=3,
    default=False,
    if_true=_unique_impl,
    if_false=_return_inverse,
    module_name=__name__,
    func_name='unique')

# The return type of unique depends on `return_inverse`, and `return_counts` so in order to
# resolve the output type in TorchScript we need to statically know the value of both parameters

unique = boolean_dispatch(
    arg_name='return_inverse',
    arg_index=2,
    default=False,
    if_true=_return_inverse_true,
    if_false=_return_inverse_false,
    module_name=__name__,
    func_name='unique')
unique.__doc__ = _unique_impl.__doc__


def _consecutive_return_counts(input, return_inverse=False, return_counts=False, dim=None):
    # type: (Tensor, bool, bool, Optional[int]) -> Tuple[Tensor, Tensor]

    if has_torch_function_unary(input):
        return _unique_consecutive_impl(input, return_inverse, return_counts, dim)

    output, _, counts = _unique_consecutive_impl(input, return_inverse, return_counts, dim)
    return output, counts


def _consecutive_return_output(input, return_inverse=False, return_counts=False, dim=None):
    # type: (Tensor, bool, bool, Optional[int]) -> Tensor

    if has_torch_function_unary(input):
        return _unique_consecutive_impl(input, return_inverse, return_counts, dim)

    output, _, _ = _unique_consecutive_impl(input, return_inverse, return_counts, dim)
    return output


def _consecutive_return_inverse(input, return_inverse=False, return_counts=False, dim=None):
    # type: (Tensor, bool, bool, Optional[int]) -> Tuple[Tensor, Tensor]

    if has_torch_function_unary(input):
        return _unique_consecutive_impl(input, return_inverse, return_counts, dim)

    output, inverse_indices, _ = _unique_consecutive_impl(input, return_inverse, return_counts, dim)
    return output, inverse_indices


_consecutive_return_inverse_false = boolean_dispatch(
    arg_name='return_counts',
    arg_index=1,
    default=False,
    if_true=_consecutive_return_counts,
    if_false=_consecutive_return_output,
    module_name=__name__,
    func_name='unique_consecutive')

_consecutive_return_inverse_true = boolean_dispatch(
    arg_name='return_counts',
    arg_index=1,
    default=False,
    if_true=_unique_consecutive_impl,
    if_false=_consecutive_return_inverse,
    module_name=__name__,
    func_name='unique_consecutive')

# The return type of unique depends on `return_inverse`, and `return_counts` so in order to
# resolve the output type in TorchScript we need to statically know the value of both parameters

unique_consecutive = boolean_dispatch(
    arg_name='return_inverse',
    arg_index=2,
    default=False,
    if_true=_consecutive_return_inverse_true,
    if_false=_consecutive_return_inverse_false,
    module_name=__name__,
    func_name='unique_consecutive')
unique_consecutive.__doc__ = _unique_consecutive_impl.__doc__

if TYPE_CHECKING:
    pass
    # There's no good way to use this type annotation without breaking JIT
    # overloads. So leave untyped for mypy for now.
else:
    @overload
    def tensordot(a, b, dims: int = 2, out: Optional[torch.Tensor] = None):
        pass

    @overload  # noqa: F811
    def tensordot(a, b, dims: Tuple[List[int], List[int]], out: Optional[torch.Tensor] = None):  # noqa: F811
        pass

    @overload  # noqa: F811
    def tensordot(a, b, dims: List[List[int]], out: Optional[torch.Tensor] = None):  # noqa: F811
        pass

    @overload  # noqa: F811
    def tensordot(a, b, dims: torch.Tensor, out: Optional[torch.Tensor] = None):  # noqa: F811
        pass

def tensordot(a, b, dims=2, out: Optional[torch.Tensor] = None):  # noqa: F811
    r"""Returns a contraction of a and b over multiple dimensions.

    :attr:`tensordot` implements a generalized matrix product.

    Args:
      a (Tensor): Left tensor to contract
      b (Tensor): Right tensor to contract
      dims (int or Tuple[List[int], List[int]] or List[List[int]] containing two lists or Tensor): number of dimensions to
         contract or explicit lists of dimensions for :attr:`a` and
         :attr:`b` respectively

    When called with a non-negative integer argument :attr:`dims` = :math:`d`, and
    the number of dimensions of :attr:`a` and :attr:`b` is :math:`m` and :math:`n`,
    respectively, :func:`~torch.tensordot` computes

    .. math::
        r_{i_0,...,i_{m-d}, i_d,...,i_n}
          = \sum_{k_0,...,k_{d-1}} a_{i_0,...,i_{m-d},k_0,...,k_{d-1}} \times b_{k_0,...,k_{d-1}, i_d,...,i_n}.

    When called with :attr:`dims` of the list form, the given dimensions will be contracted
    in place of the last :math:`d` of :attr:`a` and the first :math:`d` of :math:`b`. The sizes
    in these dimensions must match, but :func:`~torch.tensordot` will deal with broadcasted
    dimensions.

    Examples::

        >>> a = torch.arange(60.).reshape(3, 4, 5)
        >>> b = torch.arange(24.).reshape(4, 3, 2)
        >>> torch.tensordot(a, b, dims=([1, 0], [0, 1]))
        tensor([[4400., 4730.],
                [4532., 4874.],
                [4664., 5018.],
                [4796., 5162.],
                [4928., 5306.]])

        >>> a = torch.randn(3, 4, 5, device='cuda')
        >>> b = torch.randn(4, 5, 6, device='cuda')
        >>> c = torch.tensordot(a, b, dims=2).cpu()
        tensor([[ 8.3504, -2.5436,  6.2922,  2.7556, -1.0732,  3.2741],
                [ 3.3161,  0.0704,  5.0187, -0.4079, -4.3126,  4.8744],
                [ 0.8223,  3.9445,  3.2168, -0.2400,  3.4117,  1.7780]])

        >>> a = torch.randn(3, 5, 4, 6)
        >>> b = torch.randn(6, 4, 5, 3)
        >>> torch.tensordot(a, b, dims=([2, 1, 3], [1, 2, 0]))
        tensor([[  7.7193,  -2.4867, -10.3204],
                [  1.5513, -14.4737,  -6.5113],
                [ -0.2850,   4.2573,  -3.5997]])
    """
    if has_torch_function_variadic(a, b):
        return handle_torch_function(tensordot, (a, b), a, b, dims=dims, out=out)

    if not isinstance(dims, (tuple, list, torch.Tensor, int)):
        raise RuntimeError("tensordot expects dims to be int or "
                           + "Tuple[List[int], List[int]] or "
                           + "List[List[int]] containing two lists, but got "
                           + f"dims={dims}")

    dims_a: List[int] = []
    dims_b: List[int] = []

    if isinstance(dims, (tuple, list)):
        dims_a, dims_b = dims

    if isinstance(dims, torch.Tensor):
        num_elements = dims.numel()
        if num_elements > 1:
            assert dims.size()[0] == 2
            dims_a = torch.jit.annotate(List[int], dims[0].tolist())
            dims_b = torch.jit.annotate(List[int], dims[1].tolist())
        else:
            dims_val = int(dims.item())
            if dims_val < 0:
                raise RuntimeError(f"tensordot expects dims >= 0, but got dims={dims}")
            dims_a = list(range(-dims_val, 0))
            dims_b = list(range(dims_val))

    if isinstance(dims, int):
        if dims < 0:
            raise RuntimeError(f"tensordot expects dims >= 0, but got dims={dims}")
        dims_a = list(range(-dims, 0))
        dims_b = list(range(dims))

    if out is None:
        return _VF.tensordot(a, b, dims_a, dims_b)  # type: ignore[attr-defined]
    else:
        return _VF.tensordot(a, b, dims_a, dims_b, out=out)  # type: ignore[attr-defined]

def cartesian_prod(*tensors):
    """Do cartesian product of the given sequence of tensors. The behavior is similar to
    python's `itertools.product`.

    Args:
        *tensors: any number of 1 dimensional tensors.

    Returns:
        Tensor: A tensor equivalent to converting all the input tensors into lists,
        do `itertools.product` on these lists, and finally convert the resulting list
        into tensor.

    Example::

        >>> a = [1, 2, 3]
        >>> b = [4, 5]
        >>> list(itertools.product(a, b))
        [(1, 4), (1, 5), (2, 4), (2, 5), (3, 4), (3, 5)]
        >>> tensor_a = torch.tensor(a)
        >>> tensor_b = torch.tensor(b)
        >>> torch.cartesian_prod(tensor_a, tensor_b)
        tensor([[1, 4],
                [1, 5],
                [2, 4],
                [2, 5],
                [3, 4],
                [3, 5]])
    """
    # This wrapper exists to support variadic args.
    if has_torch_function(tensors):
        return handle_torch_function(cartesian_prod, tensors, *tensors)
    return _VF.cartesian_prod(tensors)  # type: ignore[attr-defined]

def block_diag(*tensors):
    """Create a block diagonal matrix from provided tensors.

    Args:
        *tensors: One or more tensors with 0, 1, or 2 dimensions.

    Returns:
        Tensor: A 2 dimensional tensor with all the input tensors arranged in
        order such that their upper left and lower right corners are
        diagonally adjacent. All other elements are set to 0.

    Example::

        >>> import torch
        >>> A = torch.tensor([[0, 1], [1, 0]])
        >>> B = torch.tensor([[3, 4, 5], [6, 7, 8]])
        >>> C = torch.tensor(7)
        >>> D = torch.tensor([1, 2, 3])
        >>> E = torch.tensor([[4], [5], [6]])
        >>> torch.block_diag(A, B, C, D, E)
        tensor([[0, 1, 0, 0, 0, 0, 0, 0, 0, 0],
                [1, 0, 0, 0, 0, 0, 0, 0, 0, 0],
                [0, 0, 3, 4, 5, 0, 0, 0, 0, 0],
                [0, 0, 6, 7, 8, 0, 0, 0, 0, 0],
                [0, 0, 0, 0, 0, 7, 0, 0, 0, 0],
                [0, 0, 0, 0, 0, 0, 1, 2, 3, 0],
                [0, 0, 0, 0, 0, 0, 0, 0, 0, 4],
                [0, 0, 0, 0, 0, 0, 0, 0, 0, 5],
                [0, 0, 0, 0, 0, 0, 0, 0, 0, 6]])
    """
    # This wrapper exists to support variadic args.
    if has_torch_function(tensors):
        return handle_torch_function(block_diag, tensors, *tensors)
    return torch._C._VariableFunctions.block_diag(tensors)  # type: ignore[attr-defined]


def cdist(x1, x2, p=2., compute_mode='use_mm_for_euclid_dist_if_necessary'):
    # type: (Tensor, Tensor, float, str) -> (Tensor)
    r"""Computes batched the p-norm distance between each pair of the two collections of row vectors.

    Args:
        x1 (Tensor): input tensor of shape :math:`B \times P \times M`.
        x2 (Tensor): input tensor of shape :math:`B \times R \times M`.
        p: p value for the p-norm distance to calculate between each vector pair
            :math:`\in [0, \infty]`.
        compute_mode:
            'use_mm_for_euclid_dist_if_necessary' - will use matrix multiplication approach to calculate
            euclidean distance (p = 2) if P > 25 or R > 25
            'use_mm_for_euclid_dist' - will always use matrix multiplication approach to calculate
            euclidean distance (p = 2)
            'donot_use_mm_for_euclid_dist' - will never use matrix multiplication approach to calculate
            euclidean distance (p = 2)
            Default: use_mm_for_euclid_dist_if_necessary.

    If x1 has shape :math:`B \times P \times M` and x2 has shape :math:`B \times R \times M` then the
    output will have shape :math:`B \times P \times R`.

    This function is equivalent to `scipy.spatial.distance.cdist(input,'minkowski', p=p)`
    if :math:`p \in (0, \infty)`. When :math:`p = 0` it is equivalent to
    `scipy.spatial.distance.cdist(input, 'hamming') * M`. When :math:`p = \infty`, the closest
    scipy function is `scipy.spatial.distance.cdist(xn, lambda x, y: np.abs(x - y).max())`.

    Example:

        >>> a = torch.tensor([[0.9041,  0.0196], [-0.3108, -2.4423], [-0.4821,  1.059]])
        >>> a
        tensor([[ 0.9041,  0.0196],
                [-0.3108, -2.4423],
                [-0.4821,  1.0590]])
        >>> b = torch.tensor([[-2.1763, -0.4713], [-0.6986,  1.3702]])
        >>> b
        tensor([[-2.1763, -0.4713],
                [-0.6986,  1.3702]])
        >>> torch.cdist(a, b, p=2)
        tensor([[3.1193, 2.0959],
                [2.7138, 3.8322],
                [2.2830, 0.3791]])
    """
    if has_torch_function_variadic(x1, x2):
        return handle_torch_function(
            cdist, (x1, x2), x1, x2, p=p, compute_mode=compute_mode)
    if compute_mode == 'use_mm_for_euclid_dist_if_necessary':
        return _VF.cdist(x1, x2, p, None)  # type: ignore[attr-defined]
    elif compute_mode == 'use_mm_for_euclid_dist':
        return _VF.cdist(x1, x2, p, 1)  # type: ignore[attr-defined]
    elif compute_mode == 'donot_use_mm_for_euclid_dist':
        return _VF.cdist(x1, x2, p, 2)  # type: ignore[attr-defined]
    else:
        raise ValueError(f"{compute_mode} is not a valid value for compute_mode")

def atleast_1d(*tensors):
    r"""
    Returns a 1-dimensional view of each input tensor with zero dimensions.
    Input tensors with one or more dimensions are returned as-is.

    Args:
        input (Tensor or list of Tensors)

    Returns:
        output (Tensor or tuple of Tensors)

    Example::

        >>> x = torch.randn(2)
        >>> x
        tensor([1.4584, 0.7583])
        >>> torch.atleast_1d(x)
        tensor([1.4584, 0.7583])
        >>> x = torch.tensor(1.)
        >>> x
        tensor(1.)
        >>> torch.atleast_1d(x)
        tensor([1.])
        >>> x = torch.tensor(0.5)
        >>> y = torch.tensor(1.)
        >>> torch.atleast_1d((x,y))
        (tensor([0.5000]), tensor([1.]))
    """
    # This wrapper exists to support variadic args.
    if has_torch_function(tensors):
        return handle_torch_function(atleast_1d, tensors, *tensors)
    if len(tensors) == 1:
        tensors = tensors[0]
    return _VF.atleast_1d(tensors)  # type: ignore[attr-defined]

def atleast_2d(*tensors):
    r"""
    Returns a 2-dimensional view of each input tensor with zero dimensions.
    Input tensors with two or more dimensions are returned as-is.

    Args:
        input (Tensor or list of Tensors)

    Returns:
        output (Tensor or tuple of Tensors)

    Example::

        >>> x = torch.tensor(1.)
        >>> x
        tensor(1.)
        >>> torch.atleast_2d(x)
        tensor([[1.]])
        >>> x = torch.randn(2,2)
        >>> x
        tensor([[2.2086, 2.5165],
                [0.1757, 0.5194]])
        >>> torch.atleast_2d(x)
        tensor([[2.2086, 2.5165],
                [0.1757, 0.5194]])
        >>> x = torch.tensor(0.5)
        >>> y = torch.tensor(1.)
        >>> torch.atleast_2d((x,y))
        (tensor([[0.5000]]), tensor([[1.]]))
    """
    # This wrapper exists to support variadic args.
    if has_torch_function(tensors):
        return handle_torch_function(atleast_2d, tensors, *tensors)
    if len(tensors) == 1:
        tensors = tensors[0]
    return _VF.atleast_2d(tensors)  # type: ignore[attr-defined]

def atleast_3d(*tensors):
    r"""
    Returns a 3-dimensional view of each input tensor with zero dimensions.
    Input tensors with three or more dimensions are returned as-is.

    Args:
        input (Tensor or list of Tensors)

    Returns:
        output (Tensor or tuple of Tensors)

    Example:

        >>> x = torch.tensor(0.5)
        >>> x
        tensor(0.5000)
        >>> torch.atleast_3d(x)
        tensor([[[0.5000]]])
        >>> y = torch.randn(2,2)
        >>> y
        tensor([[-0.8079,  0.7460],
                [-1.1647,  1.4734]])
        >>> torch.atleast_3d(y)
        tensor([[[-0.8079],
                [ 0.7460]],
                <BLANKLINE>
                [[-1.1647],
                [ 1.4734]]])
        >>> x = torch.randn(1,1,1)
        >>> x
        tensor([[[-1.5689]]])
        >>> torch.atleast_3d(x)
        tensor([[[-1.5689]]])
        >>> x = torch.tensor(0.5)
        >>> y = torch.tensor(1.)
        >>> torch.atleast_3d((x,y))
        (tensor([[[0.5000]]]), tensor([[[1.]]]))
    """
    # This wrapper exists to support variadic args.
    if has_torch_function(tensors):
        return handle_torch_function(atleast_3d, tensors, *tensors)
    if len(tensors) == 1:
        tensors = tensors[0]
    return _VF.atleast_3d(tensors)  # type: ignore[attr-defined]


if TYPE_CHECKING:
    pass
    # There's no good way to use this type annotation; cannot rename norm() to
    # _norm_impl() in a way that doesn't break JIT overloads. So leave untyped
    # for mypy for now.
    #    def norm(input: Tensor,
    #             p: Optional[Union[str, Number]] = "fro",
    #             dim: Optional[Union[int, List[int]]] = None,
    #             keepdim: bool = False,
    #             out: Optional[Tensor] = None,
    #             dtype: _dtype = None) -> Tensor:
    #        return _norm_impl(input, p, dim, keepdim, out, dtype)
else:
    # TODO: type dim as BroadcastingList when
    # https://github.com/pytorch/pytorch/issues/33782 is fixed
    @overload
    def norm(input, p="fro", dim=None, keepdim=False, out=None, dtype=None):
        # type: (Tensor, str, Optional[List[int]], bool, Optional[Tensor], Optional[int]) -> Tensor
        pass

    @overload  # noqa: F811
    def norm(input, p="fro", dim=None, keepdim=False, out=None, dtype=None):  # noqa: F811
        # type: (Tensor, Optional[number], Optional[List[int]], bool, Optional[Tensor], Optional[int]) -> Tensor
        pass

    @overload  # noqa: F811
    def norm(input, p="fro", dim=None, keepdim=False, out=None, dtype=None):  # noqa: F811
        # type: (Tensor, Optional[number], Optional[int], bool, Optional[Tensor], Optional[int]) -> Tensor
        pass

    @overload  # noqa: F811
    def norm(input, p="fro", dim=None, keepdim=False, out=None, dtype=None):  # noqa: F811
        # type: (Tensor, str, Optional[int], bool, Optional[Tensor], Optional[int]) -> Tensor
        pass


def norm(input, p="fro", dim=None, keepdim=False, out=None, dtype=None):  # noqa: F811
    r"""Returns the matrix norm or vector norm of a given tensor.

    .. warning::

        torch.norm is deprecated and may be removed in a future PyTorch release.
        Its documentation and behavior may be incorrect, and it is no longer
        actively maintained.

        Use :func:`torch.linalg.norm`, instead, or :func:`torch.linalg.vector_norm`
        when computing vector norms and :func:`torch.linalg.matrix_norm` when
        computing matrix norms. Note, however, the signature for these functions
        is slightly different than the signature for torch.norm.

    Args:
        input (Tensor): The input tensor. Its data type must be either a floating
            point or complex type. For complex inputs, the norm is calculated using the
            absolute value of each element. If the input is complex and neither
            :attr:`dtype` nor :attr:`out` is specified, the result's data type will
            be the corresponding floating point type (e.g. float if :attr:`input` is
            complexfloat).

        p (int, float, inf, -inf, 'fro', 'nuc', optional): the order of norm. Default: ``'fro'``
            The following norms can be calculated:

            ======  ==============  ==========================
            ord     matrix norm     vector norm
            ======  ==============  ==========================
            'fro'   Frobenius norm  --
            'nuc'   nuclear norm    --
            Number  --              sum(abs(x)**ord)**(1./ord)
            ======  ==============  ==========================

            The vector norm can be calculated across any number of dimensions.
            The corresponding dimensions of :attr:`input` are flattened into
            one dimension, and the norm is calculated on the flattened
            dimension.

            Frobenius norm produces the same result as ``p=2`` in all cases
            except when :attr:`dim` is a list of three or more dims, in which
            case Frobenius norm throws an error.

            Nuclear norm can only be calculated across exactly two dimensions.

        dim (int, tuple of ints, list of ints, optional):
            Specifies which dimension or dimensions of :attr:`input` to
            calculate the norm across. If :attr:`dim` is ``None``, the norm will
            be calculated across all dimensions of :attr:`input`. If the norm
            type indicated by :attr:`p` does not support the specified number of
            dimensions, an error will occur.
        keepdim (bool, optional): whether the output tensors have :attr:`dim`
            retained or not. Ignored if :attr:`dim` = ``None`` and
            :attr:`out` = ``None``. Default: ``False``
        out (Tensor, optional): the output tensor. Ignored if
            :attr:`dim` = ``None`` and :attr:`out` = ``None``.
        dtype (:class:`torch.dtype`, optional): the desired data type of
            returned tensor. If specified, the input tensor is casted to
            :attr:`dtype` while performing the operation. Default: None.

    .. note::
        Even though ``p='fro'`` supports any number of dimensions, the true
        mathematical definition of Frobenius norm only applies to tensors with
        exactly two dimensions. :func:`torch.linalg.norm` with ``ord='fro'`` aligns
        with the mathematical definition, since it can only be applied across
        exactly two dimensions.

    Example::

        >>> import torch
        >>> a = torch.arange(9, dtype= torch.float) - 4
        >>> b = a.reshape((3, 3))
        >>> torch.norm(a)
        tensor(7.7460)
        >>> torch.norm(b)
        tensor(7.7460)
        >>> torch.norm(a, float('inf'))
        tensor(4.)
        >>> torch.norm(b, float('inf'))
        tensor(4.)
        >>> c = torch.tensor([[ 1, 2, 3],[-1, 1, 4]] , dtype= torch.float)
        >>> torch.norm(c, dim=0)
        tensor([1.4142, 2.2361, 5.0000])
        >>> torch.norm(c, dim=1)
        tensor([3.7417, 4.2426])
        >>> torch.norm(c, p=1, dim=1)
        tensor([6., 6.])
        >>> d = torch.arange(8, dtype= torch.float).reshape(2,2,2)
        >>> torch.norm(d, dim=(1,2))
        tensor([ 3.7417, 11.2250])
        >>> torch.norm(d[0, :, :]), torch.norm(d[1, :, :])
        (tensor(3.7417), tensor(11.2250))
    """

    if has_torch_function_unary(input):
        return handle_torch_function(
            norm, (input,), input, p=p, dim=dim, keepdim=keepdim, out=out, dtype=dtype)

    ndim = input.dim()

    # catch default case
    if dim is None and out is None and dtype is None and p is not None:
        if isinstance(p, str):
            if p == "fro":
                return _VF.frobenius_norm(input, dim=(), keepdim=keepdim)
        if not isinstance(p, str):
            _dim = [i for i in range(ndim)]  # noqa: C416 TODO: rewrite as list(range(m))
            return _VF.norm(input, p, dim=_dim, keepdim=keepdim)  # type: ignore[attr-defined]

    # TODO: when https://github.com/pytorch/pytorch/issues/33782 is fixed
    # remove the overloads where dim is an int and replace with BraodcastingList1
    # and remove next four lines, replace _dim with dim
    if dim is not None:
        if isinstance(dim, int):
            _dim = [dim]
        else:
            _dim = dim
    else:
        _dim = None  # type: ignore[assignment]

    if isinstance(p, str):
        if p == "fro":
            if dtype is not None:
                raise ValueError("dtype argument is not supported in frobenius norm")

            if _dim is None:
                _dim = list(range(ndim))
            if out is None:
                return _VF.frobenius_norm(input, _dim, keepdim=keepdim)
            else:
                return _VF.frobenius_norm(input, _dim, keepdim=keepdim, out=out)
        elif p == "nuc":
            if dtype is not None:
                raise ValueError("dtype argument is not supported in nuclear norm")
            if _dim is None:
                if out is None:
                    return _VF.nuclear_norm(input, keepdim=keepdim)
                else:
                    return _VF.nuclear_norm(input, keepdim=keepdim, out=out)
            else:
                if out is None:
                    return _VF.nuclear_norm(input, _dim, keepdim=keepdim)
                else:
                    return _VF.nuclear_norm(input, _dim, keepdim=keepdim, out=out)
        raise RuntimeError(f"only valid string values are 'fro' and 'nuc', found {p}")
    else:
        if _dim is None:
            _dim = list(range(ndim))

        if out is None:
            if dtype is None:
                return _VF.norm(input, p, _dim, keepdim=keepdim)  # type: ignore[attr-defined]
            else:
                return _VF.norm(input, p, _dim, keepdim=keepdim, dtype=dtype)  # type: ignore[attr-defined]
        else:
            if dtype is None:
                return _VF.norm(input, p, _dim, keepdim=keepdim, out=out)  # type: ignore[attr-defined]
            else:
                return _VF.norm(input, p, _dim, keepdim=keepdim, dtype=dtype, out=out)  # type: ignore[attr-defined]

def chain_matmul(*matrices, out=None):
    r"""Returns the matrix product of the :math:`N` 2-D tensors. This product is efficiently computed
    using the matrix chain order algorithm which selects the order in which incurs the lowest cost in terms
    of arithmetic operations (`[CLRS]`_). Note that since this is a function to compute the product, :math:`N`
    needs to be greater than or equal to 2; if equal to 2 then a trivial matrix-matrix product is returned.
    If :math:`N` is 1, then this is a no-op - the original matrix is returned as is.

    .. warning::

        :func:`torch.chain_matmul` is deprecated and will be removed in a future PyTorch release.
        Use :func:`torch.linalg.multi_dot` instead, which accepts a list of two or more tensors
        rather than multiple arguments.

    Args:
        matrices (Tensors...): a sequence of 2 or more 2-D tensors whose product is to be determined.
        out (Tensor, optional): the output tensor. Ignored if :attr:`out` = ``None``.

    Returns:
        Tensor: if the :math:`i^{th}` tensor was of dimensions :math:`p_{i} \times p_{i + 1}`, then the product
        would be of dimensions :math:`p_{1} \times p_{N + 1}`.

    Example::

        >>> a = torch.randn(3, 4)
        >>> b = torch.randn(4, 5)
        >>> c = torch.randn(5, 6)
        >>> d = torch.randn(6, 7)
        >>> torch.chain_matmul(a, b, c, d)
        tensor([[ -2.3375,  -3.9790,  -4.1119,  -6.6577,   9.5609, -11.5095,  -3.2614],
                [ 21.4038,   3.3378,  -8.4982,  -5.2457, -10.2561,  -2.4684,   2.7163],
                [ -0.9647,  -5.8917,  -2.3213,  -5.2284,  12.8615, -12.2816,  -2.5095]])

    .. _`[CLRS]`: https://mitpress.mit.edu/books/introduction-algorithms-third-edition
    """
    # This wrapper exists to support variadic args.
    if has_torch_function(matrices):
        return handle_torch_function(chain_matmul, matrices, *matrices)

    if out is None:
        return _VF.chain_matmul(matrices)  # type: ignore[attr-defined]
    else:
        return _VF.chain_matmul(matrices, out=out)  # type: ignore[attr-defined]


def _lu_impl(A, pivot=True, get_infos=False, out=None):
    # type: (Tensor, bool, bool, Any) -> Tuple[Tensor, Tensor, Tensor]
    r"""Computes the LU factorization of a matrix or batches of matrices
    :attr:`A`. Returns a tuple containing the LU factorization and
    pivots of :attr:`A`.  Pivoting is done if :attr:`pivot` is set to
    ``True``.

    .. note::
        * The returned permutation matrix for every matrix in the batch is
          represented by a 1-indexed vector of size ``min(A.shape[-2], A.shape[-1])``.
          ``pivots[i] == j`` represents that in the ``i``-th step of the algorithm,
          the ``i``-th row was permuted with the ``j-1``-th row.
        * LU factorization with :attr:`pivot` = ``False`` is not available
          for CPU, and attempting to do so will throw an error. However,
          LU factorization with :attr:`pivot` = ``False`` is available for
          CUDA.
        * This function does not check if the factorization was successful
          or not if :attr:`get_infos` is ``True`` since the status of the
          factorization is present in the third element of the return tuple.
        * In the case of batches of square matrices with size less or equal
          to 32 on a CUDA device, the LU factorization is repeated for
          singular matrices due to the bug in the MAGMA library
          (see magma issue 13).
        * ``L``, ``U``, and ``P`` can be derived using :func:`torch.lu_unpack`.

    .. warning::
        The gradients of this function will only be finite when :attr:`A` is full rank.
        This is because the LU decomposition is just differentiable at full rank matrices.
        Furthermore, if :attr:`A` is close to not being full rank,
        the gradient will be numerically unstable as it depends on the computation of :math:`L^{-1}` and :math:`U^{-1}`.

    Args:
        A (Tensor): the tensor to factor of size :math:`(*, m, n)`
        pivot (bool, optional): controls whether pivoting is done. Default: ``True``
        get_infos (bool, optional): if set to ``True``, returns an info IntTensor.
                                    Default: ``False``
        out (tuple, optional): optional output tuple. If :attr:`get_infos` is ``True``,
                               then the elements in the tuple are Tensor, IntTensor,
                               and IntTensor. If :attr:`get_infos` is ``False``, then the
                               elements in the tuple are Tensor, IntTensor. Default: ``None``

    Returns:
        (Tensor, IntTensor, IntTensor (optional)): A tuple of tensors containing

            - **factorization** (*Tensor*): the factorization of size :math:`(*, m, n)`

            - **pivots** (*IntTensor*): the pivots of size :math:`(*, \text{min}(m, n))`.
              ``pivots`` stores all the intermediate transpositions of rows.
              The final permutation ``perm`` could be reconstructed by
              applying ``swap(perm[i], perm[pivots[i] - 1])`` for ``i = 0, ..., pivots.size(-1) - 1``,
              where ``perm`` is initially the identity permutation of :math:`m` elements
              (essentially this is what :func:`torch.lu_unpack` is doing).

            - **infos** (*IntTensor*, *optional*): if :attr:`get_infos` is ``True``, this is a tensor of
              size :math:`(*)` where non-zero values indicate whether factorization for the matrix or
              each minibatch has succeeded or failed

    Example::

        >>> A = torch.randn(2, 3, 3)
        >>> A_LU, pivots = torch.lu(A)
        >>> A_LU
        tensor([[[ 1.3506,  2.5558, -0.0816],
                 [ 0.1684,  1.1551,  0.1940],
                 [ 0.1193,  0.6189, -0.5497]],

                [[ 0.4526,  1.2526, -0.3285],
                 [-0.7988,  0.7175, -0.9701],
                 [ 0.2634, -0.9255, -0.3459]]])
        >>> pivots
        tensor([[ 3,  3,  3],
                [ 3,  3,  3]], dtype=torch.int32)
        >>> A_LU, pivots, info = torch.lu(A, get_infos=True)
        >>> if info.nonzero().size(0) == 0:
        ...   print('LU factorization succeeded for all samples!')
        LU factorization succeeded for all samples!
    """
    # If get_infos is True, then we don't need to check for errors and vice versa
    return torch._lu_with_info(A, pivot=pivot, check_errors=(not get_infos))

if TYPE_CHECKING:
    _ListOrSeq = Sequence[Tensor]
else:
    _ListOrSeq = List[Tensor]

def _check_list_size(out_len: int, get_infos: bool, out: _ListOrSeq) -> None:
    get_infos_int = 1 if get_infos else 0
    if out_len - get_infos_int != 2:
        raise TypeError(f"expected tuple of {2 + int(get_infos)} elements but got {out_len}")
    if not isinstance(out, (tuple, list)):
        raise TypeError(f"argument 'out' must be tuple of Tensors, not {type(out).__name__}")

def _lu_with_infos(A, pivot=True, get_infos=False, out=None):
    # type: (Tensor, bool, bool, Optional[Tuple[Tensor, Tensor, Tensor]]) -> Tuple[Tensor, Tensor, Tensor]
    if has_torch_function_unary(A):
        return handle_torch_function(
            lu, (A,), A, pivot=pivot, get_infos=get_infos, out=out)
    result = _lu_impl(A, pivot, get_infos, out)
    if out is not None:
        _check_list_size(len(out), get_infos, out)
        for i in range(len(out)):
            out[i].resize_as_(result[i]).copy_(result[i])
        return out
    else:
        return result  # A_LU, pivots, infos

def _lu_no_infos(A, pivot=True, get_infos=False, out=None):
    # type: (Tensor, bool, bool, Optional[Tuple[Tensor, Tensor]]) -> Tuple[Tensor, Tensor]
    # need to check for torch_function here so that we exit if
    if has_torch_function_unary(A):
        return handle_torch_function(
            lu, (A,), A, pivot=pivot, get_infos=get_infos, out=out)
    result = _lu_impl(A, pivot, get_infos, out)
    if out is not None:
        _check_list_size(len(out), get_infos, out)
        for i in range(len(out)):
            out[i].resize_as_(result[i]).copy_(result[i])
        return out
    else:
        return result[0], result[1]  # A_LU, pivots

# The return type of lu depends on `get_infos`, so in order to resolve the output type
# of lu in TorchScript we need to statically know the value of `get_infos`
lu = boolean_dispatch(
    arg_name='get_infos',
    arg_index=2,
    default=False,
    if_true=_lu_with_infos,
    if_false=_lu_no_infos,
    module_name=__name__,
    func_name='lu')
lu.__doc__ = _lu_impl.__doc__

def align_tensors(*tensors):
    raise RuntimeError('`align_tensors` not yet implemented.')<|MERGE_RESOLUTION|>--- conflicted
+++ resolved
@@ -736,47 +736,6 @@
                     normalized, onesided, return_complex)
 
 
-<<<<<<< HEAD
-    Args:
-        input (Tensor): The input tensor. Expected to be in the format of :func:`~torch.stft`,
-            output. That is a complex tensor of shape (``channel``, ``fft_size``, ``n_frame``),
-            where the ``channel`` dimension is optional.
-
-            .. versionchanged:: 1.12.0
-               Real input is no longer supported. Input must be complex, as returned by
-               ``stft(..., return_complex=True)``.
-        n_fft (int): Size of Fourier transform
-        hop_length (Optional[int]): The distance between neighboring sliding window frames.
-            (Default: ``n_fft // 4``)
-        win_length (Optional[int]): The size of window frame and STFT filter. (Default: ``n_fft``)
-        window (Optional[torch.Tensor]): The optional window function.
-            (Default: ``torch.ones(win_length)``)
-        center (bool): Whether :attr:`input` was padded on both sides so that the :math:`t`-th frame is
-            centered at time :math:`t \times \text{hop\_length}`.
-            (Default: ``True``)
-        normalized (bool): Whether the STFT was normalized. (Default: ``False``)
-        onesided (Optional[bool]): Whether the STFT was onesided.
-            (Default: ``True`` if ``n_fft != fft_size`` in the input size)
-        length (Optional[int]): The amount to trim the signal by (i.e. the
-            original signal length). (Default: whole signal)
-        return_complex (Optional[bool]):
-            Whether the output should be complex, or if the input should be
-            assumed to derive from a real signal and window.
-            Note that this is incompatible with ``onesided=True``.
-            (Default: ``False``)
-
-    Returns:
-        Tensor: Least squares estimation of the original signal of size (..., signal_length)
-    """
-    if has_torch_function_unary(input):
-        return handle_torch_function(
-            istft, (input,), input, n_fft, hop_length=hop_length, win_length=win_length,
-            window=window, center=center, normalized=normalized, onesided=onesided,
-            length=length, return_complex=return_complex)
-
-    return _VF.istft(input, n_fft, hop_length, win_length, window, center,  # type: ignore[attr-defined]
-                     normalized, onesided, length, return_complex)
-=======
 istft = _add_docstr(
     torch.istft,
     "istft(input, n_fft, hop_length=None, win_length=None, window=None, center=True, "
@@ -813,14 +772,13 @@
 IEEE Trans. ASSP, vol.32, no.2, pp.236-243, Apr. 1984.
 
 Args:
-    input (Tensor): The input tensor. Expected to be output of :func:`~torch.stft`,
-        can either be complex (``channel``, ``fft_size``, ``n_frame``), or real
-        (``channel``, ``fft_size``, ``n_frame``, 2) where the ``channel``
-        dimension is optional.
-
-        .. deprecated:: 1.8.0
-            Real input is deprecated, use complex inputs as returned by
-            ``stft(..., return_complex=True)`` instead.
+    input (Tensor): The input tensor. Expected to be in the format of :func:`~torch.stft`,
+        output. That is a complex tensor of shape (``channel``, ``fft_size``, ``n_frame``),
+        where the ``channel`` dimension is optional.
+
+        .. versionchanged:: 1.12.0
+            Real input is no longer supported. Input must be complex, as returned by
+            ``stft(..., return_complex=True)``.
     n_fft (int): Size of Fourier transform
     hop_length (Optional[int]): The distance between neighboring sliding window frames.
         (Default: ``n_fft // 4``)
@@ -844,7 +802,6 @@
 Returns:
     Tensor: Least squares estimation of the original signal of size (..., signal_length)
 """)
->>>>>>> 1332ae2c
 
 
 if TYPE_CHECKING:
