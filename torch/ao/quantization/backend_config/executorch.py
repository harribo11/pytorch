--- conflicted
+++ resolved
@@ -265,18 +265,14 @@
                 .set_observation_type(ObservationType.OUTPUT_USE_DIFFERENT_OBSERVER_AS_INPUT)  # noqa: E131
                 .set_dtype_configs(dtype_configs)
                 .set_root_module(embedding_op)
-<<<<<<< HEAD
                 .set_reference_quantized_module(ref_embedding_op))
-=======
-                .set_reference_quantized_module(ref_embedding_op)
-                ._set_input_output_observed(False))  # This is temporary, and will be removed soon
+
         # config for functional embedding
         embedding_op_configs.append(
             BackendPatternConfig(torch.nn.functional.embedding)
                 .set_observation_type(ObservationType.OUTPUT_USE_DIFFERENT_OBSERVER_AS_INPUT)  # noqa: E131
                 .set_dtype_configs(dtype_configs)
                 ._set_input_type_to_index({"weight": 1}))
->>>>>>> 24228b64
     return embedding_op_configs
 
 # =====================
