--- conflicted
+++ resolved
@@ -125,15 +125,12 @@
         return
 
     # otherwise, we can convert the activation_post_process module call to quantize/dequantize node
-<<<<<<< HEAD
-=======
     # high level
     # step 1: extract information for inserting q/dq node from activation_post_process
     # e.g. quantize_op, quantization parameters (no graph change)
     # step 2: (optional) insert choose_qparams, and update the extracted information if needed
     # step 3: insert q/dq node
 
->>>>>>> 78642c30
     # 1. extract the information from activation_post_process module for generating
     # the quantize and dequantize operator
     dtype = activation_post_process.dtype  # type: ignore[attr-defined]
