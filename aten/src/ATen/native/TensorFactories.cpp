--- conflicted
+++ resolved
@@ -165,48 +165,9 @@
 }
 
 // ~~~~~~~~~~~~~~~~~~~~~~~~~~~~~~~~~ empty ~~~~~~~~~~~~~~~~~~~~~~~~~~~~~~~~~~~~
-<<<<<<< HEAD
 Tensor empty_cpu(IntArrayRef size, const c10::optional<ScalarType>& dtype_opt, const c10::optional<Layout>& layout_opt,
-                 const c10::optional<Device>& device_opt, const c10::optional<bool>& pin_memory_opt, c10::optional<MemoryFormat> memory_format_opt) {
-  Device device = device_or_default(device_opt);
-
-  TORCH_CHECK(device.type() == DeviceType::CPU);
-  check_size_nonnegative(size);
-
-  bool pin_memory = pinned_memory_or_default(pin_memory_opt);
-  c10::Allocator* allocator;
-  if (pin_memory) {
-    allocator = detail::getCUDAHooks().getPinnedMemoryAllocator();
-  } else {
-    allocator = at::getCPUAllocator();
-  }
-
-  int64_t nelements = prod_intlist(size);
-  caffe2::TypeMeta dtype = scalarTypeToTypeMeta(dtype_or_default(dtype_opt));
-  int64_t size_bytes = nelements * dtype.itemsize();
-  auto storage_impl = c10::make_intrusive<StorageImpl>(
-      c10::StorageImpl::use_byte_size_t(),
-      size_bytes,
-      allocator->allocate(size_bytes),
-      allocator,
-      /*resizeable=*/true);
-
-  auto tensor = detail::make_tensor<TensorImpl>(
-      std::move(storage_impl), at::DispatchKey::CPU, dtype);
-  // Default TensorImpl has size [0]
-  if (size.size() != 1 || size[0] != 0) {
-    tensor.unsafeGetTensorImpl()->set_sizes_contiguous(size);
-  }
-
-  auto memory_format = memory_format_opt.value_or(MemoryFormat::Contiguous);
-  tensor.unsafeGetTensorImpl()->empty_tensor_restride(memory_format);
-
-  return tensor;
-=======
-Tensor empty_cpu(IntArrayRef size, c10::optional<ScalarType> dtype_opt, c10::optional<Layout> layout_opt,
-                 c10::optional<Device> device_opt, c10::optional<bool> pin_memory_opt, c10::optional<c10::MemoryFormat> memory_format_opt) {
+                 const c10::optional<Device>& device_opt, const c10::optional<bool>& pin_memory_opt, c10::optional<c10::MemoryFormat> memory_format_opt) {
   return at::detail::empty_cpu(size, dtype_opt, layout_opt, device_opt, pin_memory_opt, memory_format_opt);
->>>>>>> c4b0a3d3
 }
 
 Tensor empty(
