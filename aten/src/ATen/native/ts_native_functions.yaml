--- conflicted
+++ resolved
@@ -201,9 +201,10 @@
   - logsumexp.out
 symint:
   - empty.memory_format
-<<<<<<< HEAD
+  - expand
   - expand_copy
   - narrow_copy
+  - view
   - view_copy
   - as_strided_copy
   - as_strided_scatter
@@ -215,13 +216,6 @@
   - new_empty_strided
   - embedding_dense_backward
   - _reshape_alias_copy
-=======
-  - expand
-  - expand_copy
-  - narrow_copy
-  - view
-  - view_copy
->>>>>>> 21bf9a46
 autograd:
   - max_pool3d
   - native_group_norm
