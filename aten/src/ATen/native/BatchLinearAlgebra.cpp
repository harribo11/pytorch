#include <ATen/ATen.h>
#include <ATen/CPUApplyUtils.h>
#include <ATen/Dispatch.h>
#include <ATen/TensorMeta.h>
#include <ATen/NativeFunctions.h>
#include <ATen/ExpandUtils.h>

#include <ATen/native/BatchLinearAlgebra.h>
#include <ATen/native/LinearAlgebraUtils.h>
#include <ATen/native/Resize.h>
#include <ATen/native/cpu/zmath.h>
#include <ATen/Parallel.h>

#include <c10/util/irange.h>

#include <vector>

// First the required LAPACK implementations are registered here.
// A comment above the registered LAPACK routine suggest which batched
// linear algebra function uses that routine
#if AT_BUILD_WITH_LAPACK()

// gesv
extern "C" void zgesv_(int *n, int *nrhs, std::complex<double> *a, int *lda, int *ipiv, std::complex<double> *b, int *ldb, int *info);
extern "C" void cgesv_(int *n, int *nrhs, std::complex<float> *a, int *lda, int *ipiv, std::complex<float> *b, int *ldb, int *info);
extern "C" void dgesv_(int *n, int *nrhs, double *a, int *lda, int *ipiv, double *b, int *ldb, int *info);
extern "C" void sgesv_(int *n, int *nrhs, float *a, int *lda, int *ipiv, float *b, int *ldb, int *info);

// getrf
extern "C" void zgetrf_(int *m, int *n, std::complex<double> *a, int *lda, int *ipiv, int *info);
extern "C" void cgetrf_(int *m, int *n, std::complex<float> *a, int *lda, int *ipiv, int *info);
extern "C" void dgetrf_(int *m, int *n, double *a, int *lda, int *ipiv, int *info);
extern "C" void sgetrf_(int *m, int *n, float *a, int *lda, int *ipiv, int *info);

// getri
extern "C" void zgetri_(int *n, std::complex<double> *a, int *lda, int *ipiv, std::complex<double> *work, int *lwork, int *info);
extern "C" void cgetri_(int *n, std::complex<float> *a, int *lda, int *ipiv, std::complex<float> *work, int *lwork, int *info);
extern "C" void dgetri_(int *n, double *a, int *lda, int *ipiv, double *work, int *lwork, int *info);
extern "C" void sgetri_(int *n, float *a, int *lda, int *ipiv, float *work, int *lwork, int *info);

// potrs
extern "C" void zpotrs_(char *uplo, int *n, int *nrhs, std::complex<double> *a, int *lda, std::complex<double> *b, int *ldb, int *info);
extern "C" void cpotrs_(char *uplo, int *n, int *nrhs, std::complex<float> *a, int *lda, std::complex<float> *b, int *ldb, int *info);
extern "C" void dpotrs_(char *uplo, int *n, int *nrhs, double *a, int *lda, double *b, int *ldb, int *info);
extern "C" void spotrs_(char *uplo, int *n, int *nrhs, float *a, int *lda, float *b, int *ldb, int *info);

// potrf
extern "C" void zpotrf_(char *uplo, int *n, std::complex<double> *a, int *lda, int *info);
extern "C" void cpotrf_(char *uplo, int *n, std::complex<float> *a, int *lda, int *info);
extern "C" void dpotrf_(char *uplo, int *n, double *a, int *lda, int *info);
extern "C" void spotrf_(char *uplo, int *n, float *a, int *lda, int *info);

// potri
extern "C" void zpotri_(char *uplo, int *n, std::complex<double> *a, int *lda, int *info);
extern "C" void cpotri_(char *uplo, int *n, std::complex<float> *a, int *lda, int *info);
extern "C" void dpotri_(char *uplo, int *n, double *a, int *lda, int *info);
extern "C" void spotri_(char *uplo, int *n, float *a, int *lda, int *info);

// geqrf
extern "C" void zgeqrf_(int *m, int *n, std::complex<double> *a, int *lda, std::complex<double> *tau, std::complex<double> *work, int *lwork, int *info);
extern "C" void cgeqrf_(int *m, int *n, std::complex<float> *a, int *lda, std::complex<float> *tau, std::complex<float> *work, int *lwork, int *info);
extern "C" void dgeqrf_(int *m, int *n, double *a, int *lda, double *tau, double *work, int *lwork, int *info);
extern "C" void sgeqrf_(int *m, int *n, float *a, int *lda, float *tau, float *work, int *lwork, int *info);

// orgqr
extern "C" void zungqr_(int *m, int *n, int *k, std::complex<double> *a, int *lda, std::complex<double> *tau, std::complex<double> *work, int *lwork, int *info);
extern "C" void cungqr_(int *m, int *n, int *k, std::complex<float> *a, int *lda, std::complex<float> *tau, std::complex<float> *work, int *lwork, int *info);
extern "C" void dorgqr_(int *m, int *n, int *k, double *a, int *lda, double *tau, double *work, int *lwork, int *info);
extern "C" void sorgqr_(int *m, int *n, int *k, float *a, int *lda, float *tau, float *work, int *lwork, int *info);

// ormqr
extern "C" void zunmqr_(char *side, char *trans, int *m, int *n, int *k, std::complex<double> *a, int *lda, std::complex<double> *tau, std::complex<double> *c, int *ldc, std::complex<double> *work, int *lwork, int *info);
extern "C" void cunmqr_(char *side, char *trans, int *m, int *n, int *k, std::complex<float> *a, int *lda, std::complex<float> *tau, std::complex<float> *c, int *ldc, std::complex<float> *work, int *lwork, int *info);
extern "C" void dormqr_(char *side, char *trans, int *m, int *n, int *k, double *a, int *lda, double *tau, double *c, int *ldc, double *work, int *lwork, int *info);
extern "C" void sormqr_(char *side, char *trans, int *m, int *n, int *k, float *a, int *lda, float *tau, float *c, int *ldc, float *work, int *lwork, int *info);

// syev
extern "C" void zheev_(char *jobz, char *uplo, int *n, std::complex<double> *a, int *lda, double *w, std::complex<double> *work, int *lwork, double *rwork, int *info);
extern "C" void cheev_(char *jobz, char *uplo, int *n, std::complex<float> *a, int *lda, float *w, std::complex<float> *work, int *lwork, float *rwork, int *info);
extern "C" void dsyev_(char *jobz, char *uplo, int *n, double *a, int *lda, double *w, double *work, int *lwork, int *info);
extern "C" void ssyev_(char *jobz, char *uplo, int *n, float *a, int *lda, float *w, float *work, int *lwork, int *info);

// syevd
extern "C" void zheevd_(char *jobz, char *uplo, int *n, std::complex<double> *a, int *lda, double *w, std::complex<double> *work, int *lwork, double *rwork, int *lrwork, int *iwork, int *liwork, int *info);
extern "C" void cheevd_(char *jobz, char *uplo, int *n, std::complex<float> *a, int *lda, float *w, std::complex<float> *work, int *lwork, float *rwork, int *lrwork, int *iwork, int *liwork, int *info);
extern "C" void dsyevd_(char *jobz, char *uplo, int *n, double *a, int *lda, double *w, double *work, int *lwork, int *iwork, int *liwork, int *info);
extern "C" void ssyevd_(char *jobz, char *uplo, int *n, float *a, int *lda, float *w, float *work, int *lwork, int *iwork, int *liwork, int *info);

// geev
extern "C" void dgeev_(char *jobvl, char *jobvr, int *n, double *a, int *lda, double *wr, double *wi, double* vl, int *ldvl, double *vr, int *ldvr, double *work, int *lwork, int *info);
extern "C" void sgeev_(char *jobvl, char *jobvr, int *n, float *a, int *lda, float *wr, float *wi, float* vl, int *ldvl, float *vr, int *ldvr, float *work, int *lwork, int *info);
extern "C" void cgeev_(char *jobvl, char *jobvr, int *n,
             std::complex<float> *a, int *lda,
             std::complex<float> *w,
             std::complex<float> *vl, int *ldvl,
             std::complex<float> *vr, int *ldvr,
             std::complex<float> *work, int *lwork,
             float *rwork,
             int *info);
extern "C" void zgeev_(char *jobvl, char *jobvr, int *n,
             std::complex<double> *a, int *lda,
             std::complex<double> *w,
             std::complex<double> *vl, int *ldvl,
             std::complex<double> *vr, int *ldvr,
             std::complex<double> *work, int *lwork,
             double *rwork,
             int *info);

// gesdd
extern "C" void zgesdd_(char *jobz, int *m, int *n, std::complex<double> *a, int *lda,
                        double *s, std::complex<double> *u, int *ldu, std::complex<double> *vt, int *ldvt, std::complex<double> *work, int *lwork, double *rwork, int *iwork, int *info);
extern "C" void cgesdd_(char *jobz, int *m, int *n, std::complex<float> *a, int *lda,
                        float *s, std::complex<float> *u, int *ldu, std::complex<float> *vt, int *ldvt, std::complex<float> *work, int *lwork, float *rwork, int *iwork, int *info);
extern "C" void dgesdd_(char *jobz, int *m, int *n, double *a, int *lda,
                        double *s, double *u, int *ldu, double *vt, int *ldvt, double *work, int *lwork, int *iwork, int *info);
extern "C" void sgesdd_(char *jobz, int *m, int *n, float *a, int *lda,
                        float *s, float *u, int *ldu, float *vt, int *ldvt, float *work, int *lwork, int *iwork, int *info);

// getrs
extern "C" void zgetrs_(char *trans, int *n, int *nrhs, std::complex<double> *a, int *lda, int *ipiv, std::complex<double> *b, int *ldb, int *info);
extern "C" void cgetrs_(char *trans, int *n, int *nrhs, std::complex<float> *a, int *lda, int *ipiv, std::complex<float> *b, int *ldb, int *info);
extern "C" void dgetrs_(char *trans, int *n, int *nrhs, double *a, int *lda, int *ipiv, double *b, int *ldb, int *info);
extern "C" void sgetrs_(char *trans, int *n, int *nrhs, float *a, int *lda, int *ipiv, float *b, int *ldb, int *info);

// gels
extern "C" void zgels_(char *trans, int *m, int *n, int *nrhs,
    std::complex<double> *a, int *lda, std::complex<double> *b, int *ldb,
    std::complex<double> *work, int *lwork, int *info);
extern "C" void cgels_(char *trans, int *m, int *n, int *nrhs,
    std::complex<float> *a, int *lda, std::complex<float> *b, int *ldb,
    std::complex<float> *work, int *lwork, int *info);
extern "C" void dgels_(char *trans, int *m, int *n, int *nrhs,
    double *a, int *lda, double *b, int *ldb,
    double *work, int *lwork, int *info);
extern "C" void sgels_(char *trans, int *m, int *n, int *nrhs,
    float *a, int *lda, float *b, int *ldb,
    float *work, int *lwork, int *info);

// gelsd
extern "C" void zgelsd_(int *m, int *n, int *nrhs,
    std::complex<double> *a, int *lda, std::complex<double> *b, int *ldb,
    double *s, double *rcond, int *rank,
    std::complex<double> *work, int *lwork, double *rwork, int *iwork, int *info);
extern "C" void cgelsd_(int *m, int *n, int *nrhs,
    std::complex<float> *a, int *lda, std::complex<float> *b, int *ldb,
    float *s, float *rcond, int *rank,
    std::complex<float> *work, int *lwork, float *rwork, int *iwork, int *info);
extern "C" void dgelsd_(int *m, int *n, int *nrhs,
    double *a, int *lda, double *b, int *ldb,
    double *s, double *rcond, int *rank,
    double *work, int *lwork, int *iwork, int *info);
extern "C" void sgelsd_(int *m, int *n, int *nrhs,
    float *a, int *lda, float *b, int *ldb,
    float *s, float *rcond, int *rank,
    float *work, int *lwork, int *iwork, int *info);

// gelsy
extern "C" void zgelsy_(int *m, int *n, int *nrhs,
    std::complex<double> *a, int *lda, std::complex<double> *b, int *ldb,
    int *jpvt, double *rcond, int *rank,
    std::complex<double> *work, int *lwork,
    double *rwork, int *info);
extern "C" void cgelsy_(int *m, int *n, int *nrhs,
    std::complex<float> * a, int *lda, std::complex<float> *b, int *ldb,
    int *jpvt, float *rcond, int *rank,
    std::complex<float> *work, int *lwork,
    float *rwork, int *info);
extern "C" void dgelsy_(int *m, int *n, int *nrhs,
    double *a, int *lda, double *b, int *ldb,
    int *jpvt, double *rcond, int *rank,
    double *work, int *lwork, int *info);
extern "C" void sgelsy_(int *m, int *n, int *nrhs,
    float *a, int *lda, float *b, int *ldb,
    int *jpvt, float *rcond, int *rank,
    float *work, int *lwork, int *info);

// gelss
extern "C" void zgelss_(int *m, int *n, int *nrhs,
    std::complex<double> *a, int *lda, std::complex<double> *b, int *ldb,
    double *s, double *rcond, int *rank,
    std::complex<double> *work, int *lwork,
    double *rwork, int *info);
extern "C" void cgelss_(int *m, int *n, int *nrhs,
    std::complex<float> *a, int *lda, std::complex<float> *b, int *ldb,
    float *s, float *rcond, int *rank,
    std::complex<float> *work, int *lwork,
    float *rwork, int *info);
extern "C" void dgelss_(int *m, int *n, int *nrhs,
    double *a, int *lda, double *b, int *ldb,
    double *s, double *rcond, int *rank,
    double *work, int *lwork, int *info);
extern "C" void sgelss_(int *m, int *n, int *nrhs,
    float *a, int *lda, float *b, int *ldb,
    float *s, float *rcond, int *rank,
    float *work, int *lwork, int *info);
#endif

#if AT_BUILD_WITH_BLAS()
// trsm
extern "C" void ztrsm_(char *side, char *uplo, char *trans, char *diag, int *n, int *nrhs, std::complex<double> *alpha, std::complex<double> *a, int *lda, std::complex<double> *b, int *ldb);
extern "C" void ctrsm_(char *side, char *uplo, char *trans, char *diag, int *n, int *nrhs, std::complex<float> *alpha, std::complex<float> *a, int *lda, std::complex<float> *b, int *ldb);
extern "C" void dtrsm_(char *side, char *uplo, char *trans, char *diag, int *n, int *nrhs, double *alpha, double *a, int *lda, double *b, int *ldb);
extern "C" void strsm_(char *side, char *uplo, char *trans, char *diag, int *n, int *nrhs, float *alpha, float *a, int *lda, float *b, int *ldb);
#endif

namespace at {
namespace meta {

TORCH_META_FUNC(triangular_solve)(const Tensor& self, const Tensor& A, bool upper, bool transpose, bool unitriangular) {
  TORCH_CHECK(self.dim() >= 2,
           "torch.triangular_solve: Expected b to have at least 2 dimensions, but it has ", self.dim(), " dimensions instead");
  TORCH_CHECK(A.dim() >= 2,
           "torch.triangular_solve: Expected A to have at least 2 dimensions, but it has ", A.dim(), " dimensions instead");

  at::native::linearSolveCheckInputs(self, A, "triangular_solve");

  if (A.layout() == Layout::Strided) {
    std::vector<int64_t> self_broadcast_size, A_broadcast_size;
    std::tie(self_broadcast_size, A_broadcast_size) = at::native::_linalg_broadcast_batch_dims(self, A);

    auto ndim = self_broadcast_size.size();
    auto nrows = A.size(-2);

    // make column major strides for BLAS
    const auto solution_strides = at::native::contiguous_strides(self_broadcast_size, /*f-contig=*/true);
    set_output(0, self_broadcast_size, solution_strides, self.options(), {});

    // make column major strides for BLAS
    auto clone_A_strides = at::native::contiguous_strides(A_broadcast_size, /*f_contig=*/true);
    set_output(1, A_broadcast_size, clone_A_strides, A.options(), {});
  } else if (A.layout() == Layout::SparseCsr) {
    // no broadcasting for non-strided layout
    set_output(0, self.sizes(), {}, self.options(), {}); // make row major strides for Sparse BLAS
    set_output(1, {0}, {}, self.options(), {}); // return 0-sized tensor
  } else {
    TORCH_INTERNAL_ASSERT(false, "triangular_solve: Got an unexpected layout.");
  }
}

TORCH_META_FUNC(linalg_lu_factor_ex)(const Tensor& A, bool pivot, bool check_errors) {
  TORCH_CHECK(A.dim() >= 2, "torch.lu_factor: Expected tensor with 2 or more dimensions. Got size: ", A.sizes(), " instead");

  auto sizes = A.sizes().vec();
  const auto m = sizes.cend()[-2];
  const auto n = sizes.cend()[-1];

  // make column major strides for BLAS
  auto LU_strides = at::native::contiguous_strides(sizes, /*f-contig*=*/true);
  set_output(0, sizes, LU_strides, A.options(), {});

  // Set sizes to the size of pivots
  sizes.pop_back();
  sizes.back() = std::min(m, n);
  set_output(1, sizes, {}, A.options().dtype(kInt), {});

  // Set sizes to the size of info
  sizes.pop_back();
  set_output(2, sizes, {}, A.options().dtype(kInt), {});
}

<<<<<<< HEAD
TORCH_META_FUNC(lu_unpack)(const Tensor& LU, const Tensor& pivots, bool unpack_data, bool unpack_pivots) {
  TORCH_CHECK(LU.dim() >= 2, "torch.lu_unpack: Expected tensor with 2 or more dimensions. Got size: ", LU.sizes(), " instead");
  if (unpack_pivots) {
    // Could this be pivots.stride(-1) == 1?
    TORCH_CHECK(pivots.scalar_type() == at::kInt && pivots.is_contiguous(),
        "torch.lu_unpack: LU_pivots is expected to be a contiguous tensor of torch.int32 dtype.\n"
        "Note: this function is intended to be used with the output produced by torch.linalg.lu_factor");
  }

  auto sizes = LU.sizes().vec();
  const auto m = sizes.cend()[-2];
  const auto n = sizes.cend()[-1];
  const auto k = std::min(m, n);

  // P.shape[-2:] == (m, m) (or size zero if pivot == False)
  sizes.end()[-1] = m;
  if (unpack_pivots) {
    set_output(0, sizes, LU.options());
  } else {
    set_output(0, {0}, LU.options());
  }

  if (unpack_data) {
    // L.shape[-2:] == (m, k)
    sizes.end()[-1] = k;
    set_output(1, sizes, LU.options());

    // U.shape[-2:] == (k, n)
    sizes.end()[-2] = k;
    sizes.end()[-1] = n;
    set_output(2, sizes, LU.options());
  } else {
    set_output(1, {0}, LU.options());
    set_output(2, {0}, LU.options());
  }
}

TORCH_META_FUNC(linalg_lu)(const Tensor& A, bool pivot) {
  TORCH_CHECK(A.dim() >= 2, "torch.lu: Expected tensor with 2 or more dimensions. Got size: ", A.sizes(), " instead");

  auto sizes = A.sizes().vec();
  const auto m = sizes.cend()[-2];
  const auto n = sizes.cend()[-1];
  const auto k = std::min(m, n);

  // P.shape[-2:] == (m, m) (or size zero if pivot == False)
  sizes.end()[-1] = m;
  if (pivot) {
    set_output(0, sizes, A.options());
  } else {
    set_output(0, {0}, A.options());
  }

  // L.shape[-2:] == (m, k)
  sizes.end()[-1] = k;
  set_output(1, sizes, A.options());

  // U.shape[-2:] == (k, n)
  sizes.end()[-2] = k;
  sizes.end()[-1] = n;
  set_output(2, sizes, A.options());
}

=======
>>>>>>> 9e7784fb
} // namespace meta

namespace native {

#if AT_BUILD_WITH_LAPACK()
// Define the per-batch functions to be used in the main implementation of the batched
// linear algebra operations
template<class scalar_t>
void lapackSolve(int n, int nrhs, scalar_t *a, int lda, int *ipiv, scalar_t *b, int ldb, int *info);

template<class scalar_t>
void lapackGetri(int n, scalar_t *a, int lda, int *ipiv, scalar_t *work, int lwork, int *info);

template<class scalar_t>
void lapackCholeskySolve(char uplo, int n, int nrhs, scalar_t *a, int lda, scalar_t *b, int ldb, int *info);

template<class scalar_t, class value_t=scalar_t>
void lapackSymeig(char jobz, char uplo, int n, scalar_t *a, int lda, value_t *w, scalar_t *work, int lwork, value_t *rwork, int *info);

template<class scalar_t, class value_t=scalar_t>
void lapackSvd(char jobz, int m, int n, scalar_t *a, int lda,
               value_t *s, scalar_t *u, int ldu, scalar_t *vt, int ldvt, scalar_t *work, int lwork, value_t *rwork, int *iwork, int *info);

template<> void lapackSolve<c10::complex<double>>(int n, int nrhs, c10::complex<double> *a, int lda, int *ipiv, c10::complex<double> *b, int ldb, int *info) {
  zgesv_(&n, &nrhs, reinterpret_cast<std::complex<double>*>(a), &lda, ipiv, reinterpret_cast<std::complex<double>*>(b), &ldb, info);
}

template<> void lapackSolve<c10::complex<float>>(int n, int nrhs, c10::complex<float> *a, int lda, int *ipiv, c10::complex<float> *b, int ldb, int *info) {
  cgesv_(&n, &nrhs, reinterpret_cast<std::complex<float>*>(a), &lda, ipiv, reinterpret_cast<std::complex<float>*>(b), &ldb, info);
}

template<> void lapackSolve<double>(int n, int nrhs, double *a, int lda, int *ipiv, double *b, int ldb, int *info) {
  dgesv_(&n, &nrhs, a, &lda, ipiv, b, &ldb, info);
}

template<> void lapackSolve<float>(int n, int nrhs, float *a, int lda, int *ipiv, float *b, int ldb, int *info) {
  sgesv_(&n, &nrhs, a, &lda, ipiv, b, &ldb, info);
}

template<> void lapackGetri<c10::complex<double>>(int n, c10::complex<double> *a, int lda, int *ipiv, c10::complex<double> *work, int lwork, int *info) {
  zgetri_(&n, reinterpret_cast<std::complex<double>*>(a), &lda, ipiv, reinterpret_cast<std::complex<double>*>(work), &lwork, info);
}

template<> void lapackGetri<c10::complex<float>>(int n, c10::complex<float> *a, int lda, int *ipiv, c10::complex<float> *work, int lwork, int *info) {
  cgetri_(&n, reinterpret_cast<std::complex<float>*>(a), &lda, ipiv, reinterpret_cast<std::complex<float>*>(work), &lwork, info);
}

template<> void lapackGetri<double>(int n, double *a, int lda, int *ipiv, double *work, int lwork, int *info) {
  dgetri_(&n, a, &lda, ipiv, work, &lwork, info);
}

template<> void lapackGetri<float>(int n, float *a, int lda, int *ipiv, float *work, int lwork, int *info) {
  sgetri_(&n, a, &lda, ipiv, work, &lwork, info);
}

template<> void lapackLu<c10::complex<double>>(int m, int n, c10::complex<double> *a, int lda, int *ipiv, int *info) {
  zgetrf_(&m, &n, reinterpret_cast<std::complex<double>*>(a), &lda, ipiv, info);
}

template<> void lapackLu<c10::complex<float>>(int m, int n, c10::complex<float> *a, int lda, int *ipiv, int *info) {
  cgetrf_(&m, &n, reinterpret_cast<std::complex<float>*>(a), &lda, ipiv, info);
}

template<> void lapackLu<double>(int m, int n, double *a, int lda, int *ipiv, int *info) {
  dgetrf_(&m, &n, a, &lda, ipiv, info);
}

template<> void lapackLu<float>(int m, int n, float *a, int lda, int *ipiv, int *info) {
  sgetrf_(&m, &n, a, &lda, ipiv, info);
}

template<> void lapackCholeskySolve<c10::complex<double>>(char uplo, int n, int nrhs, c10::complex<double> *a, int lda, c10::complex<double> *b, int ldb, int *info) {
  zpotrs_(&uplo, &n, &nrhs, reinterpret_cast<std::complex<double>*>(a), &lda, reinterpret_cast<std::complex<double>*>(b), &ldb, info);
}

template<> void lapackCholeskySolve<c10::complex<float>>(char uplo, int n, int nrhs, c10::complex<float> *a, int lda, c10::complex<float> *b, int ldb, int *info) {
  cpotrs_(&uplo, &n, &nrhs, reinterpret_cast<std::complex<float>*>(a), &lda, reinterpret_cast<std::complex<float>*>(b), &ldb, info);
}

template<> void lapackCholeskySolve<double>(char uplo, int n, int nrhs, double *a, int lda, double *b, int ldb, int *info) {
  dpotrs_(&uplo, &n, &nrhs, a, &lda, b, &ldb, info);
}

template<> void lapackCholeskySolve<float>(char uplo, int n, int nrhs, float *a, int lda, float *b, int ldb, int *info) {
  spotrs_(&uplo, &n, &nrhs, a, &lda, b, &ldb, info);
}

template<> void lapackCholesky<c10::complex<double>>(char uplo, int n, c10::complex<double> *a, int lda, int *info) {
  zpotrf_(&uplo, &n, reinterpret_cast<std::complex<double>*>(a), &lda, info);
}

template<> void lapackCholesky<c10::complex<float>>(char uplo, int n, c10::complex<float> *a, int lda, int *info) {
  cpotrf_(&uplo, &n, reinterpret_cast<std::complex<float>*>(a), &lda, info);
}

template<> void lapackCholesky<double>(char uplo, int n, double *a, int lda, int *info) {
  dpotrf_(&uplo, &n, a, &lda, info);
}

template<> void lapackCholesky<float>(char uplo, int n, float *a, int lda, int *info) {
  spotrf_(&uplo, &n, a, &lda, info);
}

template<> void lapackCholeskyInverse<c10::complex<double>>(char uplo, int n, c10::complex<double> *a, int lda, int *info) {
  zpotri_(&uplo, &n, reinterpret_cast<std::complex<double>*>(a), &lda, info);
}

template<> void lapackCholeskyInverse<c10::complex<float>>(char uplo, int n, c10::complex<float> *a, int lda, int *info) {
  cpotri_(&uplo, &n, reinterpret_cast<std::complex<float>*>(a), &lda, info);
}

template<> void lapackCholeskyInverse<double>(char uplo, int n, double *a, int lda, int *info) {
  dpotri_(&uplo, &n, a, &lda, info);
}

template<> void lapackCholeskyInverse<float>(char uplo, int n, float *a, int lda, int *info) {
  spotri_(&uplo, &n, a, &lda, info);
}

template<> void lapackGeqrf<c10::complex<double>>(int m, int n, c10::complex<double> *a, int lda, c10::complex<double> *tau, c10::complex<double> *work, int lwork, int *info) {
  zgeqrf_(&m, &n, reinterpret_cast<std::complex<double>*>(a), &lda, reinterpret_cast<std::complex<double>*>(tau), reinterpret_cast<std::complex<double>*>(work), &lwork, info);
}

template<> void lapackGeqrf<c10::complex<float>>(int m, int n, c10::complex<float> *a, int lda, c10::complex<float> *tau, c10::complex<float> *work, int lwork, int *info) {
  cgeqrf_(&m, &n, reinterpret_cast<std::complex<float>*>(a), &lda, reinterpret_cast<std::complex<float>*>(tau), reinterpret_cast<std::complex<float>*>(work), &lwork, info);
}

template<> void lapackGeqrf<double>(int m, int n, double *a, int lda, double *tau, double *work, int lwork, int *info) {
  dgeqrf_(&m, &n, a, &lda, tau, work, &lwork, info);
}

template<> void lapackGeqrf<float>(int m, int n, float *a, int lda, float *tau, float *work, int lwork, int *info) {
  sgeqrf_(&m, &n, a, &lda, tau, work, &lwork, info);
}

template<> void lapackOrgqr<c10::complex<double>>(int m, int n, int k, c10::complex<double> *a, int lda, c10::complex<double> *tau, c10::complex<double> *work, int lwork, int *info) {
  zungqr_(&m, &n, &k, reinterpret_cast<std::complex<double>*>(a), &lda, reinterpret_cast<std::complex<double>*>(tau), reinterpret_cast<std::complex<double>*>(work), &lwork, info);
}

template<> void lapackOrgqr<c10::complex<float>>(int m, int n, int k, c10::complex<float> *a, int lda, c10::complex<float> *tau, c10::complex<float> *work, int lwork, int *info) {
  cungqr_(&m, &n, &k, reinterpret_cast<std::complex<float>*>(a), &lda, reinterpret_cast<std::complex<float>*>(tau), reinterpret_cast<std::complex<float>*>(work), &lwork, info);
}

template<> void lapackOrgqr<double>(int m, int n, int k, double *a, int lda, double *tau, double *work, int lwork, int *info) {
  dorgqr_(&m, &n, &k, a, &lda, tau, work, &lwork, info);
}

template<> void lapackOrgqr<float>(int m, int n, int k, float *a, int lda, float *tau, float *work, int lwork, int *info) {
  sorgqr_(&m, &n, &k, a, &lda, tau, work, &lwork, info);
}

template<> void lapackOrmqr<c10::complex<double>>(char side, char trans, int m, int n, int k, c10::complex<double> *a, int lda, c10::complex<double> *tau, c10::complex<double> *c, int ldc, c10::complex<double> *work, int lwork, int *info) {
  zunmqr_(&side, &trans, &m, &n, &k, reinterpret_cast<std::complex<double>*>(a), &lda, reinterpret_cast<std::complex<double>*>(tau), reinterpret_cast<std::complex<double>*>(c), &ldc, reinterpret_cast<std::complex<double>*>(work), &lwork, info);
}

template<> void lapackOrmqr<c10::complex<float>>(char side, char trans, int m, int n, int k, c10::complex<float> *a, int lda, c10::complex<float> *tau, c10::complex<float> *c, int ldc, c10::complex<float> *work, int lwork, int *info) {
  cunmqr_(&side, &trans, &m, &n, &k, reinterpret_cast<std::complex<float>*>(a), &lda, reinterpret_cast<std::complex<float>*>(tau), reinterpret_cast<std::complex<float>*>(c), &ldc, reinterpret_cast<std::complex<float>*>(work), &lwork, info);
}

template<> void lapackOrmqr<double>(char side, char trans, int m, int n, int k, double *a, int lda, double *tau, double *c, int ldc, double *work, int lwork, int *info) {
  dormqr_(&side, &trans, &m, &n, &k, a, &lda, tau, c, &ldc, work, &lwork, info);
}

template<> void lapackOrmqr<float>(char side, char trans, int m, int n, int k, float *a, int lda, float *tau, float *c, int ldc, float *work, int lwork, int *info) {
  sormqr_(&side, &trans, &m, &n, &k, a, &lda, tau, c, &ldc, work, &lwork, info);
}

template<> void lapackSymeig<c10::complex<double>, double>(char jobz, char uplo, int n, c10::complex<double> *a, int lda, double *w, c10::complex<double> *work, int lwork, double *rwork, int *info) {
  zheev_(&jobz, &uplo, &n, reinterpret_cast<std::complex<double>*>(a), &lda, w, reinterpret_cast<std::complex<double>*>(work), &lwork, rwork, info);
}

template<> void lapackSymeig<c10::complex<float>, float>(char jobz, char uplo, int n, c10::complex<float> *a, int lda, float *w, c10::complex<float> *work, int lwork, float *rwork, int *info) {
  cheev_(&jobz, &uplo, &n, reinterpret_cast<std::complex<float>*>(a), &lda, w, reinterpret_cast<std::complex<float>*>(work), &lwork, rwork, info);
}

template<> void lapackSymeig<double>(char jobz, char uplo, int n, double *a, int lda, double *w, double *work, int lwork, double* rwork, int *info) {
  (void)rwork;  // unused
  dsyev_(&jobz, &uplo, &n, a, &lda, w, work, &lwork, info);
}

template<> void lapackSymeig<float>(char jobz, char uplo, int n, float *a, int lda, float *w, float *work, int lwork, float* rwork, int *info) {
  (void)rwork;  // unused
  ssyev_(&jobz, &uplo, &n, a, &lda, w, work, &lwork, info);
}

template<> void lapackSyevd<c10::complex<double>, double>(char jobz, char uplo, int n, c10::complex<double> *a, int lda, double *w, c10::complex<double> *work, int lwork, double *rwork, int lrwork, int *iwork, int liwork, int *info) {
  zheevd_(&jobz, &uplo, &n, reinterpret_cast<std::complex<double>*>(a), &lda, w, reinterpret_cast<std::complex<double>*>(work), &lwork, rwork, &lrwork, iwork, &liwork, info);
}

template<> void lapackSyevd<c10::complex<float>, float>(char jobz, char uplo, int n, c10::complex<float> *a, int lda, float *w, c10::complex<float> *work, int lwork, float *rwork, int lrwork, int *iwork, int liwork, int *info) {
  cheevd_(&jobz, &uplo, &n, reinterpret_cast<std::complex<float>*>(a), &lda, w, reinterpret_cast<std::complex<float>*>(work), &lwork, rwork, &lrwork, iwork, &liwork, info);
}

template<> void lapackSyevd<double>(char jobz, char uplo, int n, double *a, int lda, double *w, double *work, int lwork, double *rwork, int lrwork, int *iwork, int liwork, int *info) {
  (void)rwork;  // unused
  (void)lrwork;  // unused
  dsyevd_(&jobz, &uplo, &n, a, &lda, w, work, &lwork, iwork, &liwork, info);
}

template<> void lapackSyevd<float>(char jobz, char uplo, int n, float *a, int lda, float *w, float *work, int lwork, float *rwork, int lrwork, int *iwork, int liwork, int *info) {
  (void)rwork;  // unused
  (void)lrwork;  // unused
  ssyevd_(&jobz, &uplo, &n, a, &lda, w, work, &lwork, iwork, &liwork, info);
}

template<> void lapackEig<double>(char jobvl, char jobvr, int n, double *a, int lda, double *w, double* vl, int ldvl, double *vr, int ldvr, double *work, int lwork, double *rwork, int *info) {
  // lapack [sd]geev wants to separate output arrays: wr and wi for the real
  // and imaginary parts
  double *wr = w;
  double *wi = w + n;
  (void)rwork; // unused
  dgeev_(&jobvl, &jobvr, &n, a, &lda, wr, wi, vl, &ldvl, vr, &ldvr, work, &lwork, info);
}

template<> void lapackEig<float>(char jobvl, char jobvr, int n, float *a, int lda, float *w, float* vl, int ldvl, float *vr, int ldvr, float *work, int lwork, float *rwork, int *info) {
  // lapack [sd]geev wants to separate output arrays: wr and wi for the real
  // and imaginary parts
  float *wr = w;
  float *wi = w + n;
  (void)rwork; // unused
  sgeev_(&jobvl, &jobvr, &n, a, &lda, wr, wi, vl, &ldvl, vr, &ldvr, work, &lwork, info);
}

template<> void lapackEig<c10::complex<double>, double>(char jobvl, char jobvr, int n, c10::complex<double> *a, int lda, c10::complex<double> *w, c10::complex<double> *vl, int ldvl, c10::complex<double> *vr, int ldvr, c10::complex<double> *work, int lwork, double *rwork, int *info) {
  zgeev_(&jobvl, &jobvr, &n,
         reinterpret_cast<std::complex<double>*>(a), &lda,
         reinterpret_cast<std::complex<double>*>(w),
         reinterpret_cast<std::complex<double>*>(vl), &ldvl,
         reinterpret_cast<std::complex<double>*>(vr), &ldvr,
         reinterpret_cast<std::complex<double>*>(work), &lwork,
         rwork, info);
}

template<> void lapackEig<c10::complex<float>, float>(char jobvl, char jobvr, int n, c10::complex<float> *a, int lda, c10::complex<float> *w, c10::complex<float> *vl, int ldvl, c10::complex<float> *vr, int ldvr, c10::complex<float> *work, int lwork, float *rwork, int *info) {
  cgeev_(&jobvl, &jobvr, &n,
         reinterpret_cast<std::complex<float>*>(a), &lda,
         reinterpret_cast<std::complex<float>*>(w),
         reinterpret_cast<std::complex<float>*>(vl), &ldvl,
         reinterpret_cast<std::complex<float>*>(vr), &ldvr,
         reinterpret_cast<std::complex<float>*>(work), &lwork,
         rwork, info);
}

template<> void lapackSvd<c10::complex<double>, double>(char jobz, int m, int n, c10::complex<double> *a, int lda,
                                  double *s, c10::complex<double> *u, int ldu, c10::complex<double> *vt, int ldvt, c10::complex<double> *work, int lwork, double *rwork, int *iwork, int *info) {
  zgesdd_(&jobz, &m, &n, reinterpret_cast<std::complex<double>*>(a), &lda, s, reinterpret_cast<std::complex<double>*>(u), &ldu,
          reinterpret_cast<std::complex<double>*>(vt), &ldvt, reinterpret_cast<std::complex<double>*>(work), &lwork, rwork, iwork, info);
}

template<> void lapackSvd<c10::complex<float>, float>(char jobz, int m, int n, c10::complex<float> *a, int lda,
                                 float *s, c10::complex<float> *u, int ldu, c10::complex<float> *vt, int ldvt, c10::complex<float> *work, int lwork, float *rwork, int *iwork, int *info) {
  cgesdd_(&jobz, &m, &n, reinterpret_cast<std::complex<float>*>(a), &lda, s, reinterpret_cast<std::complex<float>*>(u), &ldu,
          reinterpret_cast<std::complex<float>*>(vt), &ldvt, reinterpret_cast<std::complex<float>*>(work), &lwork, rwork, iwork, info);
}

template<> void lapackSvd<double>(char jobz, int m, int n, double *a, int lda,
                                  double *s, double *u, int ldu, double *vt, int ldvt, double *work, int lwork, double *rwork, int *iwork, int *info) {
  dgesdd_(&jobz, &m, &n, a, &lda, s, u, &ldu, vt, &ldvt, work, &lwork, iwork, info);
}

template<> void lapackSvd<float>(char jobz, int m, int n, float *a, int lda,
                                 float *s, float *u, int ldu, float *vt, int ldvt, float *work, int lwork, float *rwork, int *iwork, int *info) {
  sgesdd_(&jobz, &m, &n, a, &lda, s, u, &ldu, vt, &ldvt, work, &lwork, iwork, info);
}

template<> void lapackLuSolve<c10::complex<double>>(char trans, int n, int nrhs, c10::complex<double> *a, int lda, int *ipiv, c10::complex<double> *b, int ldb, int *info) {
  zgetrs_(&trans, &n, &nrhs, reinterpret_cast<std::complex<double>*>(a), &lda, ipiv, reinterpret_cast<std::complex<double>*>(b), &ldb, info);
}

template<> void lapackLuSolve<c10::complex<float>>(char trans, int n, int nrhs, c10::complex<float> *a, int lda, int *ipiv, c10::complex<float> *b, int ldb, int *info) {
  cgetrs_(&trans, &n, &nrhs, reinterpret_cast<std::complex<float>*>(a), &lda, ipiv, reinterpret_cast<std::complex<float>*>(b), &ldb, info);
}

template<> void lapackLuSolve<double>(char trans, int n, int nrhs, double *a, int lda, int *ipiv, double *b, int ldb, int *info) {
  dgetrs_(&trans, &n, &nrhs, a, &lda, ipiv, b, &ldb, info);
}

template<> void lapackLuSolve<float>(char trans, int n, int nrhs, float *a, int lda, int *ipiv, float *b, int ldb, int *info) {
  sgetrs_(&trans, &n, &nrhs, a, &lda, ipiv, b, &ldb, info);
}

template<> void lapackGels<c10::complex<double>>(
    char trans, int m, int n, int nrhs,
    c10::complex<double> *a, int lda, c10::complex<double> *b, int ldb,
    c10::complex<double> *work, int lwork, int *info) {
  zgels_(&trans, &m, &n, &nrhs,
      reinterpret_cast<std::complex<double>*>(a), &lda,
      reinterpret_cast<std::complex<double>*>(b), &ldb,
      reinterpret_cast<std::complex<double>*>(work), &lwork, info);
}

template<> void lapackGels<c10::complex<float>>(
    char trans, int m, int n, int nrhs,
    c10::complex<float> *a, int lda, c10::complex<float> *b, int ldb,
    c10::complex<float> *work, int lwork, int *info) {
  cgels_(&trans, &m, &n, &nrhs,
      reinterpret_cast<std::complex<float>*>(a), &lda,
      reinterpret_cast<std::complex<float>*>(b), &ldb,
      reinterpret_cast<std::complex<float>*>(work), &lwork, info);
}

template<> void lapackGels<double>(
    char trans, int m, int n, int nrhs,
    double *a, int lda, double *b, int ldb,
    double *work, int lwork, int *info) {
  dgels_(&trans, &m, &n, &nrhs,
      a, &lda, b, &ldb, work, &lwork, info);
}

template<> void lapackGels<float>(
    char trans, int m, int n, int nrhs,
    float *a, int lda, float *b, int ldb,
    float *work, int lwork, int *info) {
  sgels_(&trans, &m, &n, &nrhs,
      a, &lda, b, &ldb, work, &lwork, info);
}

template<> void lapackGelsd<c10::complex<double>, double>(
    int m, int n, int nrhs,
    c10::complex<double> *a, int lda, c10::complex<double> *b, int ldb,
    double *s, double rcond, int *rank,
    c10::complex<double> *work, int lwork,
    double *rwork, int *iwork, int *info) {
  zgelsd_(&m, &n, &nrhs,
      reinterpret_cast<std::complex<double>*>(a), &lda,
      reinterpret_cast<std::complex<double>*>(b), &ldb,
      s, &rcond, rank,
      reinterpret_cast<std::complex<double>*>(work), &lwork,
      rwork, iwork, info);
}

template<> void lapackGelsd<c10::complex<float>, float>(
    int m, int n, int nrhs,
    c10::complex<float> *a, int lda, c10::complex<float> *b, int ldb,
    float *s, float rcond, int *rank,
    c10::complex<float> *work, int lwork,
    float *rwork, int *iwork, int *info) {
  cgelsd_(&m, &n, &nrhs,
      reinterpret_cast<std::complex<float>*>(a), &lda,
      reinterpret_cast<std::complex<float>*>(b), &ldb,
      s, &rcond, rank,
      reinterpret_cast<std::complex<float>*>(work), &lwork,
      rwork, iwork, info);
}

template<> void lapackGelsd<double>(
    int m, int n, int nrhs,
    double *a, int lda, double *b, int ldb,
    double *s, double rcond, int *rank,
    double *work, int lwork,
    double *rwork, int *iwork, int *info) {
  dgelsd_(&m, &n, &nrhs,
      a, &lda, b, &ldb,
      s, &rcond, rank,
      work, &lwork, iwork, info);
}

template<> void lapackGelsd<float>(
    int m, int n, int nrhs,
    float *a, int lda, float *b, int ldb,
    float *s, float rcond, int *rank,
    float *work, int lwork,
    float *rwork, int *iwork, int *info) {
  sgelsd_(&m, &n, &nrhs,
      a, &lda, b, &ldb,
      s, &rcond, rank,
      work, &lwork, iwork, info);
}

template<> void lapackGelsy<c10::complex<double>, double>(
    int m, int n, int nrhs,
    c10::complex<double> *a, int lda, c10::complex<double> *b, int ldb,
    int *jpvt, double rcond, int *rank,
    c10::complex<double> *work, int lwork, double *rwork, int *info) {
  zgelsy_(&m, &n, &nrhs,
      reinterpret_cast<std::complex<double>*>(a), &lda,
      reinterpret_cast<std::complex<double>*>(b), &ldb,
      jpvt, &rcond, rank,
      reinterpret_cast<std::complex<double>*>(work), &lwork,
      rwork, info);
}

template<> void lapackGelsy<c10::complex<float>, float>(
    int m, int n, int nrhs,
    c10::complex<float> *a, int lda, c10::complex<float> *b, int ldb,
    int *jpvt, float rcond, int *rank,
    c10::complex<float> *work, int lwork, float *rwork, int *info) {
  cgelsy_(&m, &n, &nrhs,
      reinterpret_cast<std::complex<float>*>(a), &lda,
      reinterpret_cast<std::complex<float>*>(b), &ldb,
      jpvt, &rcond, rank,
      reinterpret_cast<std::complex<float>*>(work), &lwork,
      rwork, info);
}

template<> void lapackGelsy<double>(
    int m, int n, int nrhs,
    double *a, int lda, double *b, int ldb,
    int *jpvt, double rcond, int *rank,
    double *work, int lwork, double *rwork, int *info) {
  dgelsy_(&m, &n, &nrhs,
      a, &lda, b, &ldb,
      jpvt, &rcond, rank,
      work, &lwork, info);
}

template<> void lapackGelsy<float>(
    int m, int n, int nrhs,
    float *a, int lda, float *b, int ldb,
    int *jpvt, float rcond, int *rank,
    float *work, int lwork, float *rwork, int *info) {
  sgelsy_(&m, &n, &nrhs,
      a, &lda, b, &ldb,
      jpvt, &rcond, rank,
      work, &lwork, info);
}

template<> void lapackGelss<c10::complex<double>, double>(
    int m, int n, int nrhs,
    c10::complex<double> *a, int lda, c10::complex<double> *b, int ldb,
    double *s, double rcond, int *rank,
    c10::complex<double> *work, int lwork,
    double *rwork, int *info
    ) {
  zgelss_(&m, &n, &nrhs,
      reinterpret_cast<std::complex<double>*>(a), &lda,
      reinterpret_cast<std::complex<double>*>(b), &ldb,
      s, &rcond, rank,
      reinterpret_cast<std::complex<double>*>(work), &lwork,
      rwork, info);
}

template<> void lapackGelss<c10::complex<float>, float>(
    int m, int n, int nrhs,
    c10::complex<float> *a, int lda, c10::complex<float> *b, int ldb,
    float *s, float rcond, int *rank,
    c10::complex<float> *work, int lwork,
    float *rwork, int *info
    ) {
  cgelss_(&m, &n, &nrhs,
      reinterpret_cast<std::complex<float>*>(a), &lda,
      reinterpret_cast<std::complex<float>*>(b), &ldb,
      s, &rcond, rank,
      reinterpret_cast<std::complex<float>*>(work), &lwork,
      rwork, info);
}

template<> void lapackGelss<double>(
    int m, int n, int nrhs,
    double *a, int lda, double *b, int ldb,
    double *s, double rcond, int *rank,
    double *work, int lwork,
    double *rwork, int *info) {
  dgelss_(&m, &n, &nrhs,
      a, &lda, b, &ldb,
      s, &rcond, rank,
      work, &lwork, info);
}

template<> void lapackGelss<float>(
    int m, int n, int nrhs,
    float *a, int lda, float *b, int ldb,
    float *s, float rcond, int *rank,
    float *work, int lwork,
    float *rwork, int *info) {
  sgelss_(&m, &n, &nrhs,
      a, &lda, b, &ldb,
      s, &rcond, rank,
      work, &lwork, info);
}
#endif

#if AT_BUILD_WITH_BLAS()
template<> void blasTriangularSolve<c10::complex<double>>(char side, char uplo, char trans, char diag, int n, int nrhs, c10::complex<double> *a, int lda, c10::complex<double> *b, int ldb) {
  std::complex<double> one{1., 0.};
  ztrsm_(&side, &uplo, &trans, &diag, &n, &nrhs, &one, reinterpret_cast<std::complex<double>*>(a), &lda, reinterpret_cast<std::complex<double>*>(b), &ldb);
}

template<> void blasTriangularSolve<c10::complex<float>>(char side, char uplo, char trans, char diag, int n, int nrhs, c10::complex<float> *a, int lda, c10::complex<float> *b, int ldb) {
  std::complex<float> one{1.f, 0.f};
  ctrsm_(&side, &uplo, &trans, &diag, &n, &nrhs, &one, reinterpret_cast<std::complex<float>*>(a), &lda, reinterpret_cast<std::complex<float>*>(b), &ldb);
}

template<> void blasTriangularSolve<double>(char side, char uplo, char trans, char diag, int n, int nrhs, double *a, int lda, double *b, int ldb) {
  auto one = 1.;
  dtrsm_(&side, &uplo, &trans, &diag, &n, &nrhs, &one, a, &lda, b, &ldb);
}

template<> void blasTriangularSolve<float>(char side, char uplo, char trans, char diag, int n, int nrhs, float *a, int lda, float *b, int ldb) {
  auto one = 1.f;
  strsm_(&side, &uplo, &trans, &diag, &n, &nrhs, &one, a, &lda, b, &ldb);
}
#endif

// Below of the definitions of the functions operating on a batch that are going to be dispatched
// in the main helper functions for the linear algebra operations

// ~~~~~~~~~~~~~~~~~~~~~~~~~~~~~~~~~~ solve ~~~~~~~~~~~~~~~~~~~~~~~~~~~~~~~~~~~~~~

/*
Computes the solution to a system of linear equations
  A X = B,
where A is an n-by-n matrix and X and B are n-by-nrhs matrices.
Note that B is required to be a matrix, the usual, vector case, is obtained with nrhs = 1.
Above description is for non-batched input, the batched input is also supported.
This is an in-place routine, content of both A and b are overwritten.
'infos' is an int Tensor containing error codes for each matrix in the batched input.
For more information see LAPACK's documentation for GESV routine.
*/
template<typename scalar_t>
static void apply_solve(Tensor& b, Tensor& A, Tensor& infos) {
#if !AT_BUILD_WITH_LAPACK()
  AT_ERROR("solve: LAPACK library not found in compilation");
#else
  auto A_data = A.data_ptr<scalar_t>();
  auto b_data = b.data_ptr<scalar_t>();
  auto A_mat_stride = matrixStride(A);
  auto b_mat_stride = matrixStride(b);
  auto batch_size = batchCount(A);
  auto n = A.size(-2);
  auto nrhs = b.size(-1);
  auto lda = std::max<int64_t>(1, n);

  auto ipiv = at::empty({lda}, b.options().dtype(kInt));
  auto ipiv_data = ipiv.data_ptr<int>();
  auto infos_data = infos.data_ptr<int>();

  for (const auto i : c10::irange(batch_size)) {
    scalar_t* A_working_ptr = &A_data[i * A_mat_stride];
    scalar_t* b_working_ptr = &b_data[i * b_mat_stride];
    int* info_working_ptr = &infos_data[i];
    lapackSolve<scalar_t>(n, nrhs, A_working_ptr, lda, ipiv_data, b_working_ptr, lda, info_working_ptr);
  }
#endif
}

std::tuple<Tensor, Tensor> _solve_helper_cpu(const Tensor& self, const Tensor& A) {
  auto self_working_copy = cloneBatchedColumnMajor(self);
  auto A_working_copy = cloneBatchedColumnMajor(A);
  // infos might not get filled for empty inputs therefore at::zeros is used instead of at::empty
  auto infos = at::zeros({std::max<int64_t>(1, batchCount(self))}, self.options().dtype(kInt));
  AT_DISPATCH_FLOATING_AND_COMPLEX_TYPES(self.scalar_type(), "solve_cpu", [&]{
    apply_solve<scalar_t>(self_working_copy, A_working_copy, infos);
  });
  if (self.dim() > 2) {
    batchCheckErrors(infos, "solve_cpu");
  } else {
    singleCheckErrors(infos.item().toInt(), "solve_cpu");
  }
  return std::tuple<Tensor, Tensor>(self_working_copy, A_working_copy);
}

// Supports arbitrary batch dimensions for self and A
std::tuple<Tensor,Tensor> solve(const Tensor& self, const Tensor& A) {
  TORCH_WARN_ONCE(
    "torch.solve is deprecated in favor of torch.linalg.solve",
    "and will be removed in a future PyTorch release.\n",
    "torch.linalg.solve has its arguments reversed and does not return the LU factorization.\n",
    "To get the LU factorization see torch.lu, which can be used with torch.lu_solve or torch.lu_unpack.\n",
    "X = torch.solve(B, A).solution\n",
    "should be replaced with\n",
    "X = torch.linalg.solve(A, B)"
  );
  TORCH_CHECK(self.dim() >= 2,
           "B should have at least 2 dimensions, but has ", self.dim(), " dimensions instead");
  TORCH_CHECK(A.dim() >= 2,
           "A should have at least 2 dimensions, but has ", A.dim(), " dimensions instead");
  Tensor self_broadcasted, A_broadcasted;
  std::tie(self_broadcasted, A_broadcasted) = _linalg_broadcast_batch_dims(self, A, "solve");
  return at::_solve_helper(self_broadcasted, A_broadcasted);
}

std::tuple<Tensor&,Tensor&> solve_out(const Tensor& self, const Tensor& A, Tensor& solution, Tensor& lu) {
  TORCH_WARN_ONCE(
    "torch.solve is deprecated in favor of torch.linalg.solve",
    "and will be removed in a future PyTorch release.\n",
    "torch.linalg.solve has its arguments reversed and does not return the LU factorization.\n",
    "To get the LU factorization see torch.lu, which can be used with torch.lu_solve or torch.lu_unpack.\n",
    "X = torch.solve(B, A).solution\n",
    "should be replaced with\n",
    "X = torch.linalg.solve(A, B)"
  );
  checkSameDevice("solve", solution, self, "solution");
  checkSameDevice("solve", lu, self, "lu");
  checkLinalgCompatibleDtype("solve", solution, self, "solution");
  checkLinalgCompatibleDtype("solve", lu, self, "lu");

  Tensor solution_tmp, lu_tmp;
  std::tie(solution_tmp, lu_tmp) = at::_solve_helper(self, A);

  at::native::resize_output(solution, solution_tmp.sizes());
  at::native::resize_output(lu, lu_tmp.sizes());
  solution.copy_(solution_tmp);
  lu.copy_(lu_tmp);
  return std::tuple<Tensor&, Tensor&>(solution, lu);
}

// Solves a system of linear equations matmul(input, x) = other in-place
// LAPACK/MAGMA error codes are saved in 'infos' tensor, they are not checked here
static Tensor& linalg_solve_out_info(Tensor& result, Tensor& infos, const Tensor& input, const Tensor& other) {
  checkSameDevice("linalg.solve", result, input);
  checkSameDevice("linalg.solve", other, input, "other");
  checkLinalgCompatibleDtype("linalg.solve", result, input);

  TORCH_CHECK(input.scalar_type() == other.scalar_type(),
    "input dtype ", input.scalar_type(), " does not match other dtype ", other.scalar_type());

  squareCheckInputs(input, "linalg.solve");
  TORCH_CHECK(other.dim() >= 1,
           "other should have at least 1 dimension, but has ", other.dim(), " dimensions instead");

  // Two types of 'other' tensors are supported:
  // - 1-dimensional (1D) tensor or batch of 1D tensors (vector case)
  // - 2-dimensional (2D) tensor or batch of 2D tensors (matrix case)
  // original torch.solve supported only the matrix case, while NumPy works for both cases
  // for the batched input we need to be able to distinguish them
  bool vector_case = linalg_solve_is_vector_rhs(input, other);

  bool is_batched_column_major = false;
  if (vector_case) {
    is_batched_column_major = result.is_contiguous();
  } else if (!vector_case && result.dim() >= 2) {
    is_batched_column_major = result.mT().is_contiguous();
  }

  // if 'other' is a batch of 2D tensors, then 'input' can be non-batched and will be broadcasted
  auto expected_shape = IntArrayRef(input.sizes().data(), input.dim() - 1);  // input.shape[:-1]
  if (!vector_case && other.dim() > 2) {
    expected_shape = other.sizes();
  }

  bool result_equal_expected_shape = result.sizes().equals(expected_shape);
  bool result_input_same_type = (result.scalar_type() == input.scalar_type());

  // if result is not empty and not in batched column major format
  bool copy_needed = (result.numel() != 0 && !is_batched_column_major);
  copy_needed |= !result_input_same_type;  // or result does not have the same dtype as input
  copy_needed |= (result.numel() != 0 && !result_equal_expected_shape); // or result does not have the expected shape
  // we have to allocate a temporary tensor
  if (copy_needed) {
    Tensor result_tmp = at::empty({0}, input.options());
    result_tmp = linalg_solve_out_info(result_tmp, infos, input, other);
    at::native::resize_output(result, result_tmp.sizes());
    result.copy_(result_tmp);
    return result;
  }
  // else use result's storage directly

  // we need to unsqueeze 'other' because 2-dimensional tensors are expected in the implementation
  Tensor other_ = vector_case ? other.unsqueeze(-1) : other;

  // _linalg_broadcast_batch_dims also includes linearSolveCheckInputs
  // it checks for squareness of 'input' and 'shape' compatibility of 'other' and 'input'
  Tensor other_broadcasted, input_broadcasted;
  std::tie(other_broadcasted, input_broadcasted) = _linalg_broadcast_batch_dims(other_, input, "linalg.solve");

  auto squeezed_other_broadcasted = at::squeeze(other_broadcasted, -1);
  auto squeezed_result_shape = squeezed_other_broadcasted.sizes();

  // if result has no elements we can modify it
  if (result.numel() == 0) {
    if (vector_case) {
      result.resize_(squeezed_result_shape);
    } else {
      at::native::resize_as_(result, other_broadcasted.mT(), MemoryFormat::Contiguous);
      result.transpose_(-2, -1);
    }
  }

  auto expected_result_shape = vector_case ? squeezed_result_shape : other_broadcasted.sizes();
  TORCH_INTERNAL_ASSERT(result.sizes().equals(expected_result_shape));
  TORCH_INTERNAL_ASSERT(result.scalar_type() == input.scalar_type());
  TORCH_INTERNAL_ASSERT(result.device() == input.device());

  // result tensor must be in batched column major order (Fortran contiguous) for 2D inputs
  // or C contiguous for 1D input
  if (vector_case) {
    TORCH_INTERNAL_ASSERT(result.is_contiguous());
  } else {
    TORCH_INTERNAL_ASSERT(result.mT().is_contiguous());
  }

  // for 1-dimensional 'other', we need to unsqueeze the result before passing to "apply_solve"
  if (vector_case) {
    result = result.unsqueeze_(-1);
  }

  // lu_factor_stub+lu_solve_stub perform calculations in-place and 'result' must be a copy of 'other_broadcasted'
  result.copy_(other_broadcasted);

  auto input_working_copy = cloneBatchedColumnMajor(input_broadcasted);

  TORCH_INTERNAL_ASSERT(infos.scalar_type() == kInt);
  TORCH_INTERNAL_ASSERT(infos.device() == input.device());
  infos.resize_({std::max<int64_t>(1, batchCount(input_broadcasted))});
  // if input is empty infos might not get filled; make sure infos doesn't contain garbage then
  if (input.numel() == 0) {
    infos.fill_(0);
  }

  // compute the LU factorization of 'input_working_copy'
  auto pivots_shape = IntArrayRef(input_broadcasted.sizes().data(), input_broadcasted.dim() - 2).vec(); // input_broadcasted.shape[:-2]
  pivots_shape.push_back(std::min(input.size(-2), input.size(-1)));
  Tensor pivots = at::empty(pivots_shape, input.options().dtype(kInt));
  lu_factor_stub(input.device().type(), input_working_copy, pivots, infos, /*compute_pivots=*/true);

  // solve the linear system using the LU factorization
  lu_solve_stub(input.device().type(), result, input_working_copy, pivots);

  // for 1-dimensional 'other', we need to squeeze the result after "apply_solve"
  if (vector_case) {
    result = result.squeeze_(-1);
  }

  return result;
}

// Solves a system of linear equations matmul(input, x) = other in-place
Tensor& linalg_solve_out(const Tensor& input, const Tensor& other, Tensor& result) {
  auto infos = at::empty({0}, input.options().dtype(kInt));
  result = linalg_solve_out_info(result, infos, input, other);

  // Now check LAPACK/MAGMA error codes
  // batchCheckErrors(Tensor, char*) calls 'infos = infos.to(kCPU)'
  bool vector_case = linalg_solve_is_vector_rhs(input, other);
  if (vector_case ? result.dim() > 1 : result.dim() > 2) {
    batchCheckErrors(infos, "linalg.solve");
  } else {
    singleCheckErrors(infos.item().toInt(), "linalg.solve");
  }

  return result;
}

// Solves a system of linear equations matmul(input, x) = other
Tensor linalg_solve(const Tensor& input, const Tensor& other) {
  Tensor result = at::empty({0}, input.options());
  result = at::linalg_solve_out(result, input, other);
  return result;
}

// ~~~~~~~~~~~~~~~~~~~~~~~~~~~~~~~~~ inverse ~~~~~~~~~~~~~~~~~~~~~~~~~~~~~~~~~~~~

/*
Computes the inverse of n-by-n matrix 'self'
This is an in-place routine, it overwrites the content of 'self'.
'infos_lu' and 'infos_getri' are int Tensors containing error codes for each matrix in the batched input.
'infos_lu' is for holding lapackLU errors, and 'infos_getri' is for holding lapackGetri errors.
For more information see LAPACK's documentation for GETRI and GETRF routines.
*/
template <typename scalar_t>
static void apply_inverse(Tensor& self, Tensor& infos_lu, Tensor& infos_getri) {
#if !AT_BUILD_WITH_LAPACK()
  AT_ERROR("inverse: LAPACK library not found in compilation");
#else
  using value_t = typename c10::scalar_value_type<scalar_t>::type;
  auto self_data = self.data_ptr<scalar_t>();
  auto self_matrix_stride = matrixStride(self);
  auto batch_size = batchCount(self);
  auto n = self.size(-2);
  auto lda = std::max<int64_t>(1, n);

  auto ipiv = at::empty({lda}, self.options().dtype(kInt));
  auto ipiv_data = ipiv.data_ptr<int>();
  auto infos_lu_data = infos_lu.data_ptr<int>();
  auto infos_getri_data = infos_getri.data_ptr<int>();

  // NOLINTNEXTLINE(cppcoreguidelines-init-variables)
  int info;
  // Run once, first to get the optimum work size
  // Since we deal with batches of matrices with the same dimensions, doing this outside
  // the loop saves (batch_size - 1) workspace queries which would provide the same result
  // and (batch_size - 1) calls to allocate and deallocate workspace using at::empty()
  int lwork = -1;
  scalar_t wkopt;
  lapackGetri<scalar_t>(n, self_data, lda, ipiv_data, &wkopt, lwork, &info);
  lwork = std::max<int>(1, real_impl<scalar_t, value_t>(wkopt));
  Tensor work = at::empty({lwork}, self.options());
  auto work_data = work.data_ptr<scalar_t>();

  for (const auto i : c10::irange(batch_size)) {
    scalar_t* self_working_ptr = &self_data[i * self_matrix_stride];
    int* info_lu_working_ptr = &infos_lu_data[i];
    lapackLu<scalar_t>(n, n, self_working_ptr, lda, ipiv_data, info_lu_working_ptr);

    // now compute the actual inverse
    int* info_getri_working_ptr = &infos_getri_data[i];
    lapackGetri<scalar_t>(n, self_working_ptr, lda, ipiv_data, work_data, lwork, info_getri_working_ptr);
  }
#endif
}

Tensor _inverse_helper_cpu(const Tensor& self) {
  auto infos_lu = at::empty({std::max<int64_t>(1, batchCount(self))}, self.options().dtype(kInt));
  auto infos_getri = at::empty({std::max<int64_t>(1, batchCount(self))}, self.options().dtype(kInt));
  auto self_working_copy = cloneBatchedColumnMajor(self);
  AT_DISPATCH_FLOATING_AND_COMPLEX_TYPES(self.scalar_type(), "inverse_cpu", [&]{
    apply_inverse<scalar_t>(self_working_copy, infos_lu, infos_getri);
  });
  if (self.dim() > 2) {
    batchCheckErrors(infos_lu, "inverse_cpu");
    batchCheckErrors(infos_getri, "inverse_cpu");
  } else {
    singleCheckErrors(infos_lu.item().toInt(), "inverse_cpu");
    singleCheckErrors(infos_getri.item().toInt(), "inverse_cpu");
  }
  return self_working_copy;
}

Tensor inverse(const Tensor &self) {
  if (self.numel() == 0) {
    return at::empty_like(self, LEGACY_CONTIGUOUS_MEMORY_FORMAT);
  }
  squareCheckInputs(self, "inverse");
  return at::_inverse_helper(self);
}

Tensor& inverse_out(const Tensor &self, Tensor &result) {
  checkSameDevice("inverse", result, self);
  checkLinalgCompatibleDtype("inverse", result, self);
  Tensor result_tmp = at::inverse(self);
  at::native::resize_output(result, result_tmp.sizes());
  result.copy_(result_tmp);
  return result;
}

// This is a type dispatching helper function for 'apply_inverse'
Tensor& _linalg_inv_out_helper_cpu(Tensor &result, Tensor& infos_lu, Tensor& infos_getri) {
  // This function calculates the inverse matrix in-place
  // result should be in column major order and contain matrices to invert
  // the content of result is overwritten by 'apply_inverse'
  AT_DISPATCH_FLOATING_AND_COMPLEX_TYPES(result.scalar_type(), "linalg_inv_out_cpu", [&]{
    apply_inverse<scalar_t>(result, infos_lu, infos_getri);
  });
  return result;
}

// Computes the inverse matrix of 'input', it is is saved to 'result' in-place
// LAPACK/MAGMA/cuSOLVER error codes are saved in 'infos' tensors, they are not checked here
static Tensor& linalg_inv_out_info(Tensor& result, Tensor& infos_lu, Tensor& infos_getri, const Tensor& input) {
  squareCheckInputs(input, "linalg.inv");
  checkSameDevice("linalg.inv", result, input);
  checkLinalgCompatibleDtype("linalg.inv", result, input);

  TORCH_INTERNAL_ASSERT_DEBUG_ONLY(infos_lu.scalar_type() == kInt);
  TORCH_INTERNAL_ASSERT_DEBUG_ONLY(infos_getri.scalar_type() == kInt);

  TORCH_INTERNAL_ASSERT_DEBUG_ONLY(infos_lu.device() == input.device());
  TORCH_INTERNAL_ASSERT_DEBUG_ONLY(infos_getri.device() == input.device());

  bool result_input_same_type = (result.scalar_type() == input.scalar_type());
  bool result_equal_expected_shape = result.sizes().equals(input.sizes());
  bool is_batched_column_major = false;
  if (result.dim() >= 2) {
    is_batched_column_major = result.mT().is_contiguous();
  }

  // if result is not empty and not in batched column major format
  bool copy_needed = (result.numel() != 0 && !is_batched_column_major);
  copy_needed |= !result_input_same_type;  // or result does not have the same dtype as input
  copy_needed |= (result.numel() != 0 && !result_equal_expected_shape); // or result does not have the expected shape
  // we have to allocate a temporary tensor

  // similar conditions for infos_lu and infos_getri tensors
  auto expected_info_shape = IntArrayRef(input.sizes().cbegin(), input.sizes().cend() - 2); // input.shape[:-2]
  copy_needed |= (infos_lu.numel() != 0 && !infos_lu.is_contiguous());
  copy_needed |= (infos_lu.numel() != 0 && !(infos_lu.sizes().equals(expected_info_shape)));

  copy_needed |= (infos_getri.numel() != 0 && !infos_getri.is_contiguous());
  copy_needed |= (infos_getri.numel() != 0 && !(infos_getri.sizes().equals(expected_info_shape)));

  if (copy_needed) {
    Tensor result_tmp = at::empty(input.sizes(), input.options());
    result_tmp.transpose_(-2, -1);
    Tensor infos_lu_tmp = at::zeros({expected_info_shape}, input.options().dtype(kInt));
    Tensor infos_getri_tmp = at::zeros({expected_info_shape}, input.options().dtype(kInt));

    result_tmp = linalg_inv_out_info(result_tmp, infos_lu_tmp, infos_getri_tmp, input);

    at::native::resize_output(result, result_tmp.sizes());
    result.copy_(result_tmp);
    at::native::resize_output(infos_lu, infos_lu_tmp.sizes());
    infos_lu.copy_(infos_lu_tmp);
    at::native::resize_output(infos_getri, infos_getri_tmp.sizes());
    infos_getri.copy_(infos_getri_tmp);
    return result;
  }
  // else  use result's storage directly

  // if result has no elements we can modify it
  if (result.numel() == 0) {
    at::native::resize_as_(result, input.mT(), MemoryFormat::Contiguous);
    result.transpose_(-2, -1);
  }

  TORCH_INTERNAL_ASSERT_DEBUG_ONLY(result.sizes().equals(input.sizes()));
  TORCH_INTERNAL_ASSERT_DEBUG_ONLY(result.scalar_type() == input.scalar_type());
  TORCH_INTERNAL_ASSERT_DEBUG_ONLY(result.device() == input.device());

  // result tensor must be in batched column major order (Fortran contiguous)
  TORCH_INTERNAL_ASSERT_DEBUG_ONLY(result.mT().is_contiguous());

  // if info has no elements we can modify it
  if (infos_lu.numel() == 0) {
    infos_lu.resize_(expected_info_shape);
    infos_lu.fill_(0);
  }
  if (infos_getri.numel() == 0) {
    infos_getri.resize_(expected_info_shape);
    infos_getri.fill_(0);
  }

  // info tensors must be contiguous
  TORCH_INTERNAL_ASSERT_DEBUG_ONLY(infos_lu.is_contiguous());
  TORCH_INTERNAL_ASSERT_DEBUG_ONLY(infos_lu.sizes().equals(expected_info_shape));
  TORCH_INTERNAL_ASSERT_DEBUG_ONLY(infos_getri.is_contiguous());
  TORCH_INTERNAL_ASSERT_DEBUG_ONLY(infos_getri.sizes().equals(expected_info_shape));

  // _linalg_inv_out_helper_ (apply_inverse) performs calculations in-place and result must be a copy of input
  result.copy_(input);

  // TODO: Replace this helper with DECLARE/DEFINE_DISPATCH
  result = at::_linalg_inv_out_helper_(result, infos_lu, infos_getri);
  return result;
}

// Computes the inverse matrix of 'input', it is is saved to 'result' in-place
Tensor& linalg_inv_out(const Tensor &input, Tensor &result) {
  auto info_shape = IntArrayRef(input.sizes().cbegin(), input.sizes().cend() - 2); // input.shape[:-2]
  auto infos_lu = at::zeros({info_shape}, input.options().dtype(kInt));
  auto infos_getri = at::zeros({info_shape}, input.options().dtype(kInt));
  result = linalg_inv_out_info(result, infos_lu, infos_getri, input);

  // Now check LAPACK/MAGMA/cuSOLVER error codes
  if (result.dim() > 2) {
    batchCheckErrors(infos_lu, "linalg.inv");
    batchCheckErrors(infos_getri, "linalg.inv");
  } else {
    singleCheckErrors(infos_lu.item().toInt(), "linalg.inv");
    singleCheckErrors(infos_getri.item().toInt(), "linalg.inv");
  }

  return result;
}

// Computes the inverse matrix of 'input'
Tensor linalg_inv(const Tensor &input) {
  Tensor result, info;
  std::tie(result, info) = at::linalg_inv_ex(input, /*check_errors=*/false);

  // we pass check_errors=false above and do the check here
  // so that the name of the function is correct in the error message
  if (input.dim() > 2) {
    batchCheckErrors(info, "torch.linalg.inv");
  } else {
    singleCheckErrors(info.item<int64_t>(), "torch.linalg.inv");
  }

  return result;
}

std::tuple<Tensor&, Tensor&> linalg_inv_ex_out(const Tensor& input, bool check_errors, Tensor& inverse, Tensor& info) {
  squareCheckInputs(input, "linalg.inv_ex");
  ScalarType info_output_type = ScalarType::Int;
  TORCH_CHECK(
      info.scalar_type() == info_output_type,
      "torch.linalg.inv_ex: ",
      "Expected info to have ", info_output_type, " dtype, but got info with dtype ", info.scalar_type());

  // provided `info` tensor is used to save the information about the LU decomposition of `input`
  // in addition current implementation requires a separate tensor
  // for saving the information about the inversion process after the LU decomposition
  auto expected_info_shape = IntArrayRef(input.sizes().cbegin(), input.sizes().cend() - 2); // input.shape[:-2]
  auto info_inversion = at::zeros({expected_info_shape}, input.options().dtype(kInt));

  linalg_inv_out_info(inverse, info, info_inversion, input);

  if (check_errors) {
    if (input.dim() > 2) {
      batchCheckErrors(info, "torch.linalg.inv_ex");
    } else {
      singleCheckErrors(info.item().toInt(), "torch.linalg.inv_ex");
    }
  }

  return std::tuple<Tensor&, Tensor&>(inverse, info);
}

std::tuple<Tensor, Tensor> linalg_inv_ex(const Tensor& input, bool check_errors) {
  squareCheckInputs(input, "linalg.inv_ex");
  Tensor inverse = at::empty(input.sizes(), input.options(), MemoryFormat::Contiguous);
  inverse.transpose_(-2, -1); // make `inverse` tensor with batched column major format
  auto info_shape = IntArrayRef(input.sizes().cbegin(), input.sizes().cend() - 2); // input.shape[:-2]
  Tensor info = at::zeros({info_shape}, input.options().dtype(kInt));
  std::tie(inverse, info) = at::native::linalg_inv_ex_out(input, check_errors, inverse, info);
  return std::make_tuple(inverse, info);
}

// ~~~~~~~~~~~~~~~~~~~~~~~~~~~~~~ cholesky_solve ~~~~~~~~~~~~~~~~~~~~~~~~~~~~~~~~~

template<typename scalar_t>
static void apply_cholesky_solve(Tensor& b, Tensor& A, bool upper, std::vector<int64_t>& infos) {
#if !AT_BUILD_WITH_LAPACK()
  AT_ERROR("cholesky_solve: LAPACK library not found in compilation");
#else
  char uplo = upper ? 'U' : 'L';

  auto A_data = A.data_ptr<scalar_t>();
  auto b_data = b.data_ptr<scalar_t>();
  auto A_mat_stride = matrixStride(A);
  auto b_mat_stride = matrixStride(b);
  auto batch_size = batchCount(A);
  auto n = A.size(-2);
  auto ldab = std::max<int64_t>(1, n);
  auto nrhs = b.size(-1);

  // NOLINTNEXTLINE(cppcoreguidelines-init-variables)
  int info;
  for (const auto i : c10::irange(batch_size)) {
    scalar_t* A_working_ptr = &A_data[i * A_mat_stride];
    scalar_t* b_working_ptr = &b_data[i * b_mat_stride];
    lapackCholeskySolve<scalar_t>(uplo, n, nrhs, A_working_ptr, ldab, b_working_ptr, ldab, &info);
    infos[i] = info;
    if (info != 0) {
      return;
    }
  }
#endif
}

Tensor _cholesky_solve_helper_cpu(const Tensor& self, const Tensor& A, bool upper) {
  auto self_working_copy = cloneBatchedColumnMajor(self);
  auto A_working_copy = cloneBatchedColumnMajor(A);
  std::vector<int64_t> infos(batchCount(self), 0);
  AT_DISPATCH_FLOATING_AND_COMPLEX_TYPES(self.scalar_type(), "cholesky_solve_cpu", [&]{
    apply_cholesky_solve<scalar_t>(self_working_copy, A_working_copy, upper, infos);
  });
  if (self.dim() > 2) {
    batchCheckErrors(infos, "cholesky_solve_cpu");
  } else {
    singleCheckErrors(infos[0], "cholesky_solve_cpu");
  }
  return self_working_copy;
}

// Supports arbitrary batch dimensions for self and A
Tensor cholesky_solve(const Tensor& self, const Tensor& A, bool upper) {
  TORCH_CHECK(self.dim() >= 2,
           "b should have at least 2 dimensions, but has ", self.dim(), " dimensions instead");
  TORCH_CHECK(A.dim() >= 2,
           "u should have at least 2 dimensions, but has ", A.dim(), " dimensions instead");
  Tensor self_broadcasted, A_broadcasted;
  std::tie(self_broadcasted, A_broadcasted) = _linalg_broadcast_batch_dims(self, A, "cholesky_solve");
  return at::_cholesky_solve_helper(self_broadcasted, A_broadcasted, upper);
}

Tensor& cholesky_solve_out(const Tensor& self, const Tensor& A, bool upper, Tensor& result) {
  checkSameDevice("cholesky_solve", result, self);
  checkLinalgCompatibleDtype("cholesky_solve", result, self);
  Tensor result_tmp = at::cholesky_solve(self, A, upper);
  at::native::resize_output(result, result_tmp.sizes());
  result.copy_(result_tmp);
  return result;
}

// ~~~~~~~~~~~~~~~~~~~~~~~~~~~~~~~~~ cholesky ~~~~~~~~~~~~~~~~~~~~~~~~~~~~~~~~~~~~

DEFINE_DISPATCH(cholesky_stub);

Tensor cholesky(const Tensor &self, bool upper) {
   TORCH_WARN_ONCE(
    "torch.cholesky is deprecated in favor of torch.linalg.cholesky and will be ",
    "removed in a future PyTorch release.\n",
    "L = torch.cholesky(A)\n",
    "should be replaced with\n",
    "L = torch.linalg.cholesky(A)\n",
    "and\n"
    "U = torch.cholesky(A, upper=True)\n",
    "should be replaced with\n",
    "U = torch.linalg.cholesky(A).mH().\n"
    "This transform will produce equivalent results for all valid (symmetric positive definite) inputs."
  );
  if (self.numel() == 0) {
    return at::empty_like(self, LEGACY_CONTIGUOUS_MEMORY_FORMAT);
  }
  squareCheckInputs(self, "cholesky");

  auto raw_cholesky_output = cloneBatchedColumnMajor(self);
  auto info_shape = IntArrayRef(
      self.sizes().cbegin(), self.sizes().cend() - 2); // self.shape[:-2]
  auto info = at::empty({info_shape}, self.options().dtype(kInt));

  // fill the raw_cholesky_output with the result
  cholesky_stub(self.device().type(), raw_cholesky_output, info, upper);

  if (self.dim() > 2) {
    batchCheckErrors(info, "cholesky");
  } else {
    singleCheckErrors(info.item<int64_t>(), "cholesky");
  }

  if (upper) {
    return raw_cholesky_output.triu_();
  } else {
    return raw_cholesky_output.tril_();
  }
}

Tensor& cholesky_out(const Tensor &self, bool upper, Tensor &result) {
   TORCH_WARN_ONCE(
    "torch.cholesky is deprecated in favor of torch.linalg.cholesky and will be ",
    "removed in a future PyTorch release.\n",
    "L = torch.cholesky(A)\n",
    "should be replaced with\n",
    "L = torch.linalg.cholesky(A)\n",
    "and\n"
    "U = torch.cholesky(A, upper=True)\n",
    "should be replaced with\n",
    "U = torch.linalg.cholesky(A).mH().\n"
    "This transform will produce equivalent results for all valid (symmetric positive definite) inputs."
  );
  checkSameDevice("cholesky", result, self);
  checkLinalgCompatibleDtype("cholesky", result, self);
  Tensor result_tmp = at::cholesky(self, upper);
  at::native::resize_output(result, result_tmp.sizes());
  result.copy_(result_tmp);
  return result;
}

void linalg_cholesky_out_info(const Tensor& input, const Tensor& result, const Tensor& info, bool upper) {
  TORCH_INTERNAL_ASSERT_DEBUG_ONLY(input.dim() >= 2);
  TORCH_INTERNAL_ASSERT_DEBUG_ONLY(input.size(-1) == input.size(-2));

  TORCH_INTERNAL_ASSERT_DEBUG_ONLY(result.scalar_type() == input.scalar_type());
  TORCH_INTERNAL_ASSERT_DEBUG_ONLY(result.device() == input.device());

  TORCH_INTERNAL_ASSERT_DEBUG_ONLY(info.scalar_type() == at::kInt);
  TORCH_INTERNAL_ASSERT_DEBUG_ONLY(info.device() == input.device());

  // if result has no elements we can modify it
  if (result.numel() == 0) {
    at::native::resize_as_(result, input.mT(), MemoryFormat::Contiguous);
    result.transpose_(-2, -1);
  }

  // result tensor must be in batched column major order (Fortran contiguous)
  TORCH_INTERNAL_ASSERT_DEBUG_ONLY(result.mT().is_contiguous());
  TORCH_INTERNAL_ASSERT_DEBUG_ONLY(result.sizes().equals(input.sizes()));

  // cholesky_stub (apply_cholesky) performs calculations in-place and result must be a copy of input
  result.copy_(input);

  // if info has no elements we can modify it
  auto expected_info_shape = IntArrayRef(input.sizes().cbegin(), input.sizes().cend() - 2); // input.shape[:-2]
  if (info.numel() == 0) {
    info.resize_(expected_info_shape);
  }

  // info must be contiguous
  TORCH_INTERNAL_ASSERT_DEBUG_ONLY(info.is_contiguous());
  TORCH_INTERNAL_ASSERT_DEBUG_ONLY(info.sizes().equals(expected_info_shape));
  info.fill_(0);

  cholesky_stub(result.device().type(), result, info, upper);

  if (upper) {
    result.triu_();
  } else {
    result.tril_();
  }
}

std::tuple<Tensor&, Tensor&> linalg_cholesky_ex_out(const Tensor& input, bool upper, bool check_errors, Tensor& L, Tensor& info) {
  squareCheckInputs(input, "linalg.cholesky_ex");
  checkSameDevice("torch.linalg.cholesky_ex", L, input, "L");
  checkLinalgCompatibleDtype("torch.linalg.cholesky_ex", L, input, "L");
  checkSameDevice("torch.linalg.cholesky_ex", info, input, "info");

  // Do not allow type promotion for the `info` tensor, it must be of Int dtype
  // Int is used because current interface to LAPACK and its CUDA implementation use "int" type.
  // https://github.com/pytorch/pytorch/pull/56724#discussion_r618916774
  ScalarType info_output_type = ScalarType::Int;
  TORCH_CHECK(
      info.scalar_type() == info_output_type,
      "torch.linalg.cholesky_ex: ",
      "Expected info to have ", info_output_type, " dtype, but got info with dtype ", info.scalar_type());

  bool L_input_same_type = (L.scalar_type() == input.scalar_type());
  bool L_equal_expected_shape = L.sizes().equals(input.sizes());
  bool is_L_batched_column_major = false;
  if (L.dim() >= 2) {
    is_L_batched_column_major = L.mT().is_contiguous();
  }

  // if L is not empty and not in batched column major format
  bool copy_needed = (L.numel() != 0 && !is_L_batched_column_major);
  copy_needed |= (L.numel() != 0 && !L_equal_expected_shape); // or L does not have the expected shape
  copy_needed |= !L_input_same_type;  // or L does not have the same dtype as input
  // we have to allocate a temporary tensor

  // similar conditions for info tensor
  auto expected_info_shape = IntArrayRef(input.sizes().cbegin(), input.sizes().cend() - 2); // input.shape[:-2]
  copy_needed |= (info.numel() != 0 && !info.is_contiguous());
  copy_needed |= (info.numel() != 0 && !(info.sizes().equals(expected_info_shape))); // or L does not have the expected shape

  if (copy_needed) {
    Tensor L_tmp = at::empty({0}, input.options());
    Tensor info_tmp = at::empty({0}, input.options().dtype(kInt));
    linalg_cholesky_out_info(input, L_tmp, info_tmp, upper);
    at::native::resize_output(L, L_tmp.sizes());
    L.copy_(L_tmp);
    at::native::resize_output(info, info_tmp.sizes());
    info.copy_(info_tmp);
  } else {
    // use "out" tensors' memory directly
    linalg_cholesky_out_info(input, L, info, upper);
  }

  if (check_errors) {
    if (input.dim() > 2) {
      batchCheckErrors(info, "torch.linalg.cholesky_ex");
    } else {
      singleCheckErrors(info.item<int64_t>(), "torch.linalg.cholesky_ex");
    }
  }

  return std::tuple<Tensor&, Tensor&>(L, info);
}

std::tuple<Tensor, Tensor> linalg_cholesky_ex(const Tensor& input, bool upper, bool check_errors) {
  Tensor L = at::empty({0}, input.options());
  Tensor info = at::empty({0}, input.options().dtype(kInt));
  std::tie(L, info) = at::native::linalg_cholesky_ex_out(input, upper, check_errors, L, info);
  return std::make_tuple(L, info);
}

Tensor linalg_cholesky(const Tensor &self, bool upper) {
  Tensor result, info;
  std::tie(result, info) = at::linalg_cholesky_ex(self, upper, /*check_errors=*/false);

  // we pass check_errors=false above and do the check here
  // so that the name of the function is correct in the error message
  if (self.dim() > 2) {
    batchCheckErrors(info, "torch.linalg.cholesky");
  } else {
    singleCheckErrors(info.item<int64_t>(), "torch.linalg.cholesky");
  }

  return result;
}

Tensor& linalg_cholesky_out(const Tensor &self, bool upper, Tensor &result) {
  // linalg_cholesky_ex_outf includes these checks, but we do it here
  // so that the name of the function is correct in the error message
  checkSameDevice("torch.linalg.cholesky", result, self);
  checkLinalgCompatibleDtype("torch.linalg.cholesky", result, self);

  Tensor info = at::empty({0}, self.options().dtype(kInt));
  std::tie(result, info) = at::linalg_cholesky_ex_outf(self, upper, /*check_errors=*/false, result, info);

  // we pass check_errors=false above and do the check here
  // so that the name of the function is correct in the error message
  if (self.dim() > 2) {
    batchCheckErrors(info, "torch.linalg.cholesky");
  } else {
    singleCheckErrors(info.item<int64_t>(), "torch.linalg.cholesky");
  }

  return result;
}

// ~~~~~~~~~~~~~~~~~~~~~~~~~~~~~~~~~ cholesky_inverse ~~~~~~~~~~~~~~~~~~~~~~~~~~~~~~~~~~~~

DEFINE_DISPATCH(cholesky_inverse_stub);

Tensor& cholesky_inverse_out_info(Tensor& result, Tensor& infos, const Tensor& input, bool upper) {
  TORCH_INTERNAL_ASSERT(input.dim() >= 2);
  TORCH_INTERNAL_ASSERT(input.size(-1) == input.size(-2));

  TORCH_INTERNAL_ASSERT(result.scalar_type() == input.scalar_type());
  TORCH_INTERNAL_ASSERT(result.device() == input.device());

  TORCH_INTERNAL_ASSERT(infos.scalar_type() == at::kInt);
  TORCH_INTERNAL_ASSERT(infos.device() == at::kCPU);
  TORCH_INTERNAL_ASSERT(infos.numel() == std::max<int64_t>(1, batchCount(input)));

  // if result has no elements we can modify it
  if (result.numel() == 0) {
    at::native::resize_as_(result, input.mT(), MemoryFormat::Contiguous);
    result.transpose_(-2, -1);
  }

  // result tensor must be in batched column major order (Fortran contiguous)
  TORCH_INTERNAL_ASSERT(result.mT().is_contiguous());
  TORCH_INTERNAL_ASSERT(result.sizes().equals(input.sizes()));

  // cholesky_inverse_stub (apply_cholesky_inverse) performs calculations in-place and result must be a copy of input
  result.copy_(input);

  // infos must be contiguous
  TORCH_INTERNAL_ASSERT(infos.is_contiguous());
  infos.fill_(0);

  result = cholesky_inverse_stub(result.device().type(), result, infos, upper);
  return result;
}

Tensor& cholesky_inverse_out(const Tensor &input, bool upper, Tensor &result) {
  squareCheckInputs(input, "cholesky_inverse");
  checkSameDevice("cholesky_inverse", result, input);
  checkLinalgCompatibleDtype("cholesky_inverse", result, input);

  // MAGMA requires 'infos' to reside in CPU memory, therefore we create 'infos' only on CPU for now.
  auto infos = at::zeros({std::max<int64_t>(1, batchCount(input))}, input.options().dtype(kInt).device(kCPU));

  bool result_input_same_type = (result.scalar_type() == input.scalar_type());
  bool result_equal_expected_shape = result.sizes().equals(input.sizes());
  bool is_batched_column_major = false;
  if (result.dim() >= 2) {
    is_batched_column_major = result.mT().is_contiguous();
  }

  // if result is not empty and not in batched column major format
  bool copy_needed = (result.numel() != 0 && !is_batched_column_major);
  copy_needed |= !result_input_same_type;  // or result does not have the same dtype as input
  copy_needed |= (result.numel() != 0 && !result_equal_expected_shape); // or result does not have the expected shape
  // we have to allocate a temporary tensor
  if (copy_needed) {
    Tensor result_tmp = at::empty({0}, input.options());
    result_tmp = cholesky_inverse_out_info(result_tmp, infos, input, upper);
    at::native::resize_output(result, result_tmp.sizes());
    result.copy_(result_tmp);
  } else {
    // use result's memory directly
    result = cholesky_inverse_out_info(result, infos, input, upper);
  }

  // Now check LAPACK/MAGMA error codes
  if (result.dim() > 2) {
    batchCheckErrors(infos, "cholesky_inverse");
  } else {
    singleCheckErrors(infos.item().toInt(), "cholesky_inverse");
  }
  return result;
}

Tensor cholesky_inverse(const Tensor &input, bool upper) {
  Tensor result = at::empty({0}, input.options());
  result = at::cholesky_inverse_out(result, input, upper);
  return result;
}

// ~~~~~~~~~~~~~~~~~~~~~~~~~~~~~~~~~~~~ lu_factor ~~~~~~~~~~~~~~~~~~~~~~~~~~~~~~~~~~~~~~~

DEFINE_DISPATCH(lu_factor_stub);

TORCH_IMPL_FUNC(linalg_lu_factor_ex_out)(const Tensor& A,
                                         bool pivot,
                                         bool check_errors,
                                         const Tensor& LU,
                                         const Tensor& pivots,
                                         const Tensor& info) {
  const auto LU_f_contig = LU.transpose(-2, -1).is_contiguous() ;

  if (LU_f_contig && !LU.is_same(A)) {
    LU.copy_(A);
  }
  const auto LU_ = borrow_else_clone(LU_f_contig, LU, A, /*C-contig*/false);

  const auto pivots_contig = pivots.is_contiguous();
  const auto pivots_ = borrow_else_clone(pivots_contig, pivots, pivots, /*C-contig*/true);

  const auto info_contig = info.is_contiguous();
  const auto info_ = borrow_else_clone(info_contig, info, info, /*C-contig*/true);

  lu_factor_stub(A.device().type(), *LU_, *pivots_, *info_, pivot);

  if (!LU_f_contig) {
    LU.copy_(*LU_);
  }
  if (!pivots_contig) {
    pivots.copy_(*pivots_);
  }
  if (!info_contig) {
    info.copy_(*info_);
  }

  if (check_errors) {
    if (A.dim() > 2) {
      batchCheckErrors(info, "torch.linalg.lu_factor_ex");
    } else {
      singleCheckErrors(info.item<int64_t>(), "torch.linalg.lu_factor_ex");
    }
  }
}

std::tuple<Tensor&, Tensor&> linalg_lu_factor_out(const Tensor& A, bool pivot, Tensor& LU, Tensor& pivots) {
  auto info = at::empty({0}, A.options().dtype(kInt));
  // We pass check_errors as we want to use lu_factor rather than lu_factor_ex in the errors
  at::linalg_lu_factor_ex_out(LU, pivots, info, A, pivot, /*chech_errors=*/false);
  if (A.dim() > 2) {
    batchCheckErrors(info, "torch.linalg.lu_factor");
  } else {
    singleCheckErrors(info.item<int64_t>(), "torch.linalg.lu_factor");
  }

  return std::tie(LU, pivots);
}

std::tuple<Tensor, Tensor> linalg_lu_factor(const Tensor& A, bool pivot) {
  Tensor LU, pivots, info;
  std::tie(LU, pivots, info) = at::linalg_lu_factor_ex(A, pivot, /*check_errors=*/false);

  if (A.dim() > 2) {
    batchCheckErrors(info, "torch.linalg.lu_factor");
  } else {
    singleCheckErrors(info.item<int64_t>(), "torch.linalg.lu_factor");
  }

  return std::make_tuple(std::move(LU), std::move(pivots));
}

// TODO Deprecate this function in favour of linalg_lu_factor_ex
std::tuple<Tensor, Tensor, Tensor> _lu_with_info(const Tensor& self, bool compute_pivots, bool) {
  return at::linalg_lu_factor_ex(self, compute_pivots, false);
}

<<<<<<< HEAD
// ~~~~~~~~~~~~~~~~~~~~~~~~~~~~~~~~~~~~ linalg_lu ~~~~~~~~~~~~~~~~~~~~~~~~~~~~~~~~~~~~~~~

DEFINE_DISPATCH(unpack_pivots_stub);

TORCH_IMPL_FUNC(linalg_lu_out)(const Tensor& A,
                               bool pivot,
                               const Tensor& P,
                               const Tensor& L,
                               const Tensor& U) {
  const auto m = A.sizes().end()[-2];
  const auto n = A.sizes().end()[-1];

  // A.shape[-2:] == (m, n)
  // P.shape[-2:] == (m, m)
  // L.shape[-2:] == (m, k)
  // U.shape[-2:] == (k, n)
  // with k = min(m, n)

  // Use L as it has the correct size
  const bool use_L = m > n;
  auto pivots = at::empty({0}, A.options().dtype(kInt));
  auto info = at::empty({0}, A.options().dtype(kInt));
  at::linalg_lu_factor_ex_out(const_cast<Tensor&>(use_L ? L : U),
                              const_cast<Tensor&>(pivots),
                              const_cast<Tensor&>(info),
                              A,
                              pivot,
                              /*check_errors=*/false);
  at::lu_unpack_out(const_cast<Tensor&>(P),
                    const_cast<Tensor&>(L),
                    const_cast<Tensor&>(U),
                    use_L ? L : U,
                    pivots,
                    /*unpack_lu=*/true,
                    /*unpack_pivots=*/pivot);
}

// ~~~~~~~~~~~~~~~~~~~~~~~~~~~~~~~~~~~~ lu_unpack ~~~~~~~~~~~~~~~~~~~~~~~~~~~~~~~~~~~~~~~

TORCH_IMPL_FUNC(lu_unpack_out)(const Tensor& LU,
                               const Tensor& pivots,
                               bool unpack_lu,
                               bool unpack_pivots,
                               const Tensor& P,
                               const Tensor& L,
                               const Tensor& U) {
  const auto m = LU.sizes().end()[-2];
  const auto n = LU.sizes().end()[-1];

  // A.shape[-2:] == (m, n)
  // P.shape[-2:] == (m, m)
  // L.shape[-2:] == (m, k)
  // U.shape[-2:] == (k, n)
  // with k = min(m, n)

  if (unpack_lu) {
    if (m > n || (m == n && LU.is_same(L))) {
      // The order of triu and tril is important as we may have LU.is_same(L)
      at::triu_out(const_cast<Tensor&>(U), m == n ? LU : LU.narrow(-2, 0, n), 0);
      at::tril_out(const_cast<Tensor&>(L), LU, -1);
      L.diagonal(0, -2, -1).fill_(1.);
    } else {
      // The order of triu and tril is important as we may have LU.is_same(U)
      at::tril_out(const_cast<Tensor&>(L), m == n ? LU : LU.narrow(-1, 0, m), -1);
      L.diagonal(0, -2, -1).fill_(1.);
      at::triu_out(const_cast<Tensor&>(U), LU, 0);
    }
  }
  if (unpack_pivots) {
		// lu_factor_ex returns an int32 1-based indexing, which is what we have in `info`
		// We transform that to a proper permutation of the indices {0, ..., m-1}
    const auto perm_sizes = IntArrayRef(P.sizes().data(), P.dim() - 1);

		// Fill `perm` with the identity permutation (perhaps batched)
		const auto perm = at::arange(m, pivots.options().dtype(kLong))
                        .expand(perm_sizes)
                        .contiguous();

    auto iter = TensorIteratorConfig()
      .set_check_mem_overlap(false)
      .check_all_same_dtype(false)
      .resize_outputs(false)
      .declare_static_shape(pivots.sizes(), /*squash_dim=*/pivots.dim() - 1)
      .add_output(perm)
      .add_input(pivots)
      .build();

    unpack_pivots_stub(pivots.device().type(), iter, std::min(m, n));

    // Transform the permutation to a permutation matrix
    P.zero_();
    P.scatter_(-2, perm.unsqueeze(-2), 1.);
  }
}

=======
>>>>>>> 9e7784fb
// ~~~~~~~~~~~~~~~~~~~~~~~~~~~~~~ triangular_solve ~~~~~~~~~~~~~~~~~~~~~~~~~~~~~~~

DEFINE_DISPATCH(triangular_solve_stub);

/*
Solves the matrix equation 'input' @ 'result' = 'other' for the 'result'.
The result of the computation is saved in-place in 'result' tensor,
'clone_input' will be a copy of 'input',
'infos' is used to store information for possible checks for error,
'upper' controls the portion of input matrix to consider in computations,
'transpose' if true then 'input.mT()' @ 'result' = 'other' is solved,
'unitriangular' if true then the diagonal elements of 'input' are assumed to be 1
and the actual diagonal values are not used.
*/
static void triangular_solve_out_impl(
    const Tensor& result,
    const Tensor& clone_input,
    const Tensor& input,
    const Tensor& other,
    bool upper, bool transpose, bool unitriangular) {
  // These internal asserts make explicit the assumptions in the implementation
  // Error check with the actual error messages are done on the higher level of
  // the hierarchy of calls
  TORCH_INTERNAL_ASSERT_DEBUG_ONLY(input.dim() >= 2);
  TORCH_INTERNAL_ASSERT_DEBUG_ONLY(input.size(-2) == input.size(-1));

  TORCH_INTERNAL_ASSERT_DEBUG_ONLY(input.device() == other.device());
  TORCH_INTERNAL_ASSERT_DEBUG_ONLY(input.device() == result.device());
  TORCH_INTERNAL_ASSERT_DEBUG_ONLY(input.device() == clone_input.device());

  TORCH_INTERNAL_ASSERT_DEBUG_ONLY(input.scalar_type() == other.scalar_type());
  TORCH_INTERNAL_ASSERT_DEBUG_ONLY(input.scalar_type() == result.scalar_type());
  TORCH_INTERNAL_ASSERT_DEBUG_ONLY(input.scalar_type() == clone_input.scalar_type());

  // if 'result' has no elements we can modify it
  if (result.numel() == 0) {
    result.resize_(other.mT().sizes(), MemoryFormat::Contiguous);
    result.transpose_(-2, -1);  // make 'result' to have Fortran contiguous memory layout
  }

  // if 'clone_input' has no elements we can modify it
  if (clone_input.numel() == 0) {
    clone_input.resize_(input.mT().sizes(), MemoryFormat::Contiguous);
    clone_input.transpose_(-2, -1);  // make 'clone_input' to have Fortran contiguous memory layout
  }

  // 'result' and 'clone_input' must be in batched column major order (Fortran contiguous)
  TORCH_INTERNAL_ASSERT_DEBUG_ONLY(result.mT().is_contiguous());
  TORCH_INTERNAL_ASSERT_DEBUG_ONLY(clone_input.mT().is_contiguous());

  // triangular_solve_stub performs calculations in-place
  // 'result' must be a copy of 'other'
  // 'clone_input' must be a copy of 'input'
  TORCH_INTERNAL_ASSERT_DEBUG_ONLY(result.sizes().equals(other.sizes()));
  TORCH_INTERNAL_ASSERT_DEBUG_ONLY(clone_input.sizes().equals(input.sizes()));
  result.copy_(other);
  clone_input.copy_(input);

  triangular_solve_stub(input.device().type(), clone_input, result, /*left=*/true, upper, transpose ? TransposeType::Transpose : TransposeType::NoTranspose, unitriangular);
}

TORCH_IMPL_FUNC(triangular_solve_out)(const Tensor& self, const Tensor& A, bool upper, bool transpose, bool unitriangular, const Tensor& result, const Tensor& clone_A) {
  Tensor self_broadcast, A_broadcast;
  std::tie(self_broadcast, A_broadcast) = _linalg_broadcast_batch_dims(self, A, "triangular_solve");

  bool copy_needed = !result.transpose(-2, -1).is_contiguous();
  copy_needed |= !clone_A.transpose(-2, -1).is_contiguous();

  if (copy_needed) {
    Tensor result_tmp = at::empty({0}, self.options());
    Tensor clone_A_tmp = at::empty({0}, A.options());

    triangular_solve_out_impl(result_tmp, clone_A_tmp, A_broadcast, self_broadcast, upper, transpose, unitriangular);

    result.copy_(result_tmp);
    clone_A.copy_(clone_A_tmp);
  } else {
    triangular_solve_out_impl(result, clone_A, A_broadcast, self_broadcast, upper, transpose, unitriangular);
  }
}

// ~~~~~~~~~~~~~~~~~~~~~~~~~~~~~~~~~~~~ qr ~~~~~~~~~~~~~~~~~~~~~~~~~~~~~~~~~~~~~~~

DEFINE_DISPATCH(geqrf_stub);

static void geqrf_out_helper(const Tensor& input, const Tensor& QR, const Tensor& tau) {
  TORCH_INTERNAL_ASSERT(input.dim() >= 2);

  TORCH_INTERNAL_ASSERT(input.scalar_type() == QR.scalar_type());
  TORCH_INTERNAL_ASSERT(input.device() == QR.device());

  TORCH_INTERNAL_ASSERT(input.scalar_type() == tau.scalar_type());
  TORCH_INTERNAL_ASSERT(input.device() == tau.device());

  // if 'QR' has no elements we can modify it
  if (QR.numel() == 0) {
    QR.resize_as_(input.mT(), MemoryFormat::Contiguous);
    QR.transpose_(-2, -1); // make Fortran-contiguous
  }

  auto expected_batch_tau_shape = IntArrayRef(input.sizes().data(), input.dim() - 2).vec(); // input.shape[:-2]
  expected_batch_tau_shape.push_back(std::min(input.size(-2), input.size(-1)));
  if (tau.numel() == 0) {
    tau.resize_(expected_batch_tau_shape);
  }

  // QR tensor must be in batched column major order (Fortran contiguous)
  TORCH_INTERNAL_ASSERT(QR.mT().is_contiguous());
  TORCH_INTERNAL_ASSERT(QR.sizes().equals(input.sizes()));

  // tau tensor must be contiguous
  TORCH_INTERNAL_ASSERT(tau.is_contiguous());
  TORCH_INTERNAL_ASSERT(tau.sizes().equals(expected_batch_tau_shape));

  // geqrf_stub (apply_geqrf) performs calculations in-place and 'QR' must be a copy of input
  QR.copy_(input);
  geqrf_stub(input.device().type(), QR, tau);
}

std::tuple<Tensor&, Tensor&> geqrf_out(const Tensor& input, Tensor& QR, Tensor& tau) {
  TORCH_CHECK(input.dim() >= 2, "torch.geqrf: input must have at least 2 dimensions.");

  checkSameDevice("torch.geqrf", QR, input, "a"); // 'a' is used in documentation and native_functions.yml
  checkSameDevice("torch.geqrf", tau, input, "tau");
  checkLinalgCompatibleDtype("torch.geqrf", QR, input, "a");
  checkLinalgCompatibleDtype("torch.geqrf", tau, input, "tau");

  bool QR_input_same_type = (QR.scalar_type() == input.scalar_type());
  bool tau_input_same_type = (tau.scalar_type() == input.scalar_type());
  bool QR_equal_expected_shape = QR.sizes().equals(input.sizes());

  auto expected_batch_tau_shape = IntArrayRef(input.sizes().data(), input.dim() - 2).vec(); // input.shape[:-2]
  expected_batch_tau_shape.push_back(std::min(input.size(-2), input.size(-1)));
  bool tau_equal_expected_shape = tau.sizes().equals(expected_batch_tau_shape);

  bool is_batched_column_major = false;
  if (QR.dim() >= 2) {
    is_batched_column_major = QR.mT().is_contiguous();
  }

  // if 'QR' is not empty and not in batched column major format
  bool copy_needed = (QR.numel() != 0 && !is_batched_column_major);
  copy_needed |= (QR.numel() != 0 && !QR_equal_expected_shape); // or 'QR' does not have the expected shape
  copy_needed |= !QR_input_same_type;  // or 'QR' does not have the same dtype as input
  // we have to allocate a temporary tensor

  copy_needed |= (tau.numel() != 0 && !tau.is_contiguous());
  copy_needed |= (tau.numel() != 0 && !tau_equal_expected_shape); // or 'tau' does not have the expected shape
  copy_needed |= !tau_input_same_type;  // or 'tau' does not have the same dtype as input

  if (copy_needed) {
    Tensor QR_tmp = at::empty({0}, input.options());
    Tensor tau_tmp = at::empty({0}, input.options());

    geqrf_out_helper(input, QR_tmp, tau_tmp);

    at::native::resize_output(QR, QR_tmp.sizes());
    QR.copy_(QR_tmp);
    at::native::resize_output(tau, tau_tmp.sizes());
    tau.copy_(tau_tmp);
  } else {
    // use "out" tensors' storage directly
    geqrf_out_helper(input, QR, tau);
  }

  return std::tuple<Tensor&, Tensor&>(QR, tau);
}

std::tuple<Tensor, Tensor> geqrf(const Tensor& input) {
  Tensor QR = at::empty({0}, input.options());
  Tensor tau = at::empty({0}, input.options());
  std::tie(QR, tau) = at::geqrf_outf(input, QR, tau);
  return std::make_tuple(QR, tau);
}

/*
  Computes the QR decomposition using GEQRF and ORGQR operations.
  This is an in-place function and Q, R tensors must have correct shape and be Fortran contiguous.

  Args:
  * `input` - [in] Input tensor for QR decomposition
  * `Q` - [out] Tensor containing the Q matrices of QR decomposition
  * `R` - [out] Tensor containing the R matrices of QR decomposition
  * `compute_q` - controls whether the Q tensor is computed
  * `reduced_mode` - controls the size of Q and R tensors

  For further details, please see the LAPACK documentation for GEQRF and ORGQR.
*/
void linalg_qr_out_helper(const Tensor& input, const Tensor& Q, const Tensor& R, bool compute_q, bool reduced_mode) {

  TORCH_INTERNAL_ASSERT(input.dim() >= 2);

  TORCH_INTERNAL_ASSERT(input.scalar_type() == Q.scalar_type());
  TORCH_INTERNAL_ASSERT(input.device() == Q.device());

  TORCH_INTERNAL_ASSERT(input.scalar_type() == R.scalar_type());
  TORCH_INTERNAL_ASSERT(input.device() == R.device());

  auto m = input.size(-2);
  auto n = input.size(-1);
  auto mn = std::min(m, n);

  // Q must have the expected shape: reduced_mode ? (..., m, min(m, n)) : (..., m, m)
  if (compute_q) {
    auto expected_Q_shape = input.sizes().vec();
    expected_Q_shape.back() = reduced_mode ? mn : m;
    TORCH_INTERNAL_ASSERT(Q.sizes().equals(expected_Q_shape));

    // Q tensor must be in batched column major order (Fortran contiguous)
    TORCH_INTERNAL_ASSERT(Q.mT().is_contiguous());
  }

  // R must have the expected shape: (reduced_mode || !compute_q) ? (..., min(m,n), n) : (..., m, n)
  auto expected_R_shape = input.sizes().vec();
  expected_R_shape.end()[-2] = (reduced_mode || !compute_q) ? mn : m;
  TORCH_INTERNAL_ASSERT(R.sizes().equals(expected_R_shape));

  // R tensor must be in batched column major order (Fortran contiguous)
  TORCH_INTERNAL_ASSERT(R.mT().is_contiguous());

  auto tau_shape = input.sizes().vec();
  tau_shape.pop_back();
  tau_shape.back() = mn;
  Tensor tau = at::empty(tau_shape, input.options());

  // geqrf requires m x n workspace input that is modified in-place
  // if m > n and reduced==true we use Q tensor for storing the result of geqrf operation
  // otherwise R tensor is used
  Tensor QR;
  if (m <= n) {
    QR = R;
  } else { // m > n
    if (compute_q) {
      QR = reduced_mode ? Q : R;
    } else {
      // if m > n and compute_q==false we need to allocate an additional temporary tensor
      QR = at::empty(input.mT().sizes(), input.options());
      QR.transpose_(-2, -1);
    }
  }

  // geqrf_stub (apply_geqrf) performs calculations in-place and 'QR' must be a copy of input
  QR.copy_(input);
  geqrf_stub(input.device().type(), QR, tau);

  // this is for mode='r'
  if (!compute_q) {
    // if m > n we used a temporary tensor to store the result of geqrf
    if (m > n) {
      R.copy_(QR.slice(-2, 0, mn));
    }
    R.triu_();
    return;
  }

  // if Q tensor was used for geqrf copy the result for R from QR
  if (m > n && reduced_mode) {
    R.copy_(Q.slice(-2, 0, n));
  } else {
    Q.slice(-1, 0, n).copy_(R.slice(-1, 0, m));
  }
  R.triu_();

  // Next perform ORGQR for Q using the result from GEQRF
  orgqr_stub(input.device().type(), const_cast<Tensor&>(Q), tau);
}

std::tuple<Tensor, Tensor> _linalg_qr_helper_default(const Tensor& input, c10::string_view mode) {
  bool compute_q, reduced_mode;
  std::tie(compute_q, reduced_mode) = _parse_qr_mode(mode);
  auto m = input.size(-2);
  auto n = input.size(-1);
  auto mn = std::min(m, n);

  // Allocate Q, R tensors with correct shape and memory layout
  Tensor Q;
  if (compute_q) {
    auto Qt_shape = input.sizes().vec();
    Qt_shape.end()[-2] = reduced_mode ? mn : m;
    Qt_shape.end()[-1] = m;
    Q = at::empty(Qt_shape, input.options());
    Q.transpose_(-2, -1); // make 'Q' with Fortran contiguous memory layout
  } else {
    Q = at::empty({0}, input.options());
  }

  auto Rt_shape = input.sizes().vec();
  Rt_shape.end()[-2] = n;
  Rt_shape.end()[-1] = (reduced_mode || !compute_q) ? mn : m;
  Tensor R = at::empty(Rt_shape, input.options());
  R.transpose_(-2, -1); // make 'R' with Fortran contiguous memory layout

  // Now fill Q, R tensors with the result
  linalg_qr_out_helper(input, Q, R, compute_q, reduced_mode);

  return std::make_tuple(Q, R);
}

std::tuple<Tensor,Tensor> linalg_qr(const Tensor& self, c10::string_view mode) {
  TORCH_CHECK(self.dim() >= 2,
              "qr input should have at least 2 dimensions, but has ", self.dim(), " dimensions instead");
  return at::_linalg_qr_helper(self, mode);
}

std::tuple<Tensor&,Tensor&> linalg_qr_out(const Tensor& self, c10::string_view mode, Tensor& Q, Tensor& R) {
  TORCH_CHECK(self.dim() >= 2,
              "torch.linalg.qr: input should have at least 2 dimensions, but has ", self.dim(), " dimensions instead");
  checkSameDevice("torch.linalg.qr", Q, self, "Q");
  checkSameDevice("torch.linalg.qr", R, self, "R");
  checkLinalgCompatibleDtype("torch.linalg.qr", Q, self, "Q");
  checkLinalgCompatibleDtype("torch.linalg.qr", R, self, "R");
  Tensor Q_tmp, R_tmp;
  std::tie(Q_tmp, R_tmp) = at::_linalg_qr_helper(self, mode);
  at::native::resize_output(Q, Q_tmp.sizes());
  Q.copy_(Q_tmp);
  at::native::resize_output(R, R_tmp.sizes());
  R.copy_(R_tmp);
  return std::tuple<Tensor&, Tensor&>(Q, R);
}

std::tuple<Tensor,Tensor> qr(const Tensor& self, bool some) {
  TORCH_WARN_ONCE(
    "torch.qr is deprecated in favor of torch.linalg.qr and will be removed in a future PyTorch release.\n",
    "The boolean parameter 'some' has been replaced with a string parameter 'mode'.\n",
    "Q, R = torch.qr(A, some)\n",
    "should be replaced with\n",
    "Q, R = torch.linalg.qr(A, 'reduced' if some else 'complete')"
  );
  const char* mode = some ? "reduced" : "complete";
  return at::linalg_qr(self, mode);
}

std::tuple<Tensor&,Tensor&> qr_out(const Tensor& self, bool some, Tensor& Q, Tensor& R) {
  TORCH_WARN_ONCE(
    "torch.qr is deprecated in favor of torch.linalg.qr and will be removed in a future PyTorch release.\n",
    "The boolean parameter 'some' has been replaced with a string parameter 'mode'.\n",
    "Q, R = torch.qr(A, some)\n",
    "should be replaced with\n",
    "Q, R = torch.linalg.qr(A, 'reduced' if some else 'complete')"
  );
  const char* mode = some ? "reduced" : "complete";
  return at::linalg_qr_out(Q, R, self, mode);
}

// ~~~~~~~~~~~~~~~~~~~~~~~~~~~~~~~~~~ orgqr ~~~~~~~~~~~~~~~~~~~~~~~~~~~~~~~~~~~~~~

DEFINE_DISPATCH(orgqr_stub);

/*
  The householder_product (orgqr) function allows reconstruction of an orthogonal (or unitary) matrix Q,
  from a sequence of elementary reflectors, such as is produced by the geqrf function.

  Args:
  * `input` - Tensor with the directions of the elementary reflectors below the diagonal.
  * `tau` - Tensor containing the magnitudes of the elementary reflectors.
  * `result` - result Tensor, which will contain the orthogonal (or unitary) matrix Q.

  For further details, please see the LAPACK/MAGMA documentation.
*/
Tensor& householder_product_out_helper(const Tensor& input, const Tensor& tau, Tensor& result) {
  TORCH_INTERNAL_ASSERT(input.dim() >= 2);
  TORCH_INTERNAL_ASSERT(input.size(-2) >= input.size(-1));
  TORCH_INTERNAL_ASSERT(input.size(-1) >= tau.size(-1));

  TORCH_INTERNAL_ASSERT(input.scalar_type() == tau.scalar_type());
  TORCH_INTERNAL_ASSERT(input.device() == tau.device());

  TORCH_INTERNAL_ASSERT(result.scalar_type() == input.scalar_type());
  TORCH_INTERNAL_ASSERT(result.device() == input.device());

  // if result has no elements we can modify it
  if (result.numel() == 0) {
    at::native::resize_as_(result, input.mT(), MemoryFormat::Contiguous);
    result.transpose_(-2, -1);
  }

  // result tensor must be in batched column major order (Fortran contiguous)
  TORCH_INTERNAL_ASSERT(result.mT().is_contiguous());
  TORCH_INTERNAL_ASSERT(result.sizes().equals(input.sizes()));

  // tau tensor must be contiguous
  Tensor tau_ = tau;
  if (!tau.is_contiguous()) {
    tau_ = at::empty(tau.sizes(), tau.options(), MemoryFormat::Contiguous);
    tau_.copy_(tau);
  }

  // orgqr_stub (apply_orgqr) performs calculations in-place and result must be a copy of input
  result.copy_(input);

  result = orgqr_stub(result.device().type(), result, tau_);
  return result;
}

Tensor& linalg_householder_product_out(const Tensor& input, const Tensor& tau, Tensor& result) {
  TORCH_CHECK(input.dim() >= 2, "torch.linalg.householder_product: input must have at least 2 dimensions.");
  TORCH_CHECK(
      input.size(-2) >= input.size(-1),
      "torch.linalg.householder_product: input.shape[-2] must be greater than or equal to input.shape[-1]");
  TORCH_CHECK(
      input.size(-1) >= tau.size(-1),
      "torch.linalg.householder_product: input.shape[-1] must be greater than or equal to tau.shape[-1]");

  TORCH_CHECK(
      input.dim() - tau.dim() == 1,
      "torch.linalg.householder_product: Expected tau to have one dimension less than input, but got tau.ndim equal to ",
      tau.dim(),
      " and input.ndim is equal to ",
      input.dim());
  if (input.dim() > 2) {
    auto expected_batch_tau_shape = IntArrayRef(input.sizes().data(), input.dim() - 2); // input.shape[:-2]
    auto actual_batch_tau_shape = IntArrayRef(tau.sizes().data(), tau.dim() - 1); // tau.shape[:-1]
    TORCH_CHECK(
        actual_batch_tau_shape.equals(expected_batch_tau_shape),
        "torch.linalg.householder_product: Expected batch dimensions of tau to be equal to input.shape[:-2], but got ",
        actual_batch_tau_shape);
  }

  TORCH_CHECK(
      tau.scalar_type() == input.scalar_type(),
      "torch.linalg.householder_product: tau dtype ",
      tau.scalar_type(),
      " does not match input dtype ",
      input.scalar_type());
  checkSameDevice("torch.linalg.householder_product", tau, input, "tau");
  checkSameDevice("torch.linalg.householder_product", result, input);
  checkLinalgCompatibleDtype("torch.linalg.householder_product", result, input);

  // TODO: uncomment the following when passing incorrectly sized 'result' is not allowed
  // if (result.numel() != 0) {
  //   // Resize messes up the strides, so let's not use at::native::resize_output
  //   TORCH_CHECK(result.sizes().equals(input.sizes()),
  //   "result shape ", result.sizes(), " does not match input shape ", input.sizes());
  // }

  bool result_input_same_type = (result.scalar_type() == input.scalar_type());
  bool result_equal_expected_shape = result.sizes().equals(input.sizes());
  bool is_batched_column_major = false;
  if (result.dim() >= 2) {
    is_batched_column_major = result.mT().is_contiguous();
  }

  // if result is not empty and not in batched column major format
  bool copy_needed = (result.numel() != 0 && !is_batched_column_major);
  copy_needed |= !result_input_same_type;  // or result does not have the same dtype as input
  copy_needed |= (result.numel() != 0 && !result_equal_expected_shape); // or result does not have the expected shape
  // we have to allocate a temporary tensor
  if (copy_needed) {
    Tensor result_tmp = at::empty({0}, input.options());
    result_tmp = householder_product_out_helper(input, tau, result_tmp);
    at::native::resize_output(result, result_tmp.sizes());
    result.copy_(result_tmp);
  } else {
    // use result's storage directly
    result = householder_product_out_helper(input, tau, result);
  }

  return result;
}

Tensor linalg_householder_product(const Tensor& input, const Tensor& tau) {
  Tensor result = at::empty({0}, input.options());
  result = at::linalg_householder_product_outf(input, tau, result);
  return result;
}

// torch.orgqr is an alias of torch.linalg.householder_product
// torch.linalg.householder_product is the preferred new function
Tensor& orgqr_out(const Tensor& input, const Tensor& tau, Tensor& result) {
  return at::linalg_householder_product_outf(input, tau, result);
}

Tensor orgqr(const Tensor& input, const Tensor& tau) {
  return at::linalg_householder_product(input, tau);
}

DEFINE_DISPATCH(ormqr_stub);

void ormqr_out_helper(const Tensor& input, const Tensor& tau, const Tensor& other, const Tensor& result, bool left, bool transpose) {
  TORCH_INTERNAL_ASSERT_DEBUG_ONLY(input.dim() >= 2);
  TORCH_INTERNAL_ASSERT_DEBUG_ONLY(other.dim() >= 2);

  TORCH_INTERNAL_ASSERT_DEBUG_ONLY(other.size(left ? -2 : -1) >= tau.size(-1));
  TORCH_INTERNAL_ASSERT_DEBUG_ONLY(other.size(left ? -2 : -1) == input.size(-2));

  TORCH_INTERNAL_ASSERT_DEBUG_ONLY(input.scalar_type() == tau.scalar_type());
  TORCH_INTERNAL_ASSERT_DEBUG_ONLY(input.device() == tau.device());

  TORCH_INTERNAL_ASSERT_DEBUG_ONLY(input.scalar_type() == other.scalar_type());
  TORCH_INTERNAL_ASSERT_DEBUG_ONLY(input.device() == other.device());

  TORCH_INTERNAL_ASSERT_DEBUG_ONLY(result.scalar_type() == input.scalar_type());
  TORCH_INTERNAL_ASSERT_DEBUG_ONLY(result.device() == input.device());

  // if 'result' has no elements we can modify it
  if (result.numel() == 0) {
    at::native::resize_as_(result, other.mT(), MemoryFormat::Contiguous);
    result.transpose_(-2, -1);
  }

  // 'result' tensor must be in batched column major order (Fortran contiguous)
  TORCH_INTERNAL_ASSERT_DEBUG_ONLY(result.mT().is_contiguous());
  TORCH_INTERNAL_ASSERT_DEBUG_ONLY(result.sizes().equals(other.sizes()));

  // 'tau' tensor must be contiguous
  Tensor tau_ = tau;
  if (!tau.is_contiguous()) {
    tau_ = at::empty(tau.sizes(), tau.options(), MemoryFormat::Contiguous);
    tau_.copy_(tau);
  }

  // 'input' tensor must be Fortran contiguous
  Tensor input_ = input;
  if (!input.mT().is_contiguous()) {
    input_ = at::empty(input.mT().sizes(), input.options(), MemoryFormat::Contiguous);
    input_.transpose_(-2, -1);
    input_.copy_(input);
  }

  // ormqr_stub (apply_ormqr) performs calculations in-place and 'result' must be a copy of 'other'
  result.copy_(other);

  ormqr_stub(result.device().type(), input_, tau_, result, left, transpose);
}

Tensor& ormqr_out(const Tensor& input, const Tensor& tau, const Tensor& other, bool left, bool transpose, Tensor& result) {
  TORCH_CHECK(input.dim() >= 2, "torch.ormqr: input must have at least 2 dimensions.");
  TORCH_CHECK(other.dim() >= 2, "torch.ormqr: other must have at least 2 dimensions.");

  int64_t left_size_condition = left ? -2 : -1;
  TORCH_CHECK(
      other.size(left_size_condition) >= tau.size(-1),
      "torch.ormqr: other.shape[",
      left_size_condition,
      "] must be greater than or equal to tau.shape[-1]");

  TORCH_CHECK(
      other.size(left_size_condition) == input.size(-2),
      "torch.ormqr: other.shape[",
      left_size_condition,
      "] must be equal to input.shape[-2]");

  TORCH_CHECK(
      input.dim() - tau.dim() == 1,
      "torch.ormqr: ",
      "Expected tau to have one dimension less than input, but got tau.ndim equal to ",
      tau.dim(),
      " and input.ndim is equal to ",
      input.dim());
  TORCH_CHECK(
      input.dim() == other.dim(),
      "torch.ormqr: ",
      "Expected other to have the same number of dimensions as input, but got other.ndim equal to ",
      other.dim(),
      " and input.ndim is equal to ",
      input.dim());

  if (input.dim() > 2) {
    auto expected_batch_shape = IntArrayRef(input.sizes().data(), input.dim() - 2); // input.shape[:-2]
    auto actual_batch_tau_shape = IntArrayRef(tau.sizes().data(), tau.dim() - 1); // tau.shape[:-1]
    TORCH_CHECK(
        actual_batch_tau_shape.equals(expected_batch_shape),
        "torch.ormqr: Expected batch dimensions of tau to be equal to input.shape[:-2], but got ",
        actual_batch_tau_shape);

    auto actual_batch_other_shape = IntArrayRef(other.sizes().data(), other.dim() - 2); // other.shape[:-2]
    TORCH_CHECK(
        actual_batch_other_shape.equals(expected_batch_shape),
        "torch.ormqr: Expected batch dimensions of other to be equal to input.shape[:-2], but got ",
        actual_batch_other_shape);
  }

  TORCH_CHECK(
      tau.scalar_type() == input.scalar_type(),
      "torch.ormqr: Expected input and tau to have the same dtype, but input has dtype", input.scalar_type(),
      " and tau has dtype ", tau.scalar_type());
  TORCH_CHECK(
      other.scalar_type() == input.scalar_type(),
      "torch.ormqr: Expected input and other to have the same dtype, but input has dtype", input.scalar_type(),
      " and other has dtype ", other.scalar_type());
  TORCH_CHECK(
      result.scalar_type() == input.scalar_type(),
      "torch.ormqr: Expected input and result to have the same dtype, but input has dtype", input.scalar_type(),
      " and result has dtype ", result.scalar_type());

  checkSameDevice("torch.ormqr", tau, input, "tau");
  checkSameDevice("torch.ormqr", other, input, "other");
  checkSameDevice("torch.ormqr", result, input);

  bool result_equal_expected_shape = result.sizes().equals(other.sizes());
  bool is_batched_column_major = false;
  if (result.dim() >= 2) {
    is_batched_column_major = result.mT().is_contiguous();
  }

  // if result is not empty and not in batched column major format
  bool copy_needed = (result.numel() != 0 && !is_batched_column_major);
  copy_needed |= (result.numel() != 0 && !result_equal_expected_shape); // or result does not have the expected shape
  // we have to allocate a temporary tensor
  if (copy_needed) {
    Tensor result_tmp = at::empty({0}, input.options());
    ormqr_out_helper(input, tau, other, result_tmp, left, transpose);
    at::native::resize_output(result, result_tmp.sizes());
    result.copy_(result_tmp);
  } else {
    // use result's storage directly
    ormqr_out_helper(input, tau, other, result, left, transpose);
  }

  return result;
}

Tensor ormqr(const Tensor& input, const Tensor& tau, const Tensor& other, bool left, bool transpose) {
  Tensor result = at::empty({0}, input.options());
  result = at::native::ormqr_out(input, tau, other, left, transpose, result);
  return result;
}

// ~~~~~~~~~~~~~~~~~~~~~~~~~~~~~~~~~~ linalg_eigh ~~~~~~~~~~~~~~~~~~~~~~~~~~~~~~~~

DEFINE_DISPATCH(linalg_eigh_stub);

/*
  Computes eigenvalues and eigenvectors of the tensor 'input'.

  Args:
  * 'input' - input Tensor for eigendecomposition
  * 'values' - Tensor to store computed eigenvalues
  * 'vectors' - Tensor to store computed eigenvectors
  * 'infos' - Tensor to store LAPACK/MAGMA/cuSOLVER error codes
  * 'compute_eigenvectors' - controls whether eigenvectors should be computed
  * 'uplo_str' - controls the portion of input matrix to consider in computations, allowed values are "u", "U", "l", "L"
    "u", "U" - upper triangular portion of the input matrix is used in computations; "l", "L" - lower.
*/
void linalg_eigh_out_info(
    const Tensor& input,
    const Tensor& values,
    const Tensor& vectors,
    const Tensor& infos,
    bool compute_eigenvectors,
    const c10::string_view uplo_str) {
  // These internal asserts make explicit the assumptions in the implementation
  // Error check with the actual error messages are done on the higher level of
  // the hierarchy of calls
  TORCH_INTERNAL_ASSERT_DEBUG_ONLY(input.dim() >= 2);
  TORCH_INTERNAL_ASSERT_DEBUG_ONLY(input.size(-2) == input.size(-1));

  TORCH_INTERNAL_ASSERT_DEBUG_ONLY(input.device() == vectors.device());
  TORCH_INTERNAL_ASSERT_DEBUG_ONLY(input.device() == values.device());

  // eigenvalues are always real-valued
  // NOLINTNEXTLINE(clang-analyzer-deadcode.DeadStores)
  ScalarType real_dtype = toValueType(input.scalar_type());
  TORCH_INTERNAL_ASSERT_DEBUG_ONLY(values.scalar_type() == real_dtype);
  TORCH_INTERNAL_ASSERT_DEBUG_ONLY(input.scalar_type() == vectors.scalar_type());

  TORCH_INTERNAL_ASSERT_DEBUG_ONLY(infos.scalar_type() == at::kInt);
  TORCH_INTERNAL_ASSERT_DEBUG_ONLY(infos.device() == input.device());

  // infos can have the shape equal to input.shape[:-2] or (batchCount(input), ), both would work with the current implementation.
  // infos.shape == input.shape[:-2] might be useful in the future for easier checking the error code for the specific matrix
  // in batched input when we would have a user-exposed way to get infos tensor.
  // 1-dimensional tensor of shape (batchCount(input), ) is currently used for the internal implementation everywhere.
  TORCH_INTERNAL_ASSERT_DEBUG_ONLY(infos.numel() == std::max<int64_t>(1, batchCount(input)));
  TORCH_INTERNAL_ASSERT_DEBUG_ONLY(infos.is_contiguous());

  // if 'vectors' has no elements we can modify it
  if (vectors.numel() == 0) {
    vectors.resize_(input.sizes(), MemoryFormat::Contiguous);
    vectors.transpose_(-2, -1);  // make 'vectors' to have Fortran contiguous memory layout
  }

  // if 'values' has no elements we can modify it
  auto values_shape = IntArrayRef(input.sizes().data(), input.dim()-1);  // input.shape[:-1]
  if (values.numel() == 0) {
    values.resize_(values_shape, MemoryFormat::Contiguous);
  }

  // 'vectors' must be in batched column major order (Fortran contiguous)
  TORCH_INTERNAL_ASSERT_DEBUG_ONLY(vectors.mT().is_contiguous());
  TORCH_INTERNAL_ASSERT_DEBUG_ONLY(vectors.sizes().equals(input.sizes()));

  // 'values' must be contiguous
  TORCH_INTERNAL_ASSERT_DEBUG_ONLY(values.is_contiguous());
  TORCH_INTERNAL_ASSERT_DEBUG_ONLY(values.sizes().equals(values_shape));

  // linalg_eigh_stub performs calculations in-place and 'vectors' must be a copy of 'input'
  vectors.copy_(input);

  // NOLINTNEXTLINE(cppcoreguidelines-narrowing-conversions,bugprone-narrowing-conversions)
  char uplo = std::toupper(uplo_str[0]);
  bool upper = (uplo == 'U');

  linalg_eigh_stub(input.device().type(), values, vectors, infos, upper, compute_eigenvectors);
}

std::tuple<Tensor, Tensor> linalg_eigh(const Tensor& input, c10::string_view uplo) {
  squareCheckInputs(input, "linalg.eigh");
  checkUplo(uplo);
  ScalarType real_dtype = toValueType(input.scalar_type());
  Tensor values = at::empty({0}, input.options().dtype(real_dtype));
  Tensor vectors = at::empty({0}, input.options());
  Tensor infos = at::zeros({std::max<int64_t>(1, batchCount(input))}, input.options().dtype(kInt));

  linalg_eigh_out_info(input, values, vectors, infos, true, uplo);

  if (input.dim() > 2) {
    batchCheckErrors(infos, "torch.linalg.eigh");
  } else {
    singleCheckErrors(infos.item().toInt(), "torch.linalg.eigh");
  }

  return std::tuple<Tensor, Tensor>(values, vectors);
}

// TODO: it's possible to make the _out variant to be a primal function and implement linalg_eigh on top of _out
// TODO: implement _out variant avoiding copy and using already allocated storage directly
std::tuple<Tensor&, Tensor&> linalg_eigh_out(const Tensor& input, c10::string_view uplo, Tensor& eigvals, Tensor& eigvecs) {
  checkLinalgCompatibleDtype("torch.linalg.eigh", eigvecs, input, "eigenvectors");

  // eigenvalues are always real-valued here
  ScalarType real_dtype = toValueType(input.scalar_type());
  checkLinalgCompatibleDtype("torch.linalg.eigh", eigvals.scalar_type(), real_dtype, "eigenvalues");

  Tensor eigvals_tmp, eigvecs_tmp;
  std::tie(eigvals_tmp, eigvecs_tmp) = at::linalg_eigh(input, uplo);

  at::native::resize_output(eigvals, eigvals_tmp.sizes());
  eigvals.copy_(eigvals_tmp);
  at::native::resize_output(eigvecs, eigvecs_tmp.sizes());
  eigvecs.copy_(eigvecs_tmp);

  return std::tuple<Tensor&, Tensor&>(eigvals, eigvecs);
}

Tensor linalg_eigvalsh(const Tensor& input, c10::string_view uplo) {
  // if input requires grad we must compute the eigenvectors to make this function differentiable
  // the eigenvectors are not exposed to the user
  if (at::GradMode::is_enabled() && input.requires_grad()) {
    Tensor values;
    std::tie(values, std::ignore) = at::linalg_eigh(input, uplo);
    return values;
  }

  ScalarType real_dtype = toValueType(input.scalar_type());
  Tensor values = at::empty({0}, input.options().dtype(real_dtype));
  values = at::linalg_eigvalsh_outf(input, uplo, values);
  return values;
}

Tensor& linalg_eigvalsh_out(const Tensor& input, c10::string_view uplo, Tensor& result) {
  ScalarType real_dtype = toValueType(input.scalar_type());
  checkLinalgCompatibleDtype("torch.linalg.eigvalsh", result.scalar_type(), real_dtype);

  squareCheckInputs(input, "linalg.eigvalsh");
  checkUplo(uplo);

  auto expected_result_shape = IntArrayRef(input.sizes().data(), input.dim()-1);  // input.shape[:-1]
  bool result_equal_expected_shape = result.sizes().equals(expected_result_shape);
  bool expected_result_type = (result.scalar_type() == real_dtype);
  bool copy_needed = !expected_result_type;
  copy_needed |= (result.numel() != 0 && !result_equal_expected_shape);
  copy_needed |= (result.numel() != 0 && !result.is_contiguous());

  Tensor vectors = at::empty({0}, input.options());
  Tensor infos = at::zeros({std::max<int64_t>(1, batchCount(input))}, input.options().dtype(kInt));

  if (copy_needed) { // we have to allocate a temporary tensor
    Tensor result_tmp = at::empty({expected_result_shape}, input.options().dtype(real_dtype));
    linalg_eigh_out_info(input, result_tmp, vectors, infos, /*compute_eigenvectors=*/false, uplo);
    at::native::resize_output(result, result_tmp.sizes());
    result.copy_(result_tmp);
  } else {
    // else use the provided output storage directly
    linalg_eigh_out_info(input, result, vectors, infos, /*compute_eigenvectors=*/false, uplo);
  }

  if (input.dim() > 2) {
    batchCheckErrors(infos, "torch.linalg.eigvalsh");
  } else {
    singleCheckErrors(infos.item().toInt(), "torch.linalg.eigvalsh");
  }

  return result;
}

// ~~~~~~~~~~~~~~~~~~~~~~~~~~~~~~~~~~ symeig ~~~~~~~~~~~~~~~~~~~~~~~~~~~~~~~~~~~~~

template <typename scalar_t>
static void apply_symeig(Tensor& self, Tensor& eigvals, bool eigenvectors, bool upper, std::vector<int64_t>& infos) {
#if !AT_BUILD_WITH_LAPACK()
  AT_ERROR("symeig: LAPACK library not found in compilation");
#else
  using value_t = typename c10::scalar_value_type<scalar_t>::type;
  auto self_data = self.data_ptr<scalar_t>();
  auto eigvals_data = eigvals.data_ptr<value_t>();
  auto self_matrix_stride = matrixStride(self);
  auto eigvals_stride = eigvals.size(-1);
  auto batch_size = batchCount(self);
  auto n = self.size(-1);

  char uplo = upper ? 'U' : 'L';
  char jobz = eigenvectors ? 'V' : 'N';

  // NOLINTNEXTLINE(cppcoreguidelines-init-variables)
  int info;
  // Run once, first to get the optimum work size.
  // Since we deal with batches of matrices with the same dimensions, doing this outside
  // the loop saves (batch_size - 1) workspace queries which would provide the same result
  // and (batch_size - 1) calls to allocate and deallocate workspace using at::empty()
  int lwork = -1;
  scalar_t wkopt;

  Tensor rwork;
  value_t* rwork_data = nullptr;
  if (isComplexType(at::typeMetaToScalarType(self.dtype()))) {
    int64_t lrwork = std::max(int64_t(1), 3 * n - 2);
    ScalarType dtype = toValueType(typeMetaToScalarType(self.dtype()));
    rwork = at::empty({lrwork}, self.options().dtype(dtype));
    rwork_data = rwork.data_ptr<value_t>();
  }

  lapackSymeig<scalar_t, value_t>(jobz, uplo, n, self_data, n, eigvals_data, &wkopt, lwork, rwork_data, &info);
  lwork = std::max<int>(1, real_impl<scalar_t, value_t>(wkopt));
  Tensor work = at::empty({lwork}, self.options());

  for (const auto i : c10::irange(batch_size)) {
    scalar_t* self_working_ptr = &self_data[i * self_matrix_stride];
    value_t* eigvals_working_ptr = &eigvals_data[i * eigvals_stride];

    // now compute the eigenvalues and the eigenvectors (optionally)
    lapackSymeig<scalar_t, value_t>(jobz, uplo, n, self_working_ptr, n, eigvals_working_ptr, work.data_ptr<scalar_t>(), lwork, rwork_data, &info);
    infos[i] = info;
    if (info != 0) {
      return;
    }
  }
#endif
}

std::tuple<Tensor, Tensor> _symeig_helper_cpu(const Tensor& self, bool eigenvectors, bool upper) {
  std::vector<int64_t> infos(batchCount(self), 0);

  auto self_sizes = self.sizes().vec();
  self_sizes.pop_back();
  ScalarType dtype = toValueType(typeMetaToScalarType(self.dtype()));
  auto eigvals = at::empty(self_sizes, self.options().dtype(dtype));

  if (self.numel() == 0) {
    return std::tuple<Tensor, Tensor>(eigvals, at::empty_like(self, LEGACY_CONTIGUOUS_MEMORY_FORMAT));
  }

  auto self_working_copy = cloneBatchedColumnMajor(self);
  AT_DISPATCH_FLOATING_AND_COMPLEX_TYPES(self.scalar_type(), "symeig_cpu", [&]{
    apply_symeig<scalar_t>(self_working_copy, eigvals, eigenvectors, upper, infos);
  });

  if (self.dim() > 2) {
    batchCheckErrors(infos, "symeig_cpu");
  } else {
    singleCheckErrors(infos[0], "symeig_cpu");
  }
  if (eigenvectors) {
    return std::tuple<Tensor, Tensor>(eigvals, self_working_copy);
  } else {
    return std::tuple<Tensor, Tensor>(eigvals, at::empty({0}, self.options()));
  }
}

std::tuple<Tensor, Tensor> symeig(const Tensor& self, bool eigenvectors, bool upper) {
  TORCH_WARN_ONCE(
    "torch.symeig is deprecated in favor of torch.linalg.eigh and will be removed in a future ",
    "PyTorch release.\n",
    "The default behavior has changed from using the upper triangular portion of the matrix by default ",
    "to using the lower triangular portion.\n",
    "L, _ = torch.symeig(A, upper=upper)\n",
    "should be replaced with\n",
    "L = torch.linalg.eigvalsh(A, UPLO='U' if upper else 'L')\n",
    "and\n",
    "L, V = torch.symeig(A, eigenvectors=True)\n"
    "should be replaced with\n",
    "L, V = torch.linalg.eigh(A, UPLO='U' if upper else 'L')"
  );
  squareCheckInputs(self, "linalg.symeig");
  return at::_symeig_helper(self, eigenvectors, upper);
}

std::tuple<Tensor&, Tensor&> symeig_out(const Tensor& self, bool eigenvectors, bool upper, Tensor& vals, Tensor& vecs) {
  TORCH_WARN_ONCE(
    "torch.symeig is deprecated in favor of torch.linalg.eigh and will be removed in a future ",
    "PyTorch release.\n",
    "The default behavior has changed from using the upper triangular portion of the matrix by default ",
    "to using the lower triangular portion.\n",
    "L, _ = torch.symeig(A, upper=upper)\n",
    "should be replaced with\n",
    "L = torch.linalg.eigvalsh(A, UPLO='U' if upper else 'L')\n",
    "and\n",
    "L, V = torch.symeig(A, eigenvectors=True)\n"
    "should be replaced with\n",
    "L, V = torch.linalg.eigh(A, UPLO='U' if upper else 'L')"
  );
  checkSameDevice("symeig", vals, self, "eigenvalues");
  checkSameDevice("symeig", vecs, self, "eigenvectors");
  checkLinalgCompatibleDtype("symeig", vecs, self, "eigenvectors");
  // eigenvalues are always real-valued here
  ScalarType real_dtype = toValueType(self.scalar_type());
  checkLinalgCompatibleDtype("symeig", vals.scalar_type(), real_dtype, "eigenvalues");

  Tensor vals_tmp, vecs_tmp;
  std::tie(vals_tmp, vecs_tmp) = at::symeig(self, eigenvectors, upper);

  at::native::resize_output(vals, vals_tmp.sizes());
  at::native::resize_output(vecs, vecs_tmp.sizes());
  vals.copy_(vals_tmp);
  vecs.copy_(vecs_tmp);
  return std::tuple<Tensor&, Tensor&>(vals, vecs);
}

// ~~~~~~~~~~~~~~~~~~~~~~~~~~~~~~~~~~~~ linalg_eig ~~~~~~~~~~~~~~~~~~~~~~~~~~~~~~~

// This function returns complex-valued eigenvectors that is obtained from LAPACK GEEV's real-valued output
// This function is also used for the MAGMA path because intermediate MAGMA's results live on CPU
template <typename scalar_t>
static void linalg_eig_make_complex_eigenvectors_impl(Tensor& result, const Tensor& complex_values, const Tensor& real_vectors) {
  // From GEEV documentation:
  // Complex conjugate pairs of eigenvalues appear consecutively with the eigenvalue having the positive imaginary part first
  // If the j-th eigenvalue is real, then v(j) = VR(:,j), the j-th column of VR.
  // If the j-th and (j+1)-st eigenvalues form a complex conjugate pair, then v(j) = VR(:,j) + i*VR(:,j+1) and v(j+1) = VR(:,j) - i*VR(:,j+1).

  auto batch_size = batchCount(real_vectors);
  auto n = real_vectors.size(-1);
  auto matrix_stride = matrixStride(real_vectors);

  auto result_data = result.data_ptr<c10::complex<scalar_t>>();
  auto real_vectors_data = real_vectors.data_ptr<scalar_t>();
  auto values_data = complex_values.data_ptr<c10::complex<scalar_t>>();

  for (auto b = decltype(batch_size){0}; b < batch_size; b++) {
    scalar_t* vecs = &real_vectors_data[b * matrix_stride];
    c10::complex<scalar_t>* res = &result_data[b * matrix_stride];
    c10::complex<scalar_t>* vals = &values_data[b * n];
    for (auto j = decltype(n){0}; j < n; j++) {
      if (vals[j].imag() == 0.0) {  // eigenvalue is real, then v(j) = VR(:,j)
        for (auto i = decltype(n){0}; i < n; i++) {
          res[j * n + i] = c10::complex<scalar_t>(vecs[j * n + i], 0);
        }
      } else {
        for (auto i = decltype(n){0}; i < n; i++) {
          res[j * n + i] = c10::complex<scalar_t>(vecs[j * n + i],  vecs[(j+1) * n + i]);      // v(j)   = VR(:,j) + i*VR(:,j+1)
          res[(j+1) * n + i] = c10::complex<scalar_t>(vecs[j * n + i], -vecs[(j+1) * n + i]);  // v(j+1) = VR(:,j) - i*VR(:,j+1)
        }
        j++;
      }
    }
  }
}

static Tensor& linalg_eig_make_complex_eigenvectors(Tensor& complex_vectors, const Tensor& complex_values, const Tensor& real_vectors) {
  // These asserts make explicit the requirements on tensors for 'linalg_eig_make_complex_eigenvectors_impl'
  TORCH_INTERNAL_ASSERT_DEBUG_ONLY(complex_vectors.device() == at::kCPU);
  TORCH_INTERNAL_ASSERT_DEBUG_ONLY(complex_values.device() == at::kCPU);
  TORCH_INTERNAL_ASSERT_DEBUG_ONLY(real_vectors.device() == at::kCPU);

  TORCH_INTERNAL_ASSERT_DEBUG_ONLY(complex_vectors.is_complex());
  TORCH_INTERNAL_ASSERT_DEBUG_ONLY(complex_values.is_complex());
  TORCH_INTERNAL_ASSERT_DEBUG_ONLY(real_vectors.is_floating_point());

  TORCH_INTERNAL_ASSERT_DEBUG_ONLY(complex_vectors.mT().is_contiguous());
  TORCH_INTERNAL_ASSERT_DEBUG_ONLY(complex_values.is_contiguous());
  TORCH_INTERNAL_ASSERT_DEBUG_ONLY(real_vectors.mT().is_contiguous());

  AT_DISPATCH_FLOATING_TYPES(real_vectors.scalar_type(), "linalg_eig_make_complex_vector", [&]{
    linalg_eig_make_complex_eigenvectors_impl<scalar_t>(complex_vectors, complex_values, real_vectors);
  });
  return complex_vectors;
}

DEFINE_DISPATCH(linalg_eig_stub);

std::tuple<Tensor&, Tensor&> linalg_eig_out_info(const Tensor& input, Tensor& values, Tensor& vectors, Tensor& infos, bool compute_eigenvectors) {
  // MAGMA doesn't have GPU interface for GEEV routine, it requires inputs to be on CPU
  // therefore we create all intermediate tensors on CPU
  auto options = input.options().device(at::kCPU);

  // These internal asserts make explicit the assumptions in the implementation
  // Error check with the actual error messages are done on the higher level of the hierarchy of calls
  TORCH_INTERNAL_ASSERT_DEBUG_ONLY(input.dim() >= 2);
  TORCH_INTERNAL_ASSERT_DEBUG_ONLY(input.size(-2) == input.size(-1));

  // for real-valued 'input', eigenvalues can be real-valued or complex-valued
  TORCH_INTERNAL_ASSERT_DEBUG_ONLY((toComplexType(input.scalar_type()) == values.scalar_type()) || (input.scalar_type() == values.scalar_type()));
  TORCH_INTERNAL_ASSERT_DEBUG_ONLY(values.device() == at::kCPU);

  // for real-valued 'input', eigenvectors can be real-valued or complex-valued
  if (compute_eigenvectors) {
    TORCH_INTERNAL_ASSERT_DEBUG_ONLY((toComplexType(input.scalar_type()) == vectors.scalar_type()) || (input.scalar_type() == vectors.scalar_type()));
    TORCH_INTERNAL_ASSERT_DEBUG_ONLY(vectors.device() == at::kCPU);
  }

  TORCH_INTERNAL_ASSERT_DEBUG_ONLY(infos.scalar_type() == at::kInt);
  TORCH_INTERNAL_ASSERT_DEBUG_ONLY(infos.device() == at::kCPU);
  TORCH_INTERNAL_ASSERT_DEBUG_ONLY(infos.numel() == std::max<int64_t>(1, batchCount(input)));
  TORCH_INTERNAL_ASSERT_DEBUG_ONLY(infos.is_contiguous());

  // if 'vectors' has no elements we can modify it
  if (vectors.numel() == 0 && compute_eigenvectors) {
    vectors.resize_(input.sizes(), MemoryFormat::Contiguous);
    vectors.transpose_(-2, -1);  // make 'vectors' to have Fortran contiguous memory layout
  }

  // if 'values' has no elements we can modify it
  auto values_shape = IntArrayRef(input.sizes().data(), input.dim()-1);  // input.shape[:-1]
  if (values.numel() == 0) {
    values.resize_(values_shape, MemoryFormat::Contiguous);
  }

  // 'vectors' must be in batched column major order (Fortran contiguous)
  if (compute_eigenvectors) {
    TORCH_INTERNAL_ASSERT_DEBUG_ONLY(vectors.mT().is_contiguous());
    TORCH_INTERNAL_ASSERT_DEBUG_ONLY(vectors.sizes().equals(input.sizes()));
  }

  // 'values' must be contiguous
  TORCH_INTERNAL_ASSERT_DEBUG_ONLY(values.is_contiguous());
  TORCH_INTERNAL_ASSERT_DEBUG_ONLY(values.sizes().equals(values_shape));

  // if 'input' is complex then use 'values' directly else create a temporary to hold the real and imaginary parts
  // and then use at::complex_out
  Tensor real_imag_values = values;

  // if 'input' is complex then use 'vectors' directly else maybe create a temporary to hold real vectors
  // and then use linalg_eig_make_complex_eigenvectors
  Tensor maybe_complex_vectors = vectors;
  if (!input.is_complex()) {
    // first n elements to hold the real portion of the output and the last n elements to hold the imaginary portion
    auto real_imag_shape = IntArrayRef(input.sizes().data(), input.dim()-2).vec();  // input.shape[:-2]
    real_imag_shape.push_back(input.size(-1) * 2);
    real_imag_values = at::empty(real_imag_shape, options, MemoryFormat::Contiguous);

    // linalg_eig_stub expects real-valued tensor to store eigenvectors
    // output of linalg_eig_stub need to be post-processed later to produce complex-valued eigenvectors
    // we do this post-processing only if 'vectors' is complex-valued
    // otherwise storage of 'vectors' is used directly
    if (vectors.is_complex() && compute_eigenvectors) {
      maybe_complex_vectors = at::empty(input.sizes(), options, MemoryFormat::Contiguous);
      maybe_complex_vectors.transpose_(-2, -1);  // make 'maybe_complex_vectors' to have Fortran contiguous memory layout
    }
  }

  // MAGMA uses a hybrid CPU-GPU algorithm that performs well only for large matrices
  // See: https://github.com/pytorch/pytorch/pull/52491#issuecomment-795685687
  // Here we call CPU path for matrices smaller than 2048x2048
  // that should be in general significantly faster than calling MAGMA
  if (input.size(-1) <= 2048) {
    linalg_eig_stub(at::kCPU, real_imag_values, maybe_complex_vectors, infos, input.to(kCPU), compute_eigenvectors);
  } else {
    linalg_eig_stub(input.device().type(), real_imag_values, maybe_complex_vectors, infos, input, compute_eigenvectors);
  }

  // if input is not complex we need to do some post-processing
  if (!input.is_complex()) {
    // extract real and imaginary parts of the output
    auto real_values = real_imag_values.slice(/*dim=*/-1, /*start=*/0, /*end*/input.size(-1));
    auto imag_values = real_imag_values.slice(/*dim=*/-1, /*start=*/input.size(-1));

    // if the imaginary part is zero we don't need to do anything
    bool is_zero_imag = at::all(imag_values == 0.0).item().toBool();
    if (is_zero_imag) {
      values.copy_(real_values);
      if (compute_eigenvectors) {
        vectors.copy_(maybe_complex_vectors);  // does nothing for !vectors.is_complex() because vectors.is_same(maybe_complex_vectors) == true
      }
      return std::tuple<Tensor&, Tensor&>(values, vectors);
    }

    if (values.is_complex()) {
      values = at::complex_out(values, real_values, imag_values);
    } else {
      TORCH_CHECK(false, "torch.linalg.eig: imaginary part of eigenvalues is non-zero, can't safely cast eigenvalues to non-complex dtype.")
    }
    if (compute_eigenvectors) {
      if (vectors.is_complex()) {
          vectors = linalg_eig_make_complex_eigenvectors(vectors, values, maybe_complex_vectors);
      } else {
        TORCH_CHECK(false, "torch.linalg.eig: imaginary part of eigenvectors is non-zero, can't safely cast eigenvectors to non-complex dtype.")
      }
    }
  }

  return std::tuple<Tensor&, Tensor&>(values, vectors);
}

std::tuple<Tensor&, Tensor&> linalg_eig_out(const Tensor& input, Tensor& values, Tensor& vectors) {
  TORCH_CHECK(input.isfinite().all().item<bool>(), "torch.linalg.eig: input tensor should not contain infs or NaNs.");
  squareCheckInputs(input, "linalg.eig");

  // unlike NumPy for real-valued inputs the output is always complex-valued
  checkLinalgCompatibleDtype("torch.linalg.eig", values.scalar_type(), toComplexType(input.scalar_type()), "eigenvalues");
  checkLinalgCompatibleDtype("torch.linalg.eig", vectors.scalar_type(), toComplexType(input.scalar_type()), "eigenvectors");
  checkSameDevice("torch.linalg.eig", values, input, "eigenvalues");
  checkSameDevice("torch.linalg.eig", vectors, input, "eigenvectors");

  // MAGMA doesn't have GPU interface for GEEV routine, it requires inputs to be on CPU
  auto options = input.options().device(at::kCPU);
  auto infos = at::zeros({std::max<int64_t>(1, batchCount(input))}, options.dtype(kInt));

  // if result is not empty and not in batched column major format we have to allocate a temporary tensor
  bool is_batched_column_major = false;
  if (vectors.dim() >= 2) {
    is_batched_column_major = vectors.mT().is_contiguous();
  }

  bool values_expected_type = (values.scalar_type() == toComplexType(input.scalar_type()));
  bool vectors_expected_type = (vectors.scalar_type() == toComplexType(input.scalar_type()));

  auto expected_values_shape = IntArrayRef(input.sizes().data(), input.dim()-1);  // input.shape[:-1]
  bool values_equal_expected_shape = values.sizes().equals(expected_values_shape);
  bool vectors_equal_expected_shape = vectors.sizes().equals(input.sizes());

  // if result is not empty and not in batched column major format
  bool values_tmp_needed = (values.numel() != 0 && !values.is_contiguous());
  bool vectors_tmp_needed = (vectors.numel() != 0 && !is_batched_column_major);
  // or result does not have the expected shape
  values_tmp_needed |= (values.numel() != 0 && !values_equal_expected_shape);
  vectors_tmp_needed |= (vectors.numel() != 0 && !vectors_equal_expected_shape);
  // or result does not have the expected dtype
  values_tmp_needed |= !values_expected_type;
  vectors_tmp_needed |= !vectors_expected_type;
  // we will allocate a temporary tensor and do the copy

  // because MAGMA's GEEV takes CPU inputs and returns CPU outputs
  // "out" tensors that are on GPU device can't be used directly
  values_tmp_needed |= values.is_cuda();
  vectors_tmp_needed |= vectors.is_cuda();

  // determine the appropriate scalar_type for the temporary tensors
  ScalarType values_type = input.scalar_type();
  ScalarType vectors_type = input.scalar_type();
  if (!input.is_complex()) {
    // for real-valued input we can have either real- or complex-valued output
    ScalarType input_complex_dtype = toComplexType(input.scalar_type());
    values_type = values.is_complex() ? input_complex_dtype : values_type;
    vectors_type = vectors.is_complex() ? input_complex_dtype : vectors_type;
  }

  if (values_tmp_needed && vectors_tmp_needed) {
    Tensor values_tmp = at::empty({0}, options.dtype(values_type));
    Tensor vectors_tmp = at::empty({0}, options.dtype(vectors_type));
    std::tie(values_tmp, vectors_tmp) = linalg_eig_out_info(input, values_tmp, vectors_tmp, infos, true);
    at::native::resize_output(values, values_tmp.sizes());
    values.copy_(values_tmp);
    at::native::resize_output(vectors, vectors_tmp.sizes());
    vectors.copy_(vectors_tmp);
  } else if (!values_tmp_needed && vectors_tmp_needed) {
    // use 'values' storage directly
    Tensor vectors_tmp = at::empty({0}, options.dtype(vectors_type));
    std::tie(values, vectors_tmp) = linalg_eig_out_info(input, values, vectors_tmp, infos, true);
    at::native::resize_output(vectors, vectors_tmp.sizes());
    vectors.copy_(vectors_tmp);
  } else if (values_tmp_needed && !vectors_tmp_needed) {
    // use 'vectors' storage directly
    Tensor values_tmp = at::empty({0}, options.dtype(values_type));
    std::tie(values_tmp, vectors) = linalg_eig_out_info(input, values_tmp, vectors, infos, true);
    at::native::resize_output(values, values_tmp.sizes());
    values.copy_(values_tmp);
  } else {
    // use 'values' and 'vectors' storage directly
    std::tie(values, vectors) = linalg_eig_out_info(input, values, vectors, infos, true);
  }

  // Now check LAPACK/MAGMA error codes
  if (input.dim() > 2) {
    batchCheckErrors(infos, "torch.linalg.eig");
  } else {
    singleCheckErrors(infos.item().toInt(), "torch.linalg.eig");
  }

  return std::tuple<Tensor&, Tensor&>(values, vectors);
}

std::tuple<Tensor, Tensor> linalg_eig(const Tensor& input) {
  ScalarType complex_dtype = toComplexType(input.scalar_type());
  Tensor values = at::empty({0}, input.options().dtype(complex_dtype));
  Tensor vectors = at::empty({0}, input.options().dtype(complex_dtype));

  at::linalg_eig_outf(input, values, vectors);

  return std::tuple<Tensor, Tensor>(values, vectors);
}

Tensor& linalg_eigvals_out(const Tensor& input, Tensor& values) {
  squareCheckInputs(input, "linalg.eigvals");

  // unlike NumPy for real-valued inputs the output is always complex-valued
  checkLinalgCompatibleDtype("torch.linalg.eigvals", values.scalar_type(), toComplexType(input.scalar_type()), "eigenvalues");
  checkSameDevice("torch.linalg.eigvals", values, input, "eigenvalues");

  // MAGMA doesn't have GPU interface for GEEV routine, it requires inputs to be on CPU
  auto options = input.options().device(at::kCPU);
  auto infos = at::zeros({std::max<int64_t>(1, batchCount(input))}, options.dtype(kInt));

  bool values_expected_type = (values.scalar_type() == toComplexType(input.scalar_type()));

  auto expected_values_shape = IntArrayRef(input.sizes().data(), input.dim()-1);  // input.shape[:-1]
  bool values_equal_expected_shape = values.sizes().equals(expected_values_shape);

  // if result is not empty and not in batched column major format
  bool values_tmp_needed = (values.numel() != 0 && !values.is_contiguous());
  // or result does not have the expected shape
  values_tmp_needed |= (values.numel() != 0 && !values_equal_expected_shape);
  // or result does not have the expected dtype
  values_tmp_needed |= !values_expected_type;
  // we will allocate a temporary tensor and do the copy

  // because MAGMA's GEEV takes CPU inputs and returns CPU outputs
  // 'values' tensor that is on GPU device can't be used directly
  values_tmp_needed |= values.is_cuda();

  // determine the appropriate scalar_type for the temporary tensors
  ScalarType values_type = input.scalar_type();
  if (!input.is_complex()) {
    // for real-valued input we can have either real- or complex-valued output
    ScalarType input_complex_dtype = toComplexType(input.scalar_type());
    values_type = values.is_complex() ? input_complex_dtype : values_type;
  }

  Tensor vectors;
  if (values_tmp_needed) {
    Tensor values_tmp = at::empty({0}, options.dtype(values_type));
    std::tie(values_tmp, std::ignore) = linalg_eig_out_info(input, values_tmp, vectors, infos, /*compute_eigenvectors=*/false);
    at::native::resize_output(values, values_tmp.sizes());
    values.copy_(values_tmp);
  } else { // use 'values' storage directly
    std::tie(values, std::ignore) = linalg_eig_out_info(input, values, vectors, infos, /*compute_eigenvectors=*/false);
  }

  // Now check LAPACK/MAGMA error codes
  if (input.dim() > 2) {
    batchCheckErrors(infos, "torch.linalg.eigvals");
  } else {
    singleCheckErrors(infos.item().toInt(), "torch.linalg.eigvals");
  }

  return values;
}

Tensor linalg_eigvals(const Tensor& input) {
  // if input requires grad we must compute the eigenvectors to make this function differentiable
  // the eigenvectors are not exposed to the user
  if (at::GradMode::is_enabled() && input.requires_grad()) {
    return std::get<0>(at::linalg_eig(input));
  }

  ScalarType complex_dtype = toComplexType(input.scalar_type());
  Tensor values = at::empty({0}, input.options().dtype(complex_dtype));

  at::linalg_eigvals_outf(input, values);

  return values;
}

// ~~~~~~~~~~~~~~~~~~~~~~~~~~~~~~~~~~~~ eig ~~~~~~~~~~~~~~~~~~~~~~~~~~~~~~~~~~~~~~

DEFINE_DISPATCH(eig_stub);

std::tuple<Tensor&, Tensor&> eig_out(const Tensor& self, bool eigenvectors, Tensor& e, Tensor& v) {
  TORCH_WARN_ONCE(
    "torch.eig is deprecated in favor of torch.linalg.eig and will be removed in a future ",
    "PyTorch release.\n",
    "torch.linalg.eig returns complex tensors of dtype cfloat or cdouble rather than real tensors ",
    "mimicking complex tensors.\n",
    "L, _ = torch.eig(A)\n",
    "should be replaced with\n",
    "L_complex = torch.linalg.eigvals(A)\n",
    "and\n",
    "L, V = torch.eig(A, eigenvectors=True)\n",
    "should be replaced with\n",
    "L_complex, V_complex = torch.linalg.eig(A)"
  );
  TORCH_CHECK(self.dim() == 2, "input should be 2 dimensional");
  TORCH_CHECK(self.size(0) == self.size(1), "input should be square");
  TORCH_CHECK(self.isfinite().all().item<bool>(), "input should not contain infs or NaNs");
  checkSameDevice("torch.eig", e, self, "eigenvalues");
  checkLinalgCompatibleDtype("torch.eig", e, self, "eigenvalues");
  if (eigenvectors) {
    checkSameDevice("torch.eig", v, self, "eigenvectors");
    checkLinalgCompatibleDtype("torch.eig", v, self, "eigenvectors");
  }
  int64_t n = self.size(-1);

  if (isComplexType(at::typeMetaToScalarType(self.dtype()))) {
      at::native::resize_output(e, {n});
  } else {
      at::native::resize_output(e, {n, 2});
  }
  if (eigenvectors) {
      at::native::resize_output(v, self.sizes());
  }

  // optimization: if self is empty, we can immediately return the empty
  // tensors, instead of getting empty tensors from eig_helper
  if (self.numel() == 0) {
      return std::tuple<Tensor&, Tensor&>(e, v);
  }

  Tensor vals_, vecs_;
  std::tie(vals_, vecs_) = eig_stub(self.device().type(), self, eigenvectors);
  e.copy_(vals_);
  if (eigenvectors) {
    v.copy_(vecs_);
  }
  return std::tuple<Tensor&, Tensor&>(e, v);
}

std::tuple<Tensor,Tensor> eig(const Tensor& self, bool eigenvectors) {
  Tensor e = at::empty({0}, self.options());
  Tensor v = at::empty({0}, self.options());
  at::eig_out(e, v, self, eigenvectors);
  return std::tuple<Tensor, Tensor>(e, v);
}

// ~~~~~~~~~~~~~~~~~~~~~~~~~~~~~~~~~~~~ svd ~~~~~~~~~~~~~~~~~~~~~~~~~~~~~~~~~~~~~~

template <typename scalar_t>
static void apply_svd(Tensor& self, Tensor& U, Tensor& S, Tensor& VT,
                      char jobz, std::vector<int64_t>& infos) {
#if !AT_BUILD_WITH_LAPACK()
  AT_ERROR("svd: LAPACK library not found in compilation");
#else
  using value_t = typename c10::scalar_value_type<scalar_t>::type;
  auto self_data = self.data_ptr<scalar_t>();
  auto U_data = U.data_ptr<scalar_t>();
  auto S_data = S.data_ptr<value_t>();
  auto VT_data = VT.data_ptr<scalar_t>();
  auto self_stride = matrixStride(self);
  auto U_stride = jobz == 'N' ? 1 : matrixStride(U);
  auto S_stride = S.size(-1);
  auto VT_stride = jobz == 'N' ? 1 : matrixStride(VT);
  auto batchsize = batchCount(self);

  // NOLINTNEXTLINE(cppcoreguidelines-init-variables)
  int info;
  auto m = self.size(-2);
  auto n = self.size(-1);
  auto lda = std::max<int64_t>(1, m);
  auto ldvt = std::max<int64_t>(1, jobz == 'N' ? 1 : VT.size(-2));
  auto mn = std::min(m, n);
  Tensor iwork = at::empty({8 * mn}, at::kInt);
  auto iwork_data = iwork.data_ptr<int>();
  Tensor rwork;
  value_t* rwork_data = nullptr;
  if (isComplexType(at::typeMetaToScalarType(self.dtype()))) {
    auto lrwork  = computeLRWorkDim(jobz, m, n);
    // rwork is an array of floats or doubles depending on the type
    rwork = at::empty({std::max(int64_t(1), lrwork)}, at::typeMetaToScalarType(S.dtype()));
    rwork_data = rwork.data_ptr<value_t>();
  }

  // Run once, first to get the optimum work size.
  // Since we deal with batches of matrices with the same dimensions, doing this outside
  // the loop saves (batch_size - 1) workspace queries which would provide the same result
  // and (batch_size - 1) calls to allocate and deallocate workspace using at::empty()
  int lwork = -1;
  scalar_t wkopt;
  lapackSvd<scalar_t, value_t>(jobz, m, n, self_data, lda, S_data, U_data, lda, VT_data, ldvt, &wkopt, lwork, rwork_data, iwork_data, &info);
  lwork = std::max<int>(1, real_impl<scalar_t, value_t>(wkopt));
  Tensor work = at::empty({lwork}, self.options());
  auto work_data = work.data_ptr<scalar_t>();

  for (const auto i : c10::irange(batchsize)) {
    scalar_t* self_working_ptr = &self_data[i * self_stride];
    value_t* S_working_ptr = &S_data[i * S_stride];
    scalar_t* U_working_ptr = &U_data[i * U_stride];
    scalar_t* VT_working_ptr = &VT_data[i * VT_stride];

    // Compute S, U (optionally) and VT (optionally)
    lapackSvd<scalar_t, value_t>(jobz, m, n, self_working_ptr, lda,
                        S_working_ptr, U_working_ptr, lda, VT_working_ptr, ldvt, work_data, lwork, rwork_data, iwork_data, &info);
    infos[i] = info;
    if (info != 0) {
      return;
    }
  }
#endif
}

std::tuple<Tensor, Tensor, Tensor> _svd_helper_cpu(const Tensor& self, bool some, bool compute_uv) {
  std::vector<int64_t> infos(batchCount(self), 0);

  char jobz = compute_uv ? (some ? 'S' : 'A') : 'N';

  Tensor U_working_copy, S_working_copy, VT_working_copy;
  std::tie(U_working_copy, S_working_copy, VT_working_copy) = _create_U_S_VT(self, some, compute_uv);

  auto self_working_copy = cloneBatchedColumnMajor(self);

  AT_DISPATCH_FLOATING_AND_COMPLEX_TYPES(self.scalar_type(), "svd_cpu", [&]{
    apply_svd<scalar_t>(self_working_copy, U_working_copy, S_working_copy, VT_working_copy, jobz, infos);
  });

  if (self.dim() > 2) {
    batchCheckErrors(infos, "svd_cpu");
  } else {
    singleCheckErrors(infos[0], "svd_cpu");
  }

  if (compute_uv) {
    // so far we have computed VT, but torch.svd returns V instead. Adjust accordingly.
    // Note that the 'apply_svd' routine returns VT = V^T (for real inputs) or VT = V^H (for complex inputs), not V.
    VT_working_copy = VT_working_copy.conj();
    VT_working_copy.transpose_(-2, -1);
  }
  return std::make_tuple(U_working_copy, S_working_copy, VT_working_copy);
}

std::tuple<Tensor, Tensor, Tensor> svd(const Tensor& self, bool some, bool compute_uv) {
  // TODO: uncomment the following when svd is deprecated not only in docs
  // torch/xla is blocking the transition from at::svd to at::linalg_svd in at::linalg_pinv code
  // see https://github.com/pytorch/xla/issues/2755
  // TORCH_WARN_ONCE(
  //     "torch.svd is deprecated in favor of torch.linalg.svd and will be ",
  //     "removed in a future PyTorch release.\n",
  //     "U, S, V = torch.svd(A, some=some, compute_uv=True) (default)\n",
  //     "should be replaced with\n",
  //     "U, S, Vh = torch.linalg.svd(A, full_matrices=not some)\n",
  //     "V = Vh.mH()\n",
  //     "and\n",
  //     "_, S, _ = torch.svd(A, some=some, compute_uv=False)\n",
  //     "should be replaced with\n",
  //     "S = torch.linalg.svdvals(A)");

  TORCH_CHECK(self.dim() >= 2,
              "svd input should have at least 2 dimensions, but has ", self.dim(), " dimensions instead");
  return at::_svd_helper(self, some, compute_uv);
}

std::tuple<Tensor&, Tensor&, Tensor&> svd_out(const Tensor& self, bool some, bool compute_uv, Tensor& U, Tensor& S, Tensor& V) {
  checkSameDevice("svd", U, self, "U");
  checkSameDevice("svd", S, self, "S");
  checkSameDevice("svd", V, self, "V");
  checkLinalgCompatibleDtype("svd", U, self, "U");
  checkLinalgCompatibleDtype("svd", V, self, "V");
  // singular values are always real-valued here
  ScalarType real_dtype = toValueType(self.scalar_type());
  checkLinalgCompatibleDtype("svd", S.scalar_type(), real_dtype, "S");

  Tensor U_tmp, S_tmp, V_tmp;
  std::tie(U_tmp, S_tmp, V_tmp) = at::native::svd(self, some, compute_uv);

  at::native::resize_output(U, U_tmp.sizes());
  at::native::resize_output(S, S_tmp.sizes());
  at::native::resize_output(V, V_tmp.sizes());
  U.copy_(U_tmp);
  S.copy_(S_tmp);
  V.copy_(V_tmp);
  return std::tuple<Tensor&, Tensor&, Tensor&>(U, S, V);
}

// ~~~~~~~~~~~~~~~~~~~~~~~~~~~~~~~~~ linalg_svd ~~~~~~~~~~~~~~~~~~~~~~~~~~~~~~~~~~

/* torch.linalg.svd, implemented in terms of torch.svd. There are two main
   differences:

    1. the 2nd parameter is bool some=True, which if effectively the opposite
       of full_matrices=True

    2. svd returns V, while linalg.svd returns Vh = V^T (for real inputs) or Vh = V^H (for complex inputs).
       To accommodate the difference, we transpose() and conj() V upon return
*/

std::tuple<Tensor, Tensor, Tensor> linalg_svd(const Tensor& self, bool full_matrices) {
  TORCH_CHECK(self.dim() >= 2,
              "svd input should have at least 2 dimensions, but has ", self.dim(), " dimensions instead");

    bool some = !full_matrices;
    Tensor U, S, V;
    std::tie(U, S, V) = at::_svd_helper(self, some, /*compute_uv=*/true);

    Tensor Vh = V.mH();
    return std::make_tuple(U, S, Vh);
}

static void svd_resize_and_copy(const char *name, const Tensor& src, Tensor &dst) {
  TORCH_CHECK(src.device() == dst.device(), "svd output tensor ", name, " is on the wrong device: expected ", src.device(), " got ", dst.device());
  at::native::resize_output(dst, src.sizes());
  dst.copy_(src);
}

std::tuple<Tensor&, Tensor&, Tensor&> linalg_svd_out(const Tensor& self, bool full_matrices, Tensor& U, Tensor& S, Tensor& Vh) {
  checkSameDevice("svd", U, self, "U");
  checkSameDevice("svd", S, self, "S");
  checkSameDevice("svd", Vh, self, "Vh");
  checkLinalgCompatibleDtype("linalg.svd", U, self, "U");
  checkLinalgCompatibleDtype("linalg.svd", Vh, self, "Vh");
  // singular values are always real-valued here
  ScalarType real_dtype = toValueType(self.scalar_type());
  checkLinalgCompatibleDtype("linalg.svd", S.scalar_type(), real_dtype, "S");
  Tensor U_tmp, S_tmp, Vh_tmp;
  std::tie(U_tmp, S_tmp, Vh_tmp) = at::native::linalg_svd(self, full_matrices);
  svd_resize_and_copy("U", U_tmp, U);
  svd_resize_and_copy("S", S_tmp, S);
  svd_resize_and_copy("V", Vh_tmp, Vh);
  return std::tuple<Tensor&, Tensor&, Tensor&>(U, S, Vh);
}

Tensor linalg_svdvals(const Tensor& input) {
  TORCH_CHECK(
      input.dim() >= 2,
      "torch.linalg.svdvals: input should have at least 2 dimensions, but has ",
      input.dim(),
      " dimensions instead");

  Tensor singular_values;

  // if input requires grad we must compute the singular vectors to make this function differentiable
  // the singular vectors are not exposed to the user
  const bool input_requires_grad = (at::GradMode::is_enabled() && input.requires_grad());
  std::tie(std::ignore, singular_values, std::ignore) =
      at::_svd_helper(input, /*some=*/true, /*compute_uv=*/input_requires_grad);
  return singular_values;
}

Tensor& linalg_svdvals_out(const Tensor& input, Tensor& result) {
  checkSameDevice("torch.linalg.svdvals", result, input);

  // singular values are always real-valued
  ScalarType real_dtype = toValueType(input.scalar_type());
  checkLinalgCompatibleDtype(
      "torch.linalg.svdvals", result.scalar_type(), real_dtype);

  Tensor singular_values_tmp;
  std::tie(std::ignore, singular_values_tmp, std::ignore) =
      at::_svd_helper(input, /*some=*/true, /*compute_uv=*/false);

  at::native::resize_output(result, singular_values_tmp.sizes());
  result.copy_(singular_values_tmp);

  return result;
}

// ~~~~~~~~~~~~~~~~~~~~~~~~~~~~~~~~~~~ lstsq ~~~~~~~~~~~~~~~~~~~~~~~~~~~~~~~~~~~~~

DEFINE_DISPATCH(lstsq_stub);

/*
  Solves a least squares problem. That is minimizing the squared Frobenius norm of |B - A X|.

  Input args:
  * 'input' - Tensor containing batches of m-by-n matrix A.
  * 'other' - Tensor containing batches of max(m, n)-by-nrhs matrix B.
  * 'cond' - relative tolerance for determining rank of A.
  * 'driver' - the name of the LAPACK driver that is used to compute the solution.
  Output args (modified in-place):
  * 'solution' - Tensor to store the solution matrix X.
  * 'residuals' - Tensor to store values of the residual sum of squares for each column of the solution.
  * 'rank' - Tensor to store the rank of A.
  * 'singular_values' - Tensor to store the singular values of A.
  * 'infos' - Tensor to store error codes of linear algebra math library.

  For further details, please see the LAPACK documentation for GELS/GELSY/GELSS/GELSD routines.
*/
static void linalg_lstsq_out_info(
    Tensor& solution,
    Tensor& residuals,
    Tensor& rank,
    Tensor& singular_values,
    Tensor& infos,
    const Tensor& input,
    const Tensor& other,
    double rcond,
    std::string& driver) {
  // These internal asserts make explicit the assumptions in the implementation
  // Error check with the actual error messages are done on the higher level of
  // the hierarchy of calls
  TORCH_INTERNAL_ASSERT(input.dim() >= 2);
  TORCH_INTERNAL_ASSERT(other.dim() >= 1);

  auto dim_diff = input.dim() - other.dim();
  TORCH_INTERNAL_ASSERT(0 <= dim_diff && dim_diff <= 1);

  TORCH_INTERNAL_ASSERT(input.scalar_type() == other.scalar_type());
  TORCH_INTERNAL_ASSERT(input.device() == other.device());

  TORCH_INTERNAL_ASSERT(solution.scalar_type() == input.scalar_type());
  TORCH_INTERNAL_ASSERT(solution.device() == input.device());

  TORCH_INTERNAL_ASSERT(residuals.device() == input.device());

  TORCH_INTERNAL_ASSERT(rank.scalar_type() == at::kLong);
  TORCH_INTERNAL_ASSERT(rank.device() == input.device());

  auto real_dtype = toValueType(input.scalar_type());
  TORCH_INTERNAL_ASSERT(singular_values.scalar_type() == real_dtype);
  TORCH_INTERNAL_ASSERT(singular_values.device() == input.device());

  TORCH_INTERNAL_ASSERT(infos.scalar_type() == at::kInt);
  TORCH_INTERNAL_ASSERT(infos.device() == input.device());
  TORCH_INTERNAL_ASSERT(infos.numel() == std::max<int64_t>(1, batchCount(input)));
  TORCH_INTERNAL_ASSERT(infos.is_contiguous());

  bool vector_case = linalg_solve_is_vector_rhs(input, other);
  // we need to unsqueeze 'other' because 2-dimensional tensors are expected in the implementation
  Tensor other_2d = vector_case ? other.unsqueeze(-1) : other;

  TORCH_INTERNAL_ASSERT(input.size(-2) == other_2d.size(-2));

  std::vector<int64_t> expected_solution_shape = broadcast_batch_size(input, other_2d, input.dim() - 2);
  // the actual shape of the solution returned is (*, n,) or (*, n, nrhs)
  // but LAPACK requires extra dimensions to store raw residuals
  // so the expected shape is (*, max(m, n),) or (*, max(m, n), nrhs)
  auto m = input.size(-2);
  auto n = input.size(-1);
  auto nrhs = other.size(-1);
  expected_solution_shape.push_back(std::max(m, n));
  if (!vector_case) {
    expected_solution_shape.push_back(nrhs);
  }

  // if 'solution' has no elements we can modify it
  if (solution.numel() == 0) {
    if (vector_case) {
      solution.resize_(expected_solution_shape, MemoryFormat::Contiguous);
    } else {
      auto shape_transposed = expected_solution_shape;
      std::swap(shape_transposed.end()[-1], shape_transposed.end()[-2]);
      solution.resize_(shape_transposed, MemoryFormat::Contiguous);
      solution.transpose_(-2, -1);
    }
  }

  // if 'solution' is non-empty it must have the expected shape
  TORCH_INTERNAL_ASSERT(solution.sizes().equals(expected_solution_shape));

  // 'solution' must be in batched column major order (Fortran contiguous) for 2D inputs
  // or C contiguous for 1D input
  if (vector_case) {
    TORCH_INTERNAL_ASSERT(solution.is_contiguous());
  } else {
    TORCH_INTERNAL_ASSERT(solution.mT().is_contiguous());
  }

  // for 1-dimensional 'other', we need to unsqueeze the 'solution' before passing to "apply_solve"
  if (vector_case) {
    solution = solution.unsqueeze_(-1);
  }

  // _linalg_lstsq_helper_ performs calculations in-place and 'solution' must be a copy of other_2d
  solution.narrow(-2, 0, other_2d.size(-2)).copy_(other_2d);

  // if 'rank' is empty we might resize it
  auto input_batch_shape = IntArrayRef(input.sizes().cbegin(), input.sizes().cend() - 2);
  if (rank.numel() == 0 && driver != "gels") { // gels driver doesn't set 'rank'
    rank.resize_(input_batch_shape, MemoryFormat::Contiguous);
  }

  // if 'rank' is non-empty it must have the expected shape and be contiguous
  if (driver != "gels") {
    TORCH_INTERNAL_ASSERT(rank.sizes().equals(input_batch_shape));
    TORCH_INTERNAL_ASSERT(rank.is_contiguous());
  }

  // if 'singular_values' is empty we might resize it
  auto singular_values_shape = input_batch_shape.vec();
  singular_values_shape.push_back(std::min(m, n));
  if (singular_values.numel() == 0 && (driver == "gelsd" || driver == "gelss")) {
    singular_values.resize_(singular_values_shape, MemoryFormat::Contiguous);
  }

  // if 'singular_values' is non-empty it must have the expected shape and be contiguous
  if (driver == "gelsd" || driver == "gelss") {
    TORCH_INTERNAL_ASSERT(singular_values.sizes().equals(singular_values_shape));
    TORCH_INTERNAL_ASSERT(singular_values.is_contiguous());
  }

  // 'input' is modified in-place so we need a column-major copy
  auto input_working_copy = copyBatchedColumnMajor(input);

  // now the actual call that computes the result in-place (apply_lstsq)
  lstsq_stub(input.device().type(), input_working_copy, solution, rank, singular_values, infos, rcond, driver);

  // residuals are available only if m > n and drivers other than gelsy used
  if (m > n && driver != "gelsy") {
    // if the driver is gelss or gelsd then the residuals are available only if rank == n
    bool compute_residuals = true;
    if (driver == "gelss" || driver == "gelsd") {
      if (input.dim() == 2) {
        compute_residuals = (rank.item().toInt() == n);
      } else {
        // it is not clear what to do if some matrices have rank < n in case of batched input
        // For now let's compute the residuals only if all matrices have rank equal to n
        // This behaviour may be changed in the future
        // See https://github.com/pytorch/pytorch/issues/56483
        compute_residuals = at::all(rank == n).item().toBool();
      }
    }
    if (compute_residuals) {
      // LAPACK stores residuals data for postprocessing in rows n:(m-n)
      auto raw_residuals = solution.narrow(/*dim=*/-2, /*start=*/n, /*length*/m - n);
      if (raw_residuals.is_complex()) {
        raw_residuals.mul_(raw_residuals.conj());
        raw_residuals = at::real(raw_residuals);
      } else {
        raw_residuals.pow_(2);
      }
      at::sum_out(residuals, raw_residuals, /*dim=*/-2, /*keepdim=*/false, /*dtype*/real_dtype);
    }
  }
  solution = solution.narrow(/*dim=*/-2, /*start=*/0, /*length*/n);
  if (m == 0) {
    solution.zero_();
  }

  // for 1-dimensional 'other', we need to squeeze the solution after "apply_lstsq"
  if (vector_case) {
    solution = solution.squeeze_(-1);
  }
}

static std::string get_default_lstsq_driver(c10::optional<c10::string_view> driver, const Tensor& input) {
  // if `driver` is empty, we set driver_str to "gels" if working with CUDA tensors,
  // otherwise to "gelsy" driver.
  std::string driver_str;
  // check whether the user provided name is a valid driver name
  if (driver.has_value()) {
    driver_str = std::string(driver.value());
    // convert `driver_str` to lower case inplace.
    std::transform(driver_str.begin(), driver_str.end(), driver_str.begin(),
      [](unsigned char c) { return std::tolower(c); });
    static std::unordered_set<c10::string_view> allowed_drivers = {
      "gels", "gelsy", "gelsd", "gelss"
    };
    if (input.device() == at::kCPU) {
      TORCH_CHECK(
        allowed_drivers.find(driver_str) != allowed_drivers.end(),
        "torch.linalg.lstsq: parameter `driver` should be one of "
        "(gels, gelsy, gelsd, gelss)"
      );
    } else { // else if (input.is_cuda())
      TORCH_CHECK(
        driver_str == "gels",
        "torch.linalg.lstsq: `driver` other than `gels` is not supported on CUDA"
      );
    }
  } else {
    // if driver name is not provided, set to default 'gelsy' if on CPU,
    // or to `gels` if on CUDA.
    driver_str = input.is_cuda() ? "gels" : "gelsy";
  }
  return driver_str;
}

std::tuple<Tensor&, Tensor&, Tensor&, Tensor&> linalg_lstsq_out(
    const Tensor& input,
    const Tensor& other,
    c10::optional<double> rcond,
    c10::optional<c10::string_view> driver,
    Tensor& solution,
    Tensor& residuals,
    Tensor& rank,
    Tensor& singular_values) {
  TORCH_CHECK(input.dim() >= 2, "torch.linalg.lstsq: input must have at least 2 dimensions.");
  TORCH_CHECK(other.dim() >= 1, "torch.linalg.lstsq: other must have at least 1 dimension.");
  TORCH_CHECK(
      input.scalar_type() == other.scalar_type(),
      "torch.linalg.lstsq: Expected input and other to have the same dtype, but got input's dtype ",
      input.scalar_type(),
      " and other's dtype ",
      other.scalar_type());

  auto dim_diff = input.dim() - other.dim();
  TORCH_CHECK(
      0 <= dim_diff && dim_diff <= 1,
      "torch.linalg.lstsq: input.dim() must be greater or equal to other.dim() and (input.dim() - other.dim()) <= 1");
  Tensor other_2d = dim_diff ? other.unsqueeze(-1) : other;
  TORCH_CHECK(
      input.size(-2) == other_2d.size(-2),
      dim_diff ? "torch.linalg.lstsq: input.size(-2) should match other.size(-1)"
               : "torch.linalg.lstsq: input.size(-2) should match other.size(-2)");

  checkSameDevice("torch.linalg.lstsq", other, input, "other");
  checkSameDevice("torch.linalg.lstsq", solution, input, "solution");
  checkSameDevice("torch.linalg.lstsq", residuals, input, "residuals");
  checkSameDevice("torch.linalg.lstsq", rank, input, "rank");
  checkSameDevice("torch.linalg.lstsq", singular_values, input, "singular_values");

  // 'solution' is expected to have same dtype as input
  checkLinalgCompatibleDtype("torch.linalg.lstsq", solution, input, "solution");

  // 'residuals' is expected to have real float dtype
  ScalarType real_dtype = c10::toValueType(input.scalar_type());
  checkLinalgCompatibleDtype("torch.linalg.lstsq", residuals.scalar_type(), real_dtype, "solution");

  // 'rank' is expected to have integer dtype
  // actual LAPACK calls use int32_t type for rank, but we promote it to int64_t
  // to be consistent with torch.linalg.matrix_rank output dtype
  ScalarType rank_expected_type = ScalarType::Long;
  checkLinalgCompatibleDtype("torch.linalg.lstsq", rank.scalar_type(), rank_expected_type, "rank");

  // 'singular_values' is expected to have real float dtype
  checkLinalgCompatibleDtype("torch.linalg.lstsq", singular_values.scalar_type(), real_dtype, "singular_values");

  std::string driver_name = get_default_lstsq_driver(driver, input);

  // set default rcond value
  double rcond_value = rcond.has_value()
    ? rcond.value()
    : _get_epsilon(c10::toValueType(input.scalar_type())) * std::max<int64_t>(input.size(-2), input.size(-1));

  auto infos = at::zeros({std::max<int64_t>(1, batchCount(input))}, input.options().dtype(kInt));

  // now check whether the provided output tensors can be used directly

  // Two types of 'other' tensors are supported:
  // - 1-dimensional (1D) tensor or batch of 1D tensors (vector case)
  // - 2-dimensional (2D) tensor or batch of 2D tensors (matrix case)
  // original torch.lstsq supported only the matrix case, while NumPy works for both cases
  // for the batched input we need to be able to distinguish them
  // auto expected_batched_rhs_shape = IntArrayRef(input.sizes().data(), input.dim() - 1); // input.shape[:-1]
  // bool vector_case = other.dim() == 1 || (input.dim() - 1 == other.dim() && other.sizes().equals(expected_batched_rhs_shape));
  bool vector_case = linalg_solve_is_vector_rhs(input, other);

  // provided output tensor can be used directly if:
  // 1. the shape matches the expected shape
  // 2. the dtype matches the expected dtype
  // 3. the tensor is contiguous

  // Checks for the 'solution' tensor
  std::vector<int64_t> expected_solution_shape = broadcast_batch_size(input, other_2d, input.dim() - 2);
  // the actual shape of the shape of the solution returned in (*, n,) or (*, n, nrhs)
  // but LAPACK requires extra dimensions so the expected shape is (*, max(m, n),) or (*, max(m, n), nrhs)
  expected_solution_shape.push_back(std::max(input.size(-1), input.size(-2)));
  if (!vector_case && other.dim() > 2) {
    expected_solution_shape.push_back(other.size(-1));
  }

  bool solution_equal_expected_shape = solution.sizes().equals(expected_solution_shape);
  bool solution_input_same_type = (solution.scalar_type() == input.scalar_type());

  bool is_solution_batched_column_major = false;
  if (vector_case) {
    is_solution_batched_column_major = solution.is_contiguous();
  } else if (!vector_case && solution.dim() >= 2) {
    is_solution_batched_column_major = solution.mT().is_contiguous();
  }

  // 'residuals' is not checked here because at::sum_out(residuals, ...) does that

  auto input_batch_shape = IntArrayRef(input.sizes().cbegin(), input.sizes().cend() - 2);

  // Checks for the 'rank' tensor
  // rank is a scalar value for each matrix in the batch so
  // rank's expected shape is equal to input.shape[0:input.ndim-2]
  bool rank_equal_expected_shape = true;
  bool rank_equal_expected_type = true;
  bool rank_is_contiguous = true;
  if (driver_name != "gels") { // gels driver doesn't set 'rank'
    rank_equal_expected_shape = rank.sizes().equals(input_batch_shape);
    rank_equal_expected_type = (rank.scalar_type() == at::kLong);
    rank_is_contiguous = rank.is_contiguous();
  }

  // Checks for the 'singular_values' tensor
  // singular values are computed only with "gelsd" and "gelss" drivers currently
  bool singular_values_equal_expected_shape = true;
  bool singular_values_equal_expected_type = true;
  bool singular_values_is_contiguous = true;
  if (driver_name == "gelsd" || driver_name == "gelss") {
    auto singular_values_shape = input_batch_shape.vec();
    singular_values_shape.push_back(std::min(input.size(-1), input.size(-2)));
    singular_values_equal_expected_shape = singular_values.sizes().equals(singular_values_shape);
    singular_values_equal_expected_type = (singular_values.scalar_type() == real_dtype);
    singular_values_is_contiguous = singular_values.is_contiguous();
  }

  // if solution is not empty and not in batched column major format
  bool copy_needed = (solution.numel() != 0 && !is_solution_batched_column_major);
  copy_needed |= !solution_input_same_type;  // or solution does not have the same dtype as input
  copy_needed |= (solution.numel() != 0 && !solution_equal_expected_shape); // or solution does not have the expected shape

  copy_needed |= !rank_equal_expected_type;
  copy_needed |= (rank.numel() != 0 && !rank_equal_expected_shape);
  copy_needed |= (rank.numel() != 0 && !rank_is_contiguous);

  copy_needed |= !singular_values_equal_expected_type;
  copy_needed |= (singular_values.numel() != 0 && !singular_values_equal_expected_shape);
  copy_needed |= (singular_values.numel() != 0 && !singular_values_is_contiguous);

  if (copy_needed) { // we have to allocate temporary tensors
    Tensor solution_tmp = at::empty({0}, input.options());
    Tensor residuals_tmp = at::empty({0}, input.options().dtype(real_dtype));
    Tensor rank_tmp = at::empty({0}, input.options().dtype(at::kLong));
    Tensor singular_values_tmp = at::empty({0}, input.options().dtype(real_dtype));

    linalg_lstsq_out_info(solution_tmp, residuals_tmp, rank_tmp, singular_values_tmp, infos, input, other, rcond_value, driver_name);

    at::native::resize_output(solution, solution_tmp.sizes());
    solution.copy_(solution_tmp);

    at::native::resize_output(residuals, residuals_tmp.sizes());
    residuals.copy_(residuals_tmp);

    at::native::resize_output(rank, rank_tmp.sizes());
    rank.copy_(rank_tmp);

    at::native::resize_output(singular_values, singular_values_tmp.sizes());
    singular_values.copy_(singular_values_tmp);
  } else {
    // else use the provided output storage directly
    linalg_lstsq_out_info(solution, residuals, rank, singular_values, infos, input, other, rcond_value, driver_name);
  }

  if (infos.numel() > 1) {
    batchCheckErrors(infos, "torch.linalg.lstsq");
  } else {
    singleCheckErrors(infos.item<int64_t>(), "torch.linalg.lstsq");
  }

  return std::tuple<Tensor&, Tensor&, Tensor&, Tensor&>(solution, residuals, rank, singular_values);
}

std::tuple<Tensor, Tensor, Tensor, Tensor> linalg_lstsq(
    const Tensor& input, const Tensor& other,
    c10::optional<double> rcond,
    c10::optional<c10::string_view> driver) {
  Tensor solution = at::empty({0}, input.options());
  Tensor residuals = at::empty({0}, input.options().dtype(toValueType(input.scalar_type())));
  Tensor rank = at::empty({0}, input.options().dtype(at::kLong));
  Tensor singular_values = at::empty({0}, input.options().dtype(toValueType(input.scalar_type())));
  std::tie(solution, residuals, rank, singular_values) =
      at::linalg_lstsq_outf(input, other, rcond, driver, solution, residuals, rank, singular_values);
  return std::make_tuple(solution, residuals, rank, singular_values);
}

// ~~~~~~~~~~~~~~~~~~~~~~~~~~~~~~~~~ lu_solve ~~~~~~~~~~~~~~~~~~~~~~~~~~~~~~~~~~~~

DEFINE_DISPATCH(lu_solve_stub);
DEFINE_DISPATCH(lu_solve_trans_stub);

// Supports arbitrary batch dimensions for self and LU_data (implicitly LU_pivots also)
Tensor _lu_solve_trans(const Tensor& self, const Tensor& LU_data, const Tensor& LU_pivots, TransposeType trans) {
  TORCH_CHECK(self.dim() >= 2,
              "b should have at least 2 dimensions, but has ", self.dim(), " dimensions instead");
  TORCH_CHECK(LU_data.dim() >= 2,
              "LU_data should have at least 2 dimensions, but has ", LU_data.dim(), " dimensions instead");
  TORCH_CHECK(LU_pivots.size(-1) == LU_data.size(-1),
              "Number of pivots per batch should be same as the dimension of the matrix");
  TORCH_CHECK(LU_pivots.dtype() == at::kInt,
              "LU_pivots should be a Tensor of scalar type Int");
  TORCH_CHECK(LU_pivots.device() == LU_data.device(),
              "Expected LU_pivots and LU_data to be on the same device, "
              "but found LU_pivots on ", LU_pivots.device(), " and LU_data on ",
              LU_data.device(), " instead");

  // We check whether the batch dimensions of LU_pivots match the batch dimensions of LU_data
  // e.g.: LU_pivots.sizes() = 4 x 3 x 2, LU_data.sizes() = 4 x 3 x 2 x 2 is a pair of correct inputs
  // e.g.: LU_pivots.sizes() = 4 x 3 x 2, LU_data.sizes() = 12 x 2 x 2 is a pair of incorrect inputs
  IntArrayRef pivots_sizes(LU_pivots.sizes().data(), LU_pivots.dim() - 1);
  IntArrayRef lu_sizes(LU_data.sizes().data(), LU_data.dim() - 2);
  TORCH_CHECK(pivots_sizes == lu_sizes,
              "batch dimensions of LU_pivots doesn't match batch dimensions of LU_data");

  Tensor self_broadcasted, LU_data_broadcasted;
  std::tie(self_broadcasted, LU_data_broadcasted) = _linalg_broadcast_batch_dims(self, LU_data, "lu_solve");

  // Now, we need to broadcast pivots too for the batch dimensions to match
  IntArrayRef new_pivots_sizes(LU_data_broadcasted.sizes().data(), LU_data_broadcasted.dim() - 1);
  Tensor LU_pivots_broadcasted = LU_pivots.expand(new_pivots_sizes);

  // lu_solve_trans_stub (apply_lu_solve) requires batched column major (Fortran-contiguous) tensors
  // 'result' tensor is modified in-place and must be a copy of 'self_broadcasted'
  Tensor result = cloneBatchedColumnMajor(self_broadcasted);

  // if LU_data is Fortran-contiguous no need to make a copy
  bool is_LU_data_batched_column_major = LU_data_broadcasted.mT().is_contiguous();
  Tensor LU_data_working_copy = is_LU_data_batched_column_major ? LU_data_broadcasted : cloneBatchedColumnMajor(LU_data_broadcasted);
  Tensor LU_pivots_working_copy = LU_pivots_broadcasted.is_contiguous() ? LU_pivots_broadcasted : LU_pivots_broadcasted.contiguous();

  lu_solve_trans_stub(self.device().type(), result, LU_data_working_copy, LU_pivots_working_copy, trans);
  return result;
}

Tensor lu_solve(const Tensor& self, const Tensor& LU_data, const Tensor& LU_pivots) {
  return at::native::_lu_solve_trans(self, LU_data, LU_pivots, TransposeType::NoTranspose);
}

Tensor& lu_solve_out(const Tensor& self, const Tensor& LU_data, const Tensor& LU_pivots, Tensor& result) {
  checkSameDevice("lu_solve", result, self);
  checkLinalgCompatibleDtype("lu_solve", result, self);
  Tensor result_tmp = at::lu_solve(self, LU_data, LU_pivots);
  at::native::resize_output(result, result_tmp.sizes());
  result.copy_(result_tmp);
  return result;
}

// ~~~~~~~~~~~~~~~~~~~~~~~~~~~~~~~ legacy_lstsq ~~~~~~~~~~~~~~~~~~~~~~~~~~~~~~~

// This wraps Lapack's gels routine, which uses a QR or LQ factorization to
// solve any linear system, minimizing ||A.X - B||
// A & B must be fortran-contiguous matrixes.
// On exit, A is overwritten with the QR/LQ factorization of input A
//          B is overwritten with the solution vectors
template <typename scalar_t>
static void apply_lstsq(const Tensor& B, const Tensor& A) {
#if !AT_BUILD_WITH_LAPACK()
  TORCH_INTERNAL_ASSERT(false, "lstsq: LAPACK library not found in compilation");
#else

  int m, n, nrhs, lda, ldb, info, lwork;
  scalar_t wkopt = 0.0;
  lwork = -1; // work length
  m = A.size(0);
  n = A.size(1);
  nrhs = B.size(1);
  info = 0;
  lda = m;
  ldb = (m > n) ? m : n;

  auto B_data = B.data_ptr<scalar_t>();
  auto A_data = A.data_ptr<scalar_t>();

  // get info how much space is needed
  lapackGels<scalar_t>('N', m, n, nrhs, A_data, lda, B_data, ldb, &wkopt, lwork, &info);

  lwork = static_cast<int>(wkopt);
  Tensor work_tensor = at::empty({lwork}, A.scalar_type());
  auto work = work_tensor.data_ptr<scalar_t>();

  lapackGels<scalar_t>('N', m, n, nrhs, A_data, lda, B_data, ldb, work, lwork, &info);

  TORCH_CHECK(
      info >= 0,
      "Lapack Error in gels : Illegal argument ", -info);
  TORCH_CHECK(
      info == 0,
      "Lapack Error in gels: The ", info, "-th diagonal element of the ",
      "triangular factor of A is zero");
#endif
}

std::tuple<Tensor, Tensor> legacy_lstsq(const Tensor& B, const Tensor& A) {
  TORCH_WARN_ONCE(
    "torch.lstsq is deprecated in favor of torch.linalg.lstsq and will be removed in a future PyTorch release.\n",
    "torch.linalg.lstsq has reversed arguments and does not return the QR decomposition in "
    "the returned tuple (although it returns other information about the problem).\n",
    "To get the qr decomposition consider using torch.linalg.qr.\n",
    "The returned solution in torch.lstsq stored the residuals of the solution in the ",
    "last m - n columns of the returned value whenever m > n. In torch.linalg.lstsq, the ",
    "residuals in the field 'residuals' of the returned named tuple.\n",
    "The unpacking of the solution, as in\n",
    "X, _ = torch.lstsq(B, A).solution[:A.size(1)]\n",
    "should be replaced with\n",
    "X = torch.linalg.lstsq(A, B).solution");

  TORCH_CHECK(A.scalar_type() == B.scalar_type(), "Exepected A and B dtypes to match but found ",
              A.scalar_type(), " and ", B.scalar_type());
  TORCH_CHECK(A.dim() == 2, "Expected A to have 2 dimensions, but got ", A.dim());
  TORCH_CHECK(A.numel() != 0, "A should not be empty");
  TORCH_CHECK(B.dim() == 1 || B.dim() == 2, "Expected B to have 1 or 2 "
      "dimensions, but got ", B.dim());
  TORCH_CHECK(B.numel() != 0, "B should not be empty");
  TORCH_CHECK(A.size(0) == B.size(0), "Expected A and B to have same size "
      "at dim 0, but A has ", A.size(0), " rows and B has ", B.size(0), " rows");

  const auto a_sizes = A.sizes();
  const auto ldb = std::max(a_sizes[0], a_sizes[1]);

  auto A_working = cloneBatchedColumnMajor(A);
  auto B_working = copyBatchedColumnMajor(B.dim() == 1 ? B.unsqueeze(1) : B, ldb);

  AT_DISPATCH_FLOATING_TYPES(B.scalar_type(), "lstsq_cpu", [&] {
    apply_lstsq<scalar_t>(B_working, A_working);
  });

  return std::tuple<Tensor, Tensor>(B_working, A_working);
}

std::tuple<Tensor&,Tensor&> legacy_lstsq_out(
    const Tensor& B, const Tensor& A, Tensor& B_out, Tensor& A_out) {
  const auto dtype = A.scalar_type();
  TORCH_CHECK(B.scalar_type() == dtype, "exepected A and B dtypes to match but found ",
              A.scalar_type(), " and ", B.scalar_type());
  TORCH_CHECK(A_out.scalar_type() == dtype, "A_out to have scalar type ", dtype,
              " but found", A_out.scalar_type());
  TORCH_CHECK(B_out.scalar_type() == dtype, "A_out to have scalar type ", dtype,
              " but found", B_out.scalar_type());
  Tensor A_tmp, B_tmp;
  std::tie(B_tmp, A_tmp) = native::legacy_lstsq(B, A);
  resize_output(A_out, A_tmp.sizes());
  A_out.copy_(A_tmp);
  resize_output(B_out, B_tmp.sizes());
  B_out.copy_(B_tmp);
  return std::tuple<Tensor&, Tensor&>(B_out, A_out);
}

Tensor _det_lu_based_helper_backward_helper(
  const Tensor& det_grad,
  const Tensor& det,
  const Tensor& self,
  const Tensor& lu,
  const Tensor& pivs
) {
  auto eps = at::native::_get_epsilon(c10::toValueType(self.scalar_type()));
  auto n = self.size(-1);
  auto eps_tensor = at::tensor(eps, self.options());
  auto condition_diagonal = [&](const Tensor& x) {
    auto x_diag = x.diagonal(0, -2, -1);
    auto x_diag_conditioned = at::where(
      x_diag == 0.0,
      eps_tensor,
      x_diag
    );
    x_diag.copy_(x_diag_conditioned);
  };

  // create a matrix d := (det_grad * det.conj()) I
  // NOTE: we do not use the shorter version
  // auto d = at::zeros_like(self);
  // d.diagonal(0, -2, -1).copy_((det_grad * det.conj()).unsqueeze(-1));
  // to avoid in-place operations to eliminate potential issues with Vmap
  auto det_expanded_sizes = det.sizes().vec();
  det_expanded_sizes.push_back(n);
  auto d_diag = det_grad * det.conj();
  auto d = at::diag_embed(d_diag.unsqueeze(-1).expand(det_expanded_sizes));
  // make sure that d is Fortran-contiguous. The transposition is sufficient as d is a diagonal square matrix
  d = d.mT();

  if (self.device().type() == at::kCPU) {
    // we want to condition the diagonal of the lu Tensor, but it is not allowed
    // to modify arguments of backward functions in-place, hence the cloning.
    auto lu_clone = lu.clone();
    condition_diagonal(lu_clone);

    auto trans = self.is_complex() ? TransposeType::ConjTranspose : TransposeType::Transpose;

    // d is modified in-place and will contain the result
    lu_solve_trans_stub(self.device().type(), d, lu_clone, pivs, trans);
    return d;
  }
  // lu_solve is less stable than two triangular_solve for CUDA tensors.
  else {
    Tensor p, l, u;
    std::tie(p, l, u) = at::lu_unpack(lu, pivs, /*unpack_data=*/true, /*unpack_pivots=*/true);

    if (self.is_complex()) {
      // Tensors u_h and l_h should be physically conjugated prior to applying kernel stubs,
      // as .conj() is lazy and will not materialize conjugated output.
      l.conj_physical_();
      u.conj_physical_();
    }

    // triangular_solve_stub performs operations in-place.
    // Tensor d will contain the result
    condition_diagonal(u);

    // Solve u^h x = d
    // note that d = c I for some scalar c, hence
    // d u_h^{-1} = c I u_h^{-1} = u_h^{-1} c I = u_h^{-1} d.
    // NOTE: u is contigious and upper-triangular,
    // but from the Fortran respective it is lower-triangular and already transposed.
    // Since u is conjugated in-place in the code above, it is sufficient
    // to just run triangular_solve with upper=false.
    triangular_solve_stub(
      self.device().type(), u, d,
      /*left=*/true,
      /*upper=*/false,
      /*transpose=*/TransposeType::NoTranspose,
      /*unitriangular=*/false);

    // After this operation d will contain a row-wise permuted grad wrt to self
    // The same notes as for the system involving u apply here.
    triangular_solve_stub(
      self.device().type(), l, d,
      /*left=*/true,
      /*upper=*/true,
      /*transpose=*/TransposeType::NoTranspose,
      /*unitriangular=*/true);

    // multiply by p to restore the row order
    return at::matmul(p, d);
  }
}

}}  // namespace at::native<|MERGE_RESOLUTION|>--- conflicted
+++ resolved
@@ -258,7 +258,6 @@
   set_output(2, sizes, {}, A.options().dtype(kInt), {});
 }
 
-<<<<<<< HEAD
 TORCH_META_FUNC(lu_unpack)(const Tensor& LU, const Tensor& pivots, bool unpack_data, bool unpack_pivots) {
   TORCH_CHECK(LU.dim() >= 2, "torch.lu_unpack: Expected tensor with 2 or more dimensions. Got size: ", LU.sizes(), " instead");
   if (unpack_pivots) {
@@ -322,8 +321,6 @@
   set_output(2, sizes, A.options());
 }
 
-=======
->>>>>>> 9e7784fb
 } // namespace meta
 
 namespace native {
@@ -1751,7 +1748,6 @@
   return at::linalg_lu_factor_ex(self, compute_pivots, false);
 }
 
-<<<<<<< HEAD
 // ~~~~~~~~~~~~~~~~~~~~~~~~~~~~~~~~~~~~ linalg_lu ~~~~~~~~~~~~~~~~~~~~~~~~~~~~~~~~~~~~~~~
 
 DEFINE_DISPATCH(unpack_pivots_stub);
@@ -1808,7 +1804,7 @@
   // with k = min(m, n)
 
   if (unpack_lu) {
-    if (m > n || (m == n && LU.is_same(L))) {
+    if (m > n || LU.is_same(L)) {
       // The order of triu and tril is important as we may have LU.is_same(L)
       at::triu_out(const_cast<Tensor&>(U), m == n ? LU : LU.narrow(-2, 0, n), 0);
       at::tril_out(const_cast<Tensor&>(L), LU, -1);
@@ -1847,8 +1843,6 @@
   }
 }
 
-=======
->>>>>>> 9e7784fb
 // ~~~~~~~~~~~~~~~~~~~~~~~~~~~~~~ triangular_solve ~~~~~~~~~~~~~~~~~~~~~~~~~~~~~~~
 
 DEFINE_DISPATCH(triangular_solve_stub);
